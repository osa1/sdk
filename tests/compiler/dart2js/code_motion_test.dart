--- conflicted
+++ resolved
@@ -5,26 +5,21 @@
 #import("compiler_helper.dart");
 
 const String TEST_ONE = r"""
-foo(int param0, int param1, bool param2) {
+foo(int a, int b, bool param2) {
   for (int i = 0; i < 1; i++) {
-    var x = param0 + 5;  // '+' is now GVNed.
+    var x = a + 5;  // '+' is now GVNed.
     if (param2) {
-      print(param0 + param1);
+      print(a + b);
     } else {
-      print(param0 + param1);
+      print(a + b);
     }
   }
 }
 """;
 
 main() {
-<<<<<<< HEAD
-  String generated = compile(TEST_ONE, 'foo');
-  RegExp regexp = const RegExp('param0 \\+ param1');
-=======
   String generated = compile(TEST_ONE, entry: 'foo');
   RegExp regexp = const RegExp('a \\+ b');
->>>>>>> 63cf1b15
   Iterator matches = regexp.allMatches(generated).iterator();
   Expect.isTrue(matches.hasNext());
   matches.next();
