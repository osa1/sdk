--- conflicted
+++ resolved
@@ -128,12 +128,9 @@
 [ $arch == x64 && $system == windows ]
 stopwatch_test: Skip # Flaky test due to expected performance behaviour.
 
-<<<<<<< HEAD
-=======
 [ $builder_tag == obfuscated && $compiler == dartkp ]
 nsm_invocation_test: RuntimeError # Issue 35066
 
->>>>>>> f9ce4729
 [ $builder_tag == obfuscated && $runtime == dart_precompiled ]
 apply_generic_function_test: SkipByDesign # Function.apply with named args
 apply_test: Skip # Uses new Symbol via symbolMapToStringMap helper
