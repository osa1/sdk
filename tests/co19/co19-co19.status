--- conflicted
+++ resolved
@@ -30,14 +30,6 @@
 
 
 [ $runtime == vm || $runtime == dartium || $compiler == dart2dart || $compiler == dart2js ]
-<<<<<<< HEAD
-Language/05_Variables/1_Evaluation_of_Implicit_Variable_Getters_A01_t02: fail # co19 issue 648
-
-Language/07_Classes/6_Constructors/3_Constant_Constructors_A05_t04: fail, pass, ok # co19 issue 634
-Language/12_Expressions/12_Instance_Creation/2_Const_A09_t02: fail, pass, ok # co19 issue 634
-Language/12_Expressions/12_Instance_Creation/2_Const_A09_t03: fail, pass, ok # co19 issue 634
-=======
->>>>>>> 3485989a
 Language/12_Expressions/30_Identifier_Reference_A02_t01: fail, pass, ok # co19 issue 649
 
 Language/05_Variables/05_Variables_A06_t01: fail, pass, ok # co19 issue 624
@@ -46,14 +38,6 @@
 Language/07_Classes/6_Constructors/1_Generative_Constructors_A12_t02: fail # co19-roll r587: Please triage this failure
 Language/07_Classes/6_Constructors/1_Generative_Constructors_A20_t02: fail # co19-roll r587: Please triage this failure
 
-<<<<<<< HEAD
-# Maybe we should wait until isolate library is sealed before triaging these.
-LibTest/isolate/isolate_api/spawnFunction_A04_t01: fail, timeout # co19-roll r546: Please triage this failure
-LibTest/isolate/isolate_api/streamSpawnFunction_A02_t01: fail, timeout # co19-roll r546: Please triage this failure
-
-Language/12_Expressions/18_Assignment_A04_t09: RuntimeError # co19-roll r607: Please triage this failure
-=======
->>>>>>> 3485989a
 LibTest/collection/LinkedList/forEach_A02_t01: RuntimeError # co19-roll r607: Please triage this failure
 LibTest/core/Invocation/namedArguments_A01_t01: RuntimeError # co19-roll r607: Please triage this failure
 LibTest/core/Symbol/Symbol_A01_t04: RuntimeError # co19-roll r607: Please triage this failure
@@ -72,8 +56,6 @@
 LibTest/collection/ListMixin/ListMixin_class_A01_t01: Fail, Timeout # co19-roll r641: Please triage this failure
 
 [ $runtime == vm || $runtime == dartium || $compiler == dart2js ]
-Language/14_Libraries_and_Scripts/4_Scripts_A03_t02: FAIL, OK # co19 issue 654
-
 LibTest/math/acos_A01_t01: PASS, FAIL, OK # co19 issue 44
 LibTest/math/asin_A01_t01: PASS, FAIL, OK # co19 issue 44
 LibTest/math/atan_A01_t01: PASS, FAIL, OK # co19 issue 44
@@ -148,26 +130,6 @@
 
 Language/14_Libraries_and_Scripts/4_Scripts_A03_t03: MissingRuntimeError, OK # co19 issue 638
 
-<<<<<<< HEAD
-[ $compiler == dart2js ]
-Language/10_Generics/10_Generics_A05_t01: Fail # Co19 issue 655
-Language/12_Expressions/32_Type_Test_A04_t01: Fail # Co19 issue 655
-Language/12_Expressions/32_Type_Test_A04_t02: Fail # Co19 issue 655
-Language/12_Expressions/33_Type_Cast_A03_t01: Fail # Co19 issue 655
-Language/12_Expressions/33_Type_Cast_A03_t03: Fail # Co19 issue 655
-Language/14_Libraries_and_Scripts/1_Imports_A03_t05: Fail # Co19 issue 655
-
-[ $compiler == dart2js && $unchecked ]
-Language/15_Types/1_Static_Types_A03_t01: Fail # Co19 issue 655
-
-[ $compiler == dart2js && $checked ]
-Language/10_Generics/10_Generics_A05_t02: Fail # Co19 issue 655
-Language/14_Libraries_and_Scripts/1_Imports_A03_t31: Fail # Co19 issue 655
-Language/15_Types/1_Static_Types_A03_t02: Fail # Co19 issue 655
-Language/15_Types/1_Static_Types_A03_t03: Fail # Co19 issue 655
-Language/15_Types/1_Static_Types_A03_t04: Fail # Co19 issue 655
-=======
->>>>>>> 3485989a
 
 ### CHECKED MODE FAILURES ###
 
@@ -176,10 +138,6 @@
 LibTest/collection/DoubleLinkedQueue/removeFirst_A01_t01: RuntimeError # co19-roll r607: Please triage this failure
 LibTest/collection/LinkedList/LinkedList_A01_t01: RuntimeError # co19-roll r623: Please triage this failure
 LibTest/typed_data/Float32x4List/reduce_A01_t01: Fail # co19-roll r623: Please triage this failure
-<<<<<<< HEAD
-LibTest/async/Future/catchError_A03_t05: RuntimeError # co19-roll r641: Please triage this failure
-=======
->>>>>>> 3485989a
 
 [ ($runtime == vm || $compiler == dart2js) && $checked]
 Language/14_Libraries_and_Scripts/1_Imports_A03_t46: PASS, FAIL, OK # co19 issue 560
