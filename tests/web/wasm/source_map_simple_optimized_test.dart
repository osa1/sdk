// Copyright (c) 2024, the Dart project authors.  Please see the AUTHORS file
// for details. All rights reserved. Use of this source code is governed by a
// BSD-style license that can be found in the LICENSE file.

// dart2wasmOptions=-O4 --no-strip-wasm --extra-compiler-option=-DTEST_COMPILATION_DIR=$TEST_COMPILATION_DIR

import 'source_map_simple_lib.dart' as Lib;

void main() {
  Lib.testMain('source_map_simple_optimized', frameDetails);
}

<<<<<<< HEAD
const List<(String?, int?, int?, String?)?> frameDetails = [
  ('errors_patch.dart', null, null, '_throwWithCurrentStackTrace'),
  ('source_map_simple_lib.dart', 16, 3, 'g'),
  ('source_map_simple_lib.dart', 12, 3, 'f'),
  ('source_map_simple_lib.dart', 39, 5, 'testMain'),
  ('internal_patch.dart', null, null, '_invokeMain'),
=======
const List<(String?, int?, int?)?> frameDetails = [
  ('errors_patch.dart', null, null), // _throwWithCurrentStackTrace
  ('source_map_simple_lib.dart', 16, 3), // g
  ('source_map_simple_lib.dart', 12, 3), // f
  ('source_map_simple_lib.dart', 38, 5), // testMain, inlined in main
>>>>>>> 4c3e9160
];

/*
at Error._throwWithCurrentStackTrace (wasm://wasm/0008d08e:wasm-function[115]:0xc095)
at g (wasm://wasm/0008d08e:wasm-function[359]:0x11e15)
at f (wasm://wasm/0008d08e:wasm-function[358]:0x11e0b)
at main (wasm://wasm/0008d08e:wasm-function[357]:0x11913)
at _invokeMain (wasm://wasm/0008d08e:wasm-function[82]:0xb349)
at Module.invoke (...)
at main (...)
at async action (...)
*/<|MERGE_RESOLUTION|>--- conflicted
+++ resolved
@@ -10,20 +10,11 @@
   Lib.testMain('source_map_simple_optimized', frameDetails);
 }
 
-<<<<<<< HEAD
 const List<(String?, int?, int?, String?)?> frameDetails = [
   ('errors_patch.dart', null, null, '_throwWithCurrentStackTrace'),
   ('source_map_simple_lib.dart', 16, 3, 'g'),
   ('source_map_simple_lib.dart', 12, 3, 'f'),
   ('source_map_simple_lib.dart', 39, 5, 'testMain'),
-  ('internal_patch.dart', null, null, '_invokeMain'),
-=======
-const List<(String?, int?, int?)?> frameDetails = [
-  ('errors_patch.dart', null, null), // _throwWithCurrentStackTrace
-  ('source_map_simple_lib.dart', 16, 3), // g
-  ('source_map_simple_lib.dart', 12, 3), // f
-  ('source_map_simple_lib.dart', 38, 5), // testMain, inlined in main
->>>>>>> 4c3e9160
 ];
 
 /*
