--- conflicted
+++ resolved
@@ -83,14 +83,10 @@
 js/static_interop_test/typed_data_test: SkipByDesign # Issue 42085. CSP policy disallows injected JS code
 js/trust_types_test: SkipByDesign # Issue 42085. CSP policy disallows injected JS code
 
-<<<<<<< HEAD
-[ $compiler != dart2js && $compiler != dartdevc && $compiler != dartdevk && $compiler != ddc ]
-=======
 [ $simulator ]
 convert/utf85_test: Skip # Pass, Slow Issue 20111.
 
 [ $compiler != dart2js && $compiler != ddc ]
->>>>>>> 93acdbd4
 web/*: SkipByDesign
 
 [ $runtime == chrome && $system == macos ]
