# Copyright (c) 2019, the Dart project authors.  Please see the AUTHORS file
# for details. All rights reserved. Use of this source code is governed by a
# BSD-style license that can be found in the LICENSE file.

<<<<<<< HEAD
# Sections in this file should contain "$compiler == dartdevc", dartdevk or ddc.
=======
# Sections in this file should contain "$compiler == ddc".
>>>>>>> 93acdbd4
<|MERGE_RESOLUTION|>--- conflicted
+++ resolved
@@ -2,8 +2,4 @@
 # for details. All rights reserved. Use of this source code is governed by a
 # BSD-style license that can be found in the LICENSE file.
 
-<<<<<<< HEAD
-# Sections in this file should contain "$compiler == dartdevc", dartdevk or ddc.
-=======
-# Sections in this file should contain "$compiler == ddc".
->>>>>>> 93acdbd4
+# Sections in this file should contain "$compiler == ddc".