--- conflicted
+++ resolved
@@ -2,16 +2,10 @@
 # for details. All rights reserved. Use of this source code is governed by a
 # BSD-style license that can be found in the LICENSE file.
 
-<<<<<<< HEAD
-# Sections in this file should contain "$compiler == dartdevc", dartdevk or ddc.
-
-[ $compiler == dartdevc || $compiler == dartdevk || $compiler == ddc ]
-=======
 # Sections in this file should contain "$compiler == ddc".
 
 [ $compiler == ddc ]
 async_star/async_star_await_for_test: Skip # evades flake detection https://github.com/dart-lang/sdk/issues/51086
->>>>>>> 93acdbd4
 async_star/throw_in_catch_test: Skip # Times out. Issue 29920
 external_abstract_fields/external_fields_test: SkipByDesign # Non-JS-interop external members are not supported
 number/int64_literal_runtime*_test: Skip # This is testing Dart 2.0 int64 semantics.
