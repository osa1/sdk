# Copyright (c) 2017, the Dart project authors.  Please see the AUTHORS file
# for details. All rights reserved. Use of this source code is governed by a
# BSD-style license that can be found in the LICENSE file.

bigint_parse_radix_test/3: Slow # Issue http://dartbug.com/47050
bigint_test: Pass, Slow

[ $compiler == dartkp ]
bigint_parse_radix_test: Slow, Pass # --no_intrinsify
bigint_test/03: SkipSlow # --no_intrinsify
bigint_test/15: SkipSlow # --no_intrinsify

[ $compiler == ddc ]
bigint_test/03: SkipSlow # modPow is very slow
bigint_test/15: SkipSlow # modPow is very slow
list_concurrent_modify_self_test: SkipSlow # missing check causes list to grow to whole heap
regexp/lookbehind_test/01: Skip # Flaky in uncatchable way.  Issue 36280
uri_parse_test: Slow, Pass
uri_test: Slow, Pass

[ $mode == debug ]
regexp/pcre_test: Slow, Pass # Issue 22008

[ $system == android ]
throw_half_surrogate_pair_test/*: Skip # Issue http://dartbug.com/42094

[ $simulator ]
bigint_parse_radix_test: Skip # Issue 31659
bigint_test: Skip # Issue 31659

[ $arch == x64 && $system == windows ]
stopwatch_test: Skip # Flaky test due to expected performance behaviour.

[ $builder_tag == obfuscated && $runtime == dart_precompiled ]
apply_generic_function_test: SkipByDesign # Function.apply with named args
apply_test: Skip # Uses new Symbol via symbolToStringMap helper
dynamic_nosuchmethod_test: SkipByDesign # Expects names in NSM
error_stack_trace1_test: SkipByDesign # Expects unobfuscated stack trace
type_tostring_test: SkipByDesign # Expects names in Type.toString()

<<<<<<< HEAD
[ $compiler != dart2analyzer && $compiler != dart2js && $compiler != dartdevc && $compiler != dartdevk && $compiler != ddc ]
=======
[ $compiler != dart2analyzer && $compiler != dart2js && $compiler != ddc ]
>>>>>>> 93acdbd4
bigint_js_test: SkipByDesign # JavaScript-specific test

[ $compiler == dart2js && $runtime != none ]
regexp/pcre_test: Slow, Pass # Issue 21593

[ $compiler == dart2js && $runtime == safari ]
date_time11_test: Skip # evades flake detection https://github.com/dart-lang/sdk/issues/50718
local_date_time_test: Skip # evades flake detection https://github.com/dart-lang/sdk/issues/50718
regexp/unicode-property-char-class_test: Skip # evades flake detection https://github.com/dart-lang/sdk/issues/50718
regexp/unicode-property-invalid_test: Skip # evades flake detection https://github.com/dart-lang/sdk/issues/50718
regexp/unicode-regexp-restricted-syntax_test: Skip # evades flake detection https://github.com/dart-lang/sdk/issues/50718

[ $runtime != dart_precompiled && $runtime != vm ]
reg_exp_receive_port_test: SkipByDesign # uses SendPort/ReceivePort

<<<<<<< HEAD
[ $runtime != none && ($compiler == dart2js || $compiler == dartdevc || $compiler == dartdevk || $compiler == ddc) ]
=======
[ $runtime != none && ($compiler == dart2js || $compiler == ddc) ]
>>>>>>> 93acdbd4
int_parse_with_limited_ints_test: SkipByDesign # Requires fixed-size int64 support.
integer_arith_vm_test: SkipByDesign # Is a VM optimization test that requires int64 support.
iterable_return_type_int64_test: SkipByDesign # Requires int64 support.
typed_data_with_limited_ints_test: SkipByDesign # Requires fixed-size int64 support.

<<<<<<< HEAD
[ $arch == simarm || $arch == simarm64 || $arch == simarm64c || $arch == simriscv32 || $arch == simriscv64 ]
bigint_parse_radix_test: Skip # Issue 31659
bigint_test: Skip # Issue 31659

[ $compiler == dartdevc || $compiler == dartdevk || $compiler == ddc ]
bigint_test/03: SkipSlow # modPow is very slow
bigint_test/15: SkipSlow # modPow is very slow
list_concurrent_modify_self_test: SkipSlow # missing check causes list to grow to whole heap
regexp/lookbehind_test/01: Skip # Flaky in uncatchable way.  Issue 36280
uri_parse_test: Slow, Pass
uri_test: Slow, Pass

=======
>>>>>>> 93acdbd4
[ $runtime == dart_precompiled || $runtime == vm ]
regexp/global_test: Skip # Issue 21709
regexp/pcre_test: Slow, Pass

[ $hot_reload || $hot_reload_rollback ]
bigint_parse_radix_test: Skip # Issue 31659. Issue 34361.
bigint_test: Skip # Issue 31659
integer_parsed_mul_div_vm_test: Slow, Pass # Slow<|MERGE_RESOLUTION|>--- conflicted
+++ resolved
@@ -38,11 +38,7 @@
 error_stack_trace1_test: SkipByDesign # Expects unobfuscated stack trace
 type_tostring_test: SkipByDesign # Expects names in Type.toString()
 
-<<<<<<< HEAD
-[ $compiler != dart2analyzer && $compiler != dart2js && $compiler != dartdevc && $compiler != dartdevk && $compiler != ddc ]
-=======
 [ $compiler != dart2analyzer && $compiler != dart2js && $compiler != ddc ]
->>>>>>> 93acdbd4
 bigint_js_test: SkipByDesign # JavaScript-specific test
 
 [ $compiler == dart2js && $runtime != none ]
@@ -58,31 +54,12 @@
 [ $runtime != dart_precompiled && $runtime != vm ]
 reg_exp_receive_port_test: SkipByDesign # uses SendPort/ReceivePort
 
-<<<<<<< HEAD
-[ $runtime != none && ($compiler == dart2js || $compiler == dartdevc || $compiler == dartdevk || $compiler == ddc) ]
-=======
 [ $runtime != none && ($compiler == dart2js || $compiler == ddc) ]
->>>>>>> 93acdbd4
 int_parse_with_limited_ints_test: SkipByDesign # Requires fixed-size int64 support.
 integer_arith_vm_test: SkipByDesign # Is a VM optimization test that requires int64 support.
 iterable_return_type_int64_test: SkipByDesign # Requires int64 support.
 typed_data_with_limited_ints_test: SkipByDesign # Requires fixed-size int64 support.
 
-<<<<<<< HEAD
-[ $arch == simarm || $arch == simarm64 || $arch == simarm64c || $arch == simriscv32 || $arch == simriscv64 ]
-bigint_parse_radix_test: Skip # Issue 31659
-bigint_test: Skip # Issue 31659
-
-[ $compiler == dartdevc || $compiler == dartdevk || $compiler == ddc ]
-bigint_test/03: SkipSlow # modPow is very slow
-bigint_test/15: SkipSlow # modPow is very slow
-list_concurrent_modify_self_test: SkipSlow # missing check causes list to grow to whole heap
-regexp/lookbehind_test/01: Skip # Flaky in uncatchable way.  Issue 36280
-uri_parse_test: Slow, Pass
-uri_test: Slow, Pass
-
-=======
->>>>>>> 93acdbd4
 [ $runtime == dart_precompiled || $runtime == vm ]
 regexp/global_test: Skip # Issue 21709
 regexp/pcre_test: Slow, Pass
