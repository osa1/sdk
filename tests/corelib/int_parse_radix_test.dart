// Copyright (c) 2012, the Dart project authors.  Please see the AUTHORS file
// for details. All rights reserved. Use of this source code is governed by a
// BSD-style license that can be found in the LICENSE file.

import "package:expect/expect.dart";
import 'package:expect/variations.dart' as v;
import "dart:math" show pow, log;

void main() {
  final String oneByteWhiteSpace = v.jsNumbers
      ? "\x09\x0a\x0b\x0c\x0d\x20\xa0"
      : "\x09\x0a\x0b\x0c\x0d\x20\x85\xa0";
  final String whiteSpace = "$oneByteWhiteSpace\u1680"
      "\u2000\u2001\u2002\u2003\u2004\u2005\u2006\u2007\u2008\u2009\u200a"
      "\u2028\u2029\u202f\u205f\u3000\ufeff";

  var digits = "0123456789abcdefghijklmnopqrstuvwxyz";
  var zeros = "0" * 64;

  for (int i = 0; i < whiteSpace.length; i++) {
    var ws = whiteSpace[i];
    Expect.equals(0, int.parse("${ws}0${ws}", radix: 2));
  }

  void testParse(int result, String radixString, int radix) {
    var m = "$radixString/$radix->$result";
    Expect.equals(
        result, int.parse(radixString.toLowerCase(), radix: radix), m);
    Expect.equals(
        result, int.parse(radixString.toUpperCase(), radix: radix), m);
    Expect.equals(result, int.parse(" $radixString", radix: radix), m);
    Expect.equals(result, int.parse("$radixString ", radix: radix), m);
    Expect.equals(result, int.parse(" $radixString ", radix: radix), m);
    Expect.equals(result, int.parse("+$radixString", radix: radix), m);
    Expect.equals(result, int.parse(" +$radixString", radix: radix), m);
    Expect.equals(result, int.parse("+$radixString ", radix: radix), m);
    Expect.equals(result, int.parse(" +$radixString ", radix: radix), m);
    Expect.equals(-result, int.parse("-$radixString", radix: radix), m);
    Expect.equals(-result, int.parse(" -$radixString", radix: radix), m);
    Expect.equals(-result, int.parse("-$radixString ", radix: radix), m);
    Expect.equals(-result, int.parse(" -$radixString ", radix: radix), m);
    Expect.equals(
        result,
        int.parse("$oneByteWhiteSpace$radixString$oneByteWhiteSpace",
            radix: radix),
        m);
    Expect.equals(
        -result,
        int.parse("$oneByteWhiteSpace-$radixString$oneByteWhiteSpace",
            radix: radix),
        m);
    Expect.equals(result,
        int.parse("$whiteSpace$radixString$whiteSpace", radix: radix), m);
    Expect.equals(-result,
        int.parse("$whiteSpace-$radixString$whiteSpace", radix: radix), m);

    Expect.equals(result, int.parse("$zeros$radixString", radix: radix), m);
    Expect.equals(result, int.parse("+$zeros$radixString", radix: radix), m);
    Expect.equals(-result, int.parse("-$zeros$radixString", radix: radix), m);
  }

  for (int r = 2; r <= 36; r++) {
    for (int i = 0; i <= r * r; i++) {
      String radixString = i.toRadixString(r);
      testParse(i, radixString, r);
    }
  }

  final max = 0x1FFFFFFFFFFFFF;
  for (int i = 2; i <= 36; i++) { //             //# 02: ok
    // Test with bignums. //                     //# 02: continued
    final n = (log(max) / log(i)).truncate(); // //# 02: continued
    var digit = digits[i - 1]; //                //# 02: continued
    testParse((pow(i, n) as int) - 1, digit * n, i); //   //# 02: continued
    testParse(0, zeros, i); //                   //# 02: continued
  } //                                           //# 02: continued

  // Allow both upper- and lower-case letters.
  Expect.equals(0xABCD, int.parse("ABCD", radix: 16));
  Expect.equals(0xABCD, int.parse("abcd", radix: 16));
  Expect.equals(15628859, int.parse("09azAZ", radix: 36));
  // Big-ish number. (2^53)
  Expect.equals(9007199254740991, int.parse("9007199254740991"));
  Expect.equals(-9007199254740991, int.parse("-9007199254740991"));
  Expect.equals(-9223372036854775808, int.parse("-9223372036854775808"));
  // Allow whitespace before and after the number.
  Expect.equals(1, int.parse(" 1", radix: 2));
  Expect.equals(1, int.parse("1 ", radix: 2));
  Expect.equals(1, int.parse(" 1 ", radix: 2));
  Expect.equals(1, int.parse("\n1", radix: 2));
  Expect.equals(1, int.parse("1\n", radix: 2));
  Expect.equals(1, int.parse("\n1\n", radix: 2));
  Expect.equals(1, int.parse("+1", radix: 2));

  void testFails(String source, int radix) {
    Expect.throwsFormatException(
        () => int.parse(source, radix: radix), "$source/$radix");
    Expect.isNull(int.tryParse(source, radix: radix));
  }

  for (int i = 2; i < 36; i++) {
    var char = i.toRadixString(36);
    testFails(char.toLowerCase(), i);
    testFails(char.toUpperCase(), i);
  }
  testFails("", 2);
  testFails("+ 1", 2); // No space between sign and digits.
  testFails("- 1", 2); // No space between sign and digits.
  for (int i = 2; i <= 33; i++) {
    // No 0x specially allowed.
    // At radix 34 and above, "x" is a valid digit.
    testFails("0x10", i);
  }

  testBadArguments(String source, int radix) {
    // If the types match, it should be an ArgumentError of some sort.
    Expect.throwsArgumentError(() => int.parse(source, radix: radix));
  }

  testBadArguments("0", -1);
  testBadArguments("0", 0);
  testBadArguments("0", 1);
  testBadArguments("0", 37);
<<<<<<< HEAD

  // Test overflow checks. Overflow checks in bases 2 and 3 are simple because
  // `(number * <base>) + <digit>` always becomes negative when overflows.
  //
  // For other bases, this computation can overflow without turning the result
  // negative, because a high 1 bit can be shifted more than one place in the
  // binary representation.
  //
  // The inputs below cause losing bits without turning the number negative.
  Expect.equals(
        null, int.tryParse("113333333333333333333333333333330", radix: 4));
  Expect.equals(null, int.tryParse("3324103204424323413431434140", radix: 5));
  Expect.equals(null, int.tryParse("5501203013133131110411030", radix: 6));
  Expect.equals(null, int.tryParse("100353032434101216220200", radix: 7));
  Expect.equals(null, int.tryParse("2777777777777777777770", radix: 8));
  Expect.equals(null, int.tryParse("224313870536325635680", radix: 9));
  Expect.equals(null, int.tryParse("27670116110564327420", radix: 10));
  Expect.equals(null, int.tryParse("4a820077a4642651970", radix: 11));
  Expect.equals(null, int.tryParse("1057b377b1343360a70", radix: 12));
  Expect.equals(null, int.tryParse("327772311192c9baa0", radix: 13));
  Expect.equals(null, int.tryParse("c9c177096975d9930", radix: 14));
  Expect.equals(null, int.tryParse("432c82996d3a44910", radix: 15));
  Expect.equals(null, int.tryParse("17ffffffffffffff0", radix: 16));
  Expect.equals(null, int.tryParse("9b5b67915g63c010", radix: 17));
  Expect.equals(null, int.tryParse("41eefg9h5a66had0", radix: 18));
  Expect.equals(null, int.tryParse("1fbicb30g29966f0", radix: 19));
  Expect.equals(null, int.tryParse("ghf7jfab7b70ib0", radix: 20));
  Expect.equals(null, int.tryParse("8b2dheee137ka70", radix: 21));
  Expect.equals(null, int.tryParse("49iabcb64igi290", radix: 22));
  Expect.equals(null, int.tryParse("28kecd2emc447d0", radix: 23));
  Expect.equals(null, int.tryParse("17dfll8bmd5f2f0", radix: 24));
  Expect.equals(null, int.tryParse("ie5h4mndljgnl0", radix: 25));
  Expect.equals(null, int.tryParse("b3olhc69fb4io0", radix: 26));
  Expect.equals(null, int.tryParse("6m9cq9g69nj5k0", radix: 27));
  Expect.equals(null, int.tryParse("474a0ha3nadcm0", radix: 28));
  Expect.equals(null, int.tryParse("2k5rdpg280drr0", radix: 29));
  Expect.equals(null, int.tryParse("1m1thg464g6600", radix: 30));
  Expect.equals(null, int.tryParse("1440anrglnuc90", radix: 31));
  Expect.equals(null, int.tryParse("nvvvvvvvvvvv0", radix: 32));
  Expect.equals(null, int.tryParse("gjfd4rsp6eo90", radix: 33));
  Expect.equals(null, int.tryParse("bk7kq5ppnkl90", radix: 34));
  Expect.equals(null, int.tryParse("86knwkq9vdv50", radix: 35));
  Expect.equals(null, int.tryParse("5u831jl976p60", radix: 36));
=======
>>>>>>> d99a28fb
}<|MERGE_RESOLUTION|>--- conflicted
+++ resolved
@@ -67,7 +67,8 @@
   }
 
   final max = 0x1FFFFFFFFFFFFF;
-  for (int i = 2; i <= 36; i++) { //             //# 02: ok
+  for (int i = 2; i <= 36; i++) {
+    //             //# 02: ok
     // Test with bignums. //                     //# 02: continued
     final n = (log(max) / log(i)).truncate(); // //# 02: continued
     var digit = digits[i - 1]; //                //# 02: continued
@@ -121,7 +122,6 @@
   testBadArguments("0", 0);
   testBadArguments("0", 1);
   testBadArguments("0", 37);
-<<<<<<< HEAD
 
   // Test overflow checks. Overflow checks in bases 2 and 3 are simple because
   // `(number * <base>) + <digit>` always becomes negative when overflows.
@@ -131,40 +131,40 @@
   // binary representation.
   //
   // The inputs below cause losing bits without turning the number negative.
-  Expect.equals(
+  if (!v.jsNumbers) {
+    Expect.equals(
         null, int.tryParse("113333333333333333333333333333330", radix: 4));
-  Expect.equals(null, int.tryParse("3324103204424323413431434140", radix: 5));
-  Expect.equals(null, int.tryParse("5501203013133131110411030", radix: 6));
-  Expect.equals(null, int.tryParse("100353032434101216220200", radix: 7));
-  Expect.equals(null, int.tryParse("2777777777777777777770", radix: 8));
-  Expect.equals(null, int.tryParse("224313870536325635680", radix: 9));
-  Expect.equals(null, int.tryParse("27670116110564327420", radix: 10));
-  Expect.equals(null, int.tryParse("4a820077a4642651970", radix: 11));
-  Expect.equals(null, int.tryParse("1057b377b1343360a70", radix: 12));
-  Expect.equals(null, int.tryParse("327772311192c9baa0", radix: 13));
-  Expect.equals(null, int.tryParse("c9c177096975d9930", radix: 14));
-  Expect.equals(null, int.tryParse("432c82996d3a44910", radix: 15));
-  Expect.equals(null, int.tryParse("17ffffffffffffff0", radix: 16));
-  Expect.equals(null, int.tryParse("9b5b67915g63c010", radix: 17));
-  Expect.equals(null, int.tryParse("41eefg9h5a66had0", radix: 18));
-  Expect.equals(null, int.tryParse("1fbicb30g29966f0", radix: 19));
-  Expect.equals(null, int.tryParse("ghf7jfab7b70ib0", radix: 20));
-  Expect.equals(null, int.tryParse("8b2dheee137ka70", radix: 21));
-  Expect.equals(null, int.tryParse("49iabcb64igi290", radix: 22));
-  Expect.equals(null, int.tryParse("28kecd2emc447d0", radix: 23));
-  Expect.equals(null, int.tryParse("17dfll8bmd5f2f0", radix: 24));
-  Expect.equals(null, int.tryParse("ie5h4mndljgnl0", radix: 25));
-  Expect.equals(null, int.tryParse("b3olhc69fb4io0", radix: 26));
-  Expect.equals(null, int.tryParse("6m9cq9g69nj5k0", radix: 27));
-  Expect.equals(null, int.tryParse("474a0ha3nadcm0", radix: 28));
-  Expect.equals(null, int.tryParse("2k5rdpg280drr0", radix: 29));
-  Expect.equals(null, int.tryParse("1m1thg464g6600", radix: 30));
-  Expect.equals(null, int.tryParse("1440anrglnuc90", radix: 31));
-  Expect.equals(null, int.tryParse("nvvvvvvvvvvv0", radix: 32));
-  Expect.equals(null, int.tryParse("gjfd4rsp6eo90", radix: 33));
-  Expect.equals(null, int.tryParse("bk7kq5ppnkl90", radix: 34));
-  Expect.equals(null, int.tryParse("86knwkq9vdv50", radix: 35));
-  Expect.equals(null, int.tryParse("5u831jl976p60", radix: 36));
-=======
->>>>>>> d99a28fb
+    Expect.equals(null, int.tryParse("3324103204424323413431434140", radix: 5));
+    Expect.equals(null, int.tryParse("5501203013133131110411030", radix: 6));
+    Expect.equals(null, int.tryParse("100353032434101216220200", radix: 7));
+    Expect.equals(null, int.tryParse("2777777777777777777770", radix: 8));
+    Expect.equals(null, int.tryParse("224313870536325635680", radix: 9));
+    Expect.equals(null, int.tryParse("27670116110564327420", radix: 10));
+    Expect.equals(null, int.tryParse("4a820077a4642651970", radix: 11));
+    Expect.equals(null, int.tryParse("1057b377b1343360a70", radix: 12));
+    Expect.equals(null, int.tryParse("327772311192c9baa0", radix: 13));
+    Expect.equals(null, int.tryParse("c9c177096975d9930", radix: 14));
+    Expect.equals(null, int.tryParse("432c82996d3a44910", radix: 15));
+    Expect.equals(null, int.tryParse("17ffffffffffffff0", radix: 16));
+    Expect.equals(null, int.tryParse("9b5b67915g63c010", radix: 17));
+    Expect.equals(null, int.tryParse("41eefg9h5a66had0", radix: 18));
+    Expect.equals(null, int.tryParse("1fbicb30g29966f0", radix: 19));
+    Expect.equals(null, int.tryParse("ghf7jfab7b70ib0", radix: 20));
+    Expect.equals(null, int.tryParse("8b2dheee137ka70", radix: 21));
+    Expect.equals(null, int.tryParse("49iabcb64igi290", radix: 22));
+    Expect.equals(null, int.tryParse("28kecd2emc447d0", radix: 23));
+    Expect.equals(null, int.tryParse("17dfll8bmd5f2f0", radix: 24));
+    Expect.equals(null, int.tryParse("ie5h4mndljgnl0", radix: 25));
+    Expect.equals(null, int.tryParse("b3olhc69fb4io0", radix: 26));
+    Expect.equals(null, int.tryParse("6m9cq9g69nj5k0", radix: 27));
+    Expect.equals(null, int.tryParse("474a0ha3nadcm0", radix: 28));
+    Expect.equals(null, int.tryParse("2k5rdpg280drr0", radix: 29));
+    Expect.equals(null, int.tryParse("1m1thg464g6600", radix: 30));
+    Expect.equals(null, int.tryParse("1440anrglnuc90", radix: 31));
+    Expect.equals(null, int.tryParse("nvvvvvvvvvvv0", radix: 32));
+    Expect.equals(null, int.tryParse("gjfd4rsp6eo90", radix: 33));
+    Expect.equals(null, int.tryParse("bk7kq5ppnkl90", radix: 34));
+    Expect.equals(null, int.tryParse("86knwkq9vdv50", radix: 35));
+    Expect.equals(null, int.tryParse("5u831jl976p60", radix: 36));
+  }
 }