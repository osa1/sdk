--- conflicted
+++ resolved
@@ -257,13 +257,7 @@
     "//build/config/win:winver",
   ]
   if (is_clang) {
-<<<<<<< HEAD
-    _native_compiler_configs += [
-      "//build/config/win:relative_paths",
-    ]
-=======
     _native_compiler_configs += [ "//build/config/win:relative_paths" ]
->>>>>>> bb65648e
   }
 }
 if (is_posix) {
