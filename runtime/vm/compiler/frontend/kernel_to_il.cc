// Copyright (c) 2016, the Dart project authors.  Please see the AUTHORS file
// for details. All rights reserved. Use of this source code is governed by a
// BSD-style license that can be found in the LICENSE file.

#include "vm/compiler/frontend/kernel_to_il.h"

#include "platform/assert.h"
#include "platform/globals.h"
#include "vm/class_id.h"
#include "vm/compiler/aot/precompiler.h"
#include "vm/compiler/backend/flow_graph_compiler.h"
#include "vm/compiler/backend/il.h"
#include "vm/compiler/backend/il_printer.h"
#include "vm/compiler/backend/locations.h"
#include "vm/compiler/backend/range_analysis.h"
#include "vm/compiler/ffi/abi.h"
#include "vm/compiler/ffi/marshaller.h"
#include "vm/compiler/ffi/native_calling_convention.h"
#include "vm/compiler/ffi/native_type.h"
#include "vm/compiler/ffi/recognized_method.h"
#include "vm/compiler/frontend/kernel_binary_flowgraph.h"
#include "vm/compiler/frontend/kernel_translation_helper.h"
#include "vm/compiler/frontend/prologue_builder.h"
#include "vm/compiler/jit/compiler.h"
#include "vm/compiler/runtime_api.h"
#include "vm/kernel_isolate.h"
#include "vm/kernel_loader.h"
#include "vm/log.h"
#include "vm/longjump.h"
#include "vm/native_entry.h"
#include "vm/object_store.h"
#include "vm/report.h"
#include "vm/resolver.h"
#include "vm/scopes.h"
#include "vm/stack_frame.h"
#include "vm/symbols.h"

namespace dart {

DEFINE_FLAG(bool,
            print_huge_methods,
            false,
            "Print huge methods (less optimized)");

namespace kernel {

#define Z (zone_)
#define H (translation_helper_)
#define T (type_translator_)
#define I Isolate::Current()
#define IG IsolateGroup::Current()

FlowGraphBuilder::FlowGraphBuilder(
    ParsedFunction* parsed_function,
    ZoneGrowableArray<const ICData*>* ic_data_array,
    ZoneGrowableArray<intptr_t>* context_level_array,
    InlineExitCollector* exit_collector,
    bool optimizing,
    intptr_t osr_id,
    intptr_t first_block_id,
    bool inlining_unchecked_entry)
    : BaseFlowGraphBuilder(parsed_function,
                           first_block_id - 1,
                           osr_id,
                           context_level_array,
                           exit_collector,
                           inlining_unchecked_entry),
      translation_helper_(Thread::Current()),
      thread_(translation_helper_.thread()),
      zone_(translation_helper_.zone()),
      parsed_function_(parsed_function),
      optimizing_(optimizing),
      ic_data_array_(*ic_data_array),
      next_function_id_(0),
      loop_depth_(0),
      try_depth_(0),
      catch_depth_(0),
      for_in_depth_(0),
      block_expression_depth_(0),
      graph_entry_(NULL),
      scopes_(NULL),
      breakable_block_(NULL),
      switch_block_(NULL),
      try_catch_block_(NULL),
      try_finally_block_(NULL),
      catch_block_(NULL),
      prepend_type_arguments_(Function::ZoneHandle(zone_)),
      throw_new_null_assertion_(Function::ZoneHandle(zone_)) {
  const Script& script =
      Script::Handle(Z, parsed_function->function().script());
  H.InitFromScript(script);
}

FlowGraphBuilder::~FlowGraphBuilder() {}

Fragment FlowGraphBuilder::EnterScope(
    intptr_t kernel_offset,
    const LocalScope** context_scope /* = nullptr */) {
  Fragment instructions;
  const LocalScope* scope = scopes_->scopes.Lookup(kernel_offset);
  if (scope->num_context_variables() > 0) {
    instructions += PushContext(scope);
    instructions += Drop();
  }
  if (context_scope != nullptr) {
    *context_scope = scope;
  }
  return instructions;
}

Fragment FlowGraphBuilder::ExitScope(intptr_t kernel_offset) {
  Fragment instructions;
  const intptr_t context_size =
      scopes_->scopes.Lookup(kernel_offset)->num_context_variables();
  if (context_size > 0) {
    instructions += PopContext();
  }
  return instructions;
}

Fragment FlowGraphBuilder::AdjustContextTo(int depth) {
  ASSERT(depth <= context_depth_ && depth >= 0);
  Fragment instructions;
  if (depth < context_depth_) {
    instructions += LoadContextAt(depth);
    instructions += StoreLocal(TokenPosition::kNoSource,
                               parsed_function_->current_context_var());
    instructions += Drop();
    context_depth_ = depth;
  }
  return instructions;
}

Fragment FlowGraphBuilder::PushContext(const LocalScope* scope) {
  ASSERT(scope->num_context_variables() > 0);
  Fragment instructions = AllocateContext(scope->context_slots());
  LocalVariable* context = MakeTemporary();
  instructions += LoadLocal(context);
  instructions += LoadLocal(parsed_function_->current_context_var());
  instructions += StoreNativeField(
      Slot::Context_parent(), StoreInstanceFieldInstr::Kind::kInitializing);
  instructions += StoreLocal(TokenPosition::kNoSource,
                             parsed_function_->current_context_var());
  ++context_depth_;
  return instructions;
}

Fragment FlowGraphBuilder::PopContext() {
  return AdjustContextTo(context_depth_ - 1);
}

Fragment FlowGraphBuilder::LoadInstantiatorTypeArguments() {
  // TODO(27590): We could use `active_class_->IsGeneric()`.
  Fragment instructions;
  if (scopes_ != nullptr && scopes_->type_arguments_variable != nullptr) {
#ifdef DEBUG
    Function& function =
        Function::Handle(Z, parsed_function_->function().ptr());
    while (function.IsClosureFunction()) {
      function = function.parent_function();
    }
    ASSERT(function.IsFactory());
#endif
    instructions += LoadLocal(scopes_->type_arguments_variable);
  } else if (parsed_function_->has_receiver_var() &&
             active_class_.ClassNumTypeArguments() > 0) {
    ASSERT(!parsed_function_->function().IsFactory());
    instructions += LoadLocal(parsed_function_->receiver_var());
    instructions += LoadNativeField(
        Slot::GetTypeArgumentsSlotFor(thread_, *active_class_.klass));
  } else {
    instructions += NullConstant();
  }
  return instructions;
}

// This function is responsible for pushing a type arguments vector which
// contains all type arguments of enclosing functions prepended to the type
// arguments of the current function.
Fragment FlowGraphBuilder::LoadFunctionTypeArguments() {
  Fragment instructions;

  const Function& function = parsed_function_->function();

  if (function.IsGeneric() || function.HasGenericParent()) {
    ASSERT(parsed_function_->function_type_arguments() != NULL);
    instructions += LoadLocal(parsed_function_->function_type_arguments());
  } else {
    instructions += NullConstant();
  }

  return instructions;
}

Fragment FlowGraphBuilder::TranslateInstantiatedTypeArguments(
    const TypeArguments& type_arguments) {
  Fragment instructions;

  if (type_arguments.IsNull() || type_arguments.IsInstantiated()) {
    // There are no type references to type parameters so we can just take it.
    instructions += Constant(type_arguments);
  } else {
    // The [type_arguments] vector contains a type reference to a type
    // parameter we need to resolve it.
    if (type_arguments.CanShareInstantiatorTypeArguments(
            *active_class_.klass)) {
      // If the instantiator type arguments are just passed on, we don't need to
      // resolve the type parameters.
      //
      // This is for example the case here:
      //     class Foo<T> {
      //       newList() => new List<T>();
      //     }
      // We just use the type argument vector from the [Foo] object and pass it
      // directly to the `new List<T>()` factory constructor.
      instructions += LoadInstantiatorTypeArguments();
    } else if (type_arguments.CanShareFunctionTypeArguments(
                   parsed_function_->function())) {
      instructions += LoadFunctionTypeArguments();
    } else {
      // Otherwise we need to resolve [TypeParameterType]s in the type
      // expression based on the current instantiator type argument vector.
      if (!type_arguments.IsInstantiated(kCurrentClass)) {
        instructions += LoadInstantiatorTypeArguments();
      } else {
        instructions += NullConstant();
      }
      if (!type_arguments.IsInstantiated(kFunctions)) {
        instructions += LoadFunctionTypeArguments();
      } else {
        instructions += NullConstant();
      }
      instructions += InstantiateTypeArguments(type_arguments);
    }
  }
  return instructions;
}

Fragment FlowGraphBuilder::CatchBlockEntry(const Array& handler_types,
                                           intptr_t handler_index,
                                           bool needs_stacktrace,
                                           bool is_synthesized) {
  LocalVariable* exception_var = CurrentException();
  LocalVariable* stacktrace_var = CurrentStackTrace();
  LocalVariable* raw_exception_var = CurrentRawException();
  LocalVariable* raw_stacktrace_var = CurrentRawStackTrace();

  CatchBlockEntryInstr* entry = new (Z) CatchBlockEntryInstr(
      is_synthesized,  // whether catch block was synthesized by FE compiler
      AllocateBlockId(), CurrentTryIndex(), graph_entry_, handler_types,
      handler_index, needs_stacktrace, GetNextDeoptId(), exception_var,
      stacktrace_var, raw_exception_var, raw_stacktrace_var);
  graph_entry_->AddCatchEntry(entry);

  Fragment instructions(entry);

  // Auxiliary variables introduced by the try catch can be captured if we are
  // inside a function with yield/resume points. In this case we first need
  // to restore the context to match the context at entry into the closure.
  const bool should_restore_closure_context =
      CurrentException()->is_captured() || CurrentCatchContext()->is_captured();
  LocalVariable* context_variable = parsed_function_->current_context_var();
  if (should_restore_closure_context) {
    ASSERT(parsed_function_->function().IsClosureFunction());

    LocalVariable* closure_parameter = parsed_function_->ParameterVariable(0);
    ASSERT(!closure_parameter->is_captured());
    instructions += LoadLocal(closure_parameter);
    instructions += LoadNativeField(Slot::Closure_context());
    instructions += StoreLocal(TokenPosition::kNoSource, context_variable);
    instructions += Drop();
  }

  if (exception_var->is_captured()) {
    instructions += LoadLocal(context_variable);
    instructions += LoadLocal(raw_exception_var);
    instructions += StoreNativeField(
        Slot::GetContextVariableSlotFor(thread_, *exception_var));
  }
  if (stacktrace_var->is_captured()) {
    instructions += LoadLocal(context_variable);
    instructions += LoadLocal(raw_stacktrace_var);
    instructions += StoreNativeField(
        Slot::GetContextVariableSlotFor(thread_, *stacktrace_var));
  }

  // :saved_try_context_var can be captured in the context of
  // of the closure, in this case CatchBlockEntryInstr restores
  // :current_context_var to point to closure context in the
  // same way as normal function prologue does.
  // Update current context depth to reflect that.
  const intptr_t saved_context_depth = context_depth_;
  ASSERT(!CurrentCatchContext()->is_captured() ||
         CurrentCatchContext()->owner()->context_level() == 0);
  context_depth_ = 0;
  instructions += LoadLocal(CurrentCatchContext());
  instructions += StoreLocal(TokenPosition::kNoSource,
                             parsed_function_->current_context_var());
  instructions += Drop();
  context_depth_ = saved_context_depth;

  return instructions;
}

Fragment FlowGraphBuilder::TryCatch(int try_handler_index) {
  // The body of the try needs to have it's own block in order to get a new try
  // index.
  //
  // => We therefore create a block for the body (fresh try index) and another
  //    join block (with current try index).
  Fragment body;
  JoinEntryInstr* entry = new (Z)
      JoinEntryInstr(AllocateBlockId(), try_handler_index, GetNextDeoptId());
  body += LoadLocal(parsed_function_->current_context_var());
  body += StoreLocal(TokenPosition::kNoSource, CurrentCatchContext());
  body += Drop();
  body += Goto(entry);
  return Fragment(body.entry, entry);
}

Fragment FlowGraphBuilder::CheckStackOverflowInPrologue(
    TokenPosition position) {
  ASSERT(loop_depth_ == 0);
  return BaseFlowGraphBuilder::CheckStackOverflowInPrologue(position);
}

Fragment FlowGraphBuilder::CloneContext(
    const ZoneGrowableArray<const Slot*>& context_slots) {
  LocalVariable* context_variable = parsed_function_->current_context_var();

  Fragment instructions = LoadLocal(context_variable);

  CloneContextInstr* clone_instruction = new (Z) CloneContextInstr(
      InstructionSource(), Pop(), context_slots, GetNextDeoptId());
  instructions <<= clone_instruction;
  Push(clone_instruction);

  instructions += StoreLocal(TokenPosition::kNoSource, context_variable);
  instructions += Drop();
  return instructions;
}

Fragment FlowGraphBuilder::InstanceCall(
    TokenPosition position,
    const String& name,
    Token::Kind kind,
    intptr_t type_args_len,
    intptr_t argument_count,
    const Array& argument_names,
    intptr_t checked_argument_count,
    const Function& interface_target,
    const Function& tearoff_interface_target,
    const InferredTypeMetadata* result_type,
    bool use_unchecked_entry,
    const CallSiteAttributesMetadata* call_site_attrs,
    bool receiver_is_not_smi,
    bool is_call_on_this) {
  const intptr_t total_count = argument_count + (type_args_len > 0 ? 1 : 0);
  InputsArray* arguments = GetArguments(total_count);
  InstanceCallInstr* call = new (Z) InstanceCallInstr(
      InstructionSource(position), name, kind, arguments, type_args_len,
      argument_names, checked_argument_count, ic_data_array_, GetNextDeoptId(),
      interface_target, tearoff_interface_target);
  if ((result_type != NULL) && !result_type->IsTrivial()) {
    call->SetResultType(Z, result_type->ToCompileType(Z));
  }
  if (use_unchecked_entry) {
    call->set_entry_kind(Code::EntryKind::kUnchecked);
  }
  if (is_call_on_this) {
    call->mark_as_call_on_this();
  }
  if (call_site_attrs != nullptr && call_site_attrs->receiver_type != nullptr &&
      call_site_attrs->receiver_type->IsInstantiated()) {
    call->set_receivers_static_type(call_site_attrs->receiver_type);
  } else if (!interface_target.IsNull()) {
    const Class& owner = Class::Handle(Z, interface_target.Owner());
    const AbstractType& type =
        AbstractType::ZoneHandle(Z, owner.DeclarationType());
    call->set_receivers_static_type(&type);
  }
  call->set_receiver_is_not_smi(receiver_is_not_smi);
  Push(call);
  if (result_type != nullptr && result_type->IsConstant()) {
    Fragment instructions(call);
    instructions += Drop();
    instructions += Constant(result_type->constant_value);
    return instructions;
  }
  return Fragment(call);
}

Fragment FlowGraphBuilder::FfiCall(
    const compiler::ffi::CallMarshaller& marshaller) {
  Fragment body;

  FfiCallInstr* const call =
      new (Z) FfiCallInstr(Z, GetNextDeoptId(), marshaller,
                           parsed_function_->function().FfiIsLeaf());

  for (intptr_t i = call->InputCount() - 1; i >= 0; --i) {
    call->SetInputAt(i, Pop());
  }

  Push(call);
  body <<= call;

  return body;
}

Fragment FlowGraphBuilder::RethrowException(TokenPosition position,
                                            int catch_try_index) {
  Fragment instructions;
  Value* stacktrace = Pop();
  Value* exception = Pop();
  instructions += Fragment(new (Z) ReThrowInstr(
                               InstructionSource(position), catch_try_index,
                               GetNextDeoptId(), exception, stacktrace))
                      .closed();
  // Use its side effect of leaving a constant on the stack (does not change
  // the graph).
  NullConstant();

  return instructions;
}

Fragment FlowGraphBuilder::LoadLocal(LocalVariable* variable) {
  // Captured 'this' is immutable, so within the outer method we don't need to
  // load it from the context.
  const ParsedFunction* pf = parsed_function_;
  if (pf->function().HasThisParameter() && pf->has_receiver_var() &&
      variable == pf->receiver_var()) {
    ASSERT(variable == pf->ParameterVariable(0));
    variable = pf->RawParameterVariable(0);
  }
  if (variable->is_captured()) {
    Fragment instructions;
    instructions += LoadContextAt(variable->owner()->context_level());
    instructions +=
        LoadNativeField(Slot::GetContextVariableSlotFor(thread_, *variable));
    return instructions;
  } else {
    return BaseFlowGraphBuilder::LoadLocal(variable);
  }
}

Fragment FlowGraphBuilder::IndirectGoto(intptr_t target_count) {
  Value* index = Pop();
  return Fragment(new (Z) IndirectGotoInstr(target_count, index));
}

Fragment FlowGraphBuilder::ThrowLateInitializationError(
    TokenPosition position,
    const char* throw_method_name,
    const String& name) {
  const Class& klass =
      Class::ZoneHandle(Z, Library::LookupCoreClass(Symbols::LateError()));
  ASSERT(!klass.IsNull());

  const auto& error = klass.EnsureIsFinalized(thread_);
  ASSERT(error == Error::null());
  const Function& throw_new =
      Function::ZoneHandle(Z, klass.LookupStaticFunctionAllowPrivate(
                                  H.DartSymbolObfuscate(throw_method_name)));
  ASSERT(!throw_new.IsNull());

  Fragment instructions;

  // Call LateError._throwFoo.
  instructions += Constant(name);
  instructions += StaticCall(position, throw_new,
                             /* argument_count = */ 1, ICData::kStatic);
  instructions += Drop();

  return instructions;
}

Fragment FlowGraphBuilder::StoreLateField(const Field& field,
                                          LocalVariable* instance,
                                          LocalVariable* setter_value) {
  Fragment instructions;
  TargetEntryInstr* is_uninitialized;
  TargetEntryInstr* is_initialized;
  const TokenPosition position = field.token_pos();
  const bool is_static = field.is_static();
  const bool is_final = field.is_final();

  if (is_final) {
    // Check whether the field has been initialized already.
    if (is_static) {
      instructions += LoadStaticField(field, /*calls_initializer=*/false);
    } else {
      instructions += LoadLocal(instance);
      instructions += LoadField(field, /*calls_initializer=*/false);
    }
    instructions += Constant(Object::sentinel());
    instructions += BranchIfStrictEqual(&is_uninitialized, &is_initialized);
    JoinEntryInstr* join = BuildJoinEntry();

    {
      // If the field isn't initialized, do nothing.
      Fragment initialize(is_uninitialized);
      initialize += Goto(join);
    }

    {
      // If the field is already initialized, throw a LateInitializationError.
      Fragment already_initialized(is_initialized);
      already_initialized += ThrowLateInitializationError(
          position, "_throwFieldAlreadyInitialized",
          String::ZoneHandle(Z, field.name()));
      already_initialized += Goto(join);
    }

    instructions = Fragment(instructions.entry, join);
  }

  if (!is_static) {
    instructions += LoadLocal(instance);
  }
  instructions += LoadLocal(setter_value);
  if (is_static) {
    instructions += StoreStaticField(position, field);
  } else {
    instructions += StoreInstanceFieldGuarded(field);
  }

  return instructions;
}

Fragment FlowGraphBuilder::NativeCall(const String* name,
                                      const Function* function) {
  InlineBailout("kernel::FlowGraphBuilder::NativeCall");
  const intptr_t num_args =
      function->NumParameters() + (function->IsGeneric() ? 1 : 0);
  InputsArray* arguments = GetArguments(num_args);
  NativeCallInstr* call = new (Z)
      NativeCallInstr(name, function, FLAG_link_natives_lazily,
                      InstructionSource(function->end_token_pos()), arguments);
  Push(call);
  return Fragment(call);
}

Fragment FlowGraphBuilder::Return(TokenPosition position,
                                  bool omit_result_type_check,
                                  intptr_t yield_index) {
  Fragment instructions;
  const Function& function = parsed_function_->function();

  // Emit a type check of the return type in checked mode for all functions
  // and in strong mode for native functions.
  if (!omit_result_type_check && function.is_native()) {
    const AbstractType& return_type =
        AbstractType::Handle(Z, function.result_type());
    instructions += CheckAssignable(return_type, Symbols::FunctionResult());
  }

  if (NeedsDebugStepCheck(function, position)) {
    instructions += DebugStepCheck(position);
  }

  instructions += BaseFlowGraphBuilder::Return(position, yield_index);

  return instructions;
}

Fragment FlowGraphBuilder::StaticCall(TokenPosition position,
                                      const Function& target,
                                      intptr_t argument_count,
                                      ICData::RebindRule rebind_rule) {
  return StaticCall(position, target, argument_count, Array::null_array(),
                    rebind_rule);
}

void FlowGraphBuilder::SetResultTypeForStaticCall(
    StaticCallInstr* call,
    const Function& target,
    intptr_t argument_count,
    const InferredTypeMetadata* result_type) {
  if (call->InitResultType(Z)) {
    ASSERT((result_type == NULL) || (result_type->cid == kDynamicCid) ||
           (result_type->cid == call->result_cid()));
    return;
  }
  if ((result_type != NULL) && !result_type->IsTrivial()) {
    call->SetResultType(Z, result_type->ToCompileType(Z));
  }
}

Fragment FlowGraphBuilder::StaticCall(TokenPosition position,
                                      const Function& target,
                                      intptr_t argument_count,
                                      const Array& argument_names,
                                      ICData::RebindRule rebind_rule,
                                      const InferredTypeMetadata* result_type,
                                      intptr_t type_args_count,
                                      bool use_unchecked_entry) {
  const intptr_t total_count = argument_count + (type_args_count > 0 ? 1 : 0);
  InputsArray* arguments = GetArguments(total_count);
  StaticCallInstr* call = new (Z) StaticCallInstr(
      InstructionSource(position), target, type_args_count, argument_names,
      arguments, ic_data_array_, GetNextDeoptId(), rebind_rule);
  SetResultTypeForStaticCall(call, target, argument_count, result_type);
  if (use_unchecked_entry) {
    call->set_entry_kind(Code::EntryKind::kUnchecked);
  }
  Push(call);
  if (result_type != nullptr && result_type->IsConstant()) {
    Fragment instructions(call);
    instructions += Drop();
    instructions += Constant(result_type->constant_value);
    return instructions;
  }
  return Fragment(call);
}

Fragment FlowGraphBuilder::StringInterpolateSingle(TokenPosition position) {
  Fragment instructions;
  instructions += StaticCall(
      position, CompilerState::Current().StringBaseInterpolateSingle(),
      /* argument_count = */ 1, ICData::kStatic);
  return instructions;
}

Fragment FlowGraphBuilder::StringInterpolate(TokenPosition position) {
  Fragment instructions;
  instructions +=
      StaticCall(position, CompilerState::Current().StringBaseInterpolate(),
                 /* argument_count = */ 1, ICData::kStatic);
  return instructions;
}

Fragment FlowGraphBuilder::ThrowTypeError() {
  const Class& klass =
      Class::ZoneHandle(Z, Library::LookupCoreClass(Symbols::TypeError()));
  ASSERT(!klass.IsNull());
  GrowableHandlePtrArray<const String> pieces(Z, 3);
  pieces.Add(Symbols::TypeError());
  pieces.Add(Symbols::Dot());
  pieces.Add(H.DartSymbolObfuscate("_create"));

  const Function& constructor = Function::ZoneHandle(
      Z, klass.LookupConstructorAllowPrivate(
             String::ZoneHandle(Z, Symbols::FromConcatAll(thread_, pieces))));
  ASSERT(!constructor.IsNull());

  const String& url = H.DartString(
      parsed_function_->function().ToLibNamePrefixedQualifiedCString(),
      Heap::kOld);

  Fragment instructions;

  // Create instance of _FallThroughError
  instructions += AllocateObject(TokenPosition::kNoSource, klass, 0);
  LocalVariable* instance = MakeTemporary();

  // Call _TypeError._create constructor.
  instructions += LoadLocal(instance);                             // this
  instructions += Constant(url);                                   // url
  instructions += NullConstant();                                  // line
  instructions += IntConstant(0);                                  // column
  instructions += Constant(H.DartSymbolPlain("Malformed type."));  // message

  instructions += StaticCall(TokenPosition::kNoSource, constructor,
                             /* argument_count = */ 5, ICData::kStatic);
  instructions += Drop();

  // Throw the exception
  instructions += ThrowException(TokenPosition::kNoSource);

  return instructions;
}

Fragment FlowGraphBuilder::ThrowNoSuchMethodError(const Function& target,
                                                  bool incompatible_arguments) {
  const Class& klass = Class::ZoneHandle(
      Z, Library::LookupCoreClass(Symbols::NoSuchMethodError()));
  ASSERT(!klass.IsNull());
  const auto& error = klass.EnsureIsFinalized(H.thread());
  ASSERT(error == Error::null());
  const Function& throw_function = Function::ZoneHandle(
      Z, klass.LookupStaticFunctionAllowPrivate(Symbols::ThrowNew()));
  ASSERT(!throw_function.IsNull());

  Fragment instructions;

  const Class& owner = Class::Handle(Z, target.Owner());
  auto& receiver = Instance::ZoneHandle();
  InvocationMirror::Kind kind = InvocationMirror::Kind::kMethod;
  if (target.IsImplicitGetterFunction() || target.IsGetterFunction()) {
    kind = InvocationMirror::kGetter;
  } else if (target.IsImplicitSetterFunction() || target.IsSetterFunction()) {
    kind = InvocationMirror::kSetter;
  }
  InvocationMirror::Level level;
  if (owner.IsTopLevel()) {
    if (incompatible_arguments) {
      receiver = target.UserVisibleSignature();
    }
    level = InvocationMirror::Level::kTopLevel;
  } else {
    receiver = owner.RareType();
    if (target.kind() == UntaggedFunction::kConstructor) {
      level = InvocationMirror::Level::kConstructor;
    } else {
      level = InvocationMirror::Level::kStatic;
    }
  }

  // Call NoSuchMethodError._throwNew static function.
  instructions += Constant(receiver);                              // receiver
  instructions += Constant(String::ZoneHandle(Z, target.name()));  // memberName
  instructions += IntConstant(InvocationMirror::EncodeType(level, kind));
  instructions += IntConstant(0);  // type arguments length
  instructions += NullConstant();  // type arguments
  instructions += NullConstant();  // arguments
  instructions += NullConstant();  // argumentNames

  instructions += StaticCall(TokenPosition::kNoSource, throw_function,
                             /* argument_count = */ 7, ICData::kStatic);

  // Properly close graph with a ThrowInstr, although it is not executed.
  instructions += ThrowException(TokenPosition::kNoSource);
  instructions += Drop();

  return instructions;
}

LocalVariable* FlowGraphBuilder::LookupVariable(intptr_t kernel_offset) {
  LocalVariable* local = scopes_->locals.Lookup(kernel_offset);
  ASSERT(local != NULL);
  return local;
}

FlowGraph* FlowGraphBuilder::BuildGraph() {
  const Function& function = parsed_function_->function();

#ifdef DEBUG
  // If we attached the native name to the function after it's creation (namely
  // after reading the constant table from the kernel blob), we must have done
  // so before building flow graph for the functions (since FGB depends needs
  // the native name to be there).
  const Script& script = Script::Handle(Z, function.script());
  const KernelProgramInfo& info =
      KernelProgramInfo::Handle(script.kernel_program_info());
  ASSERT(info.IsNull() ||
         info.potential_natives() == GrowableObjectArray::null());

  // Check that all functions that are explicitly marked as recognized with the
  // vm:recognized annotation are in fact recognized. The check can't be done on
  // function creation, since the recognized status isn't set until later.
  if ((function.IsRecognized() !=
       MethodRecognizer::IsMarkedAsRecognized(function)) &&
      !function.IsDynamicInvocationForwarder()) {
    if (function.IsRecognized()) {
      FATAL1(
          "Recognized method %s is not marked with the vm:recognized pragma.",
          function.ToQualifiedCString());
    } else {
      FATAL1(
          "Non-recognized method %s is marked with the vm:recognized pragma.",
          function.ToQualifiedCString());
    }
  }
#endif

  auto& kernel_data = ExternalTypedData::Handle(Z, function.KernelData());
  intptr_t kernel_data_program_offset = function.KernelDataProgramOffset();

  StreamingFlowGraphBuilder streaming_flow_graph_builder(
      this, kernel_data, kernel_data_program_offset);
  auto result = streaming_flow_graph_builder.BuildGraph();

  FinalizeCoverageArray();
  result->set_coverage_array(coverage_array());

  if (streaming_flow_graph_builder.num_ast_nodes() >
      FLAG_huge_method_cutoff_in_ast_nodes) {
    if (FLAG_print_huge_methods) {
      OS::PrintErr(
          "Warning: \'%s\' from \'%s\' is too large. Some optimizations have "
          "been "
          "disabled, and the compiler might run out of memory. "
          "Consider refactoring this code into smaller components.\n",
          function.QualifiedUserVisibleNameCString(),
          String::Handle(Z, Library::Handle(
                                Z, Class::Handle(Z, function.Owner()).library())
                                .url())
              .ToCString());
    }
    result->mark_huge_method();
  }

  return result;
}

Fragment FlowGraphBuilder::NativeFunctionBody(const Function& function,
                                              LocalVariable* first_parameter) {
  ASSERT(function.is_native());
  ASSERT(!IsRecognizedMethodForFlowGraph(function));

  Fragment body;
  String& name = String::ZoneHandle(Z, function.native_name());
  if (function.IsGeneric()) {
    body += LoadLocal(parsed_function_->RawTypeArgumentsVariable());
  }
  for (intptr_t i = 0; i < function.NumParameters(); ++i) {
    body += LoadLocal(parsed_function_->RawParameterVariable(i));
  }
  body += NativeCall(&name, &function);
  // We typecheck results of native calls for type safety.
  body +=
      Return(TokenPosition::kNoSource, /* omit_result_type_check = */ false);
  return body;
}

#define LOAD_NATIVE_FIELD(V)                                                   \
  V(ByteDataViewLength, TypedDataBase_length)                                  \
  V(ByteDataViewOffsetInBytes, TypedDataView_offset_in_bytes)                  \
  V(ByteDataViewTypedData, TypedDataView_typed_data)                           \
  V(Finalizer_getCallback, Finalizer_callback)                                 \
  V(FinalizerBase_getAllEntries, FinalizerBase_all_entries)                    \
  V(FinalizerBase_getDetachments, FinalizerBase_detachments)                   \
  V(FinalizerEntry_getDetach, FinalizerEntry_detach)                           \
  V(FinalizerEntry_getNext, FinalizerEntry_next)                               \
  V(FinalizerEntry_getToken, FinalizerEntry_token)                             \
  V(FinalizerEntry_getValue, FinalizerEntry_value)                             \
  V(NativeFinalizer_getCallback, NativeFinalizer_callback)                     \
  V(GrowableArrayLength, GrowableObjectArray_length)                           \
  V(ImmutableLinkedHashBase_getData, ImmutableLinkedHashBase_data)             \
  V(ImmutableLinkedHashBase_getIndex, ImmutableLinkedHashBase_index)           \
  V(LinkedHashBase_getData, LinkedHashBase_data)                               \
  V(LinkedHashBase_getDeletedKeys, LinkedHashBase_deleted_keys)                \
  V(LinkedHashBase_getHashMask, LinkedHashBase_hash_mask)                      \
  V(LinkedHashBase_getIndex, LinkedHashBase_index)                             \
  V(LinkedHashBase_getUsedData, LinkedHashBase_used_data)                      \
  V(ObjectArrayLength, Array_length)                                           \
  V(TypedDataViewOffsetInBytes, TypedDataView_offset_in_bytes)                 \
  V(TypedDataViewTypedData, TypedDataView_typed_data)                          \
  V(TypedListBaseLength, TypedDataBase_length)                                 \
  V(WeakProperty_getKey, WeakProperty_key)                                     \
  V(WeakProperty_getValue, WeakProperty_value)                                 \
  V(WeakReference_getTarget, WeakReference_target)

#define STORE_NATIVE_FIELD(V)                                                  \
  V(Finalizer_setCallback, Finalizer_callback)                                 \
  V(FinalizerBase_setAllEntries, FinalizerBase_all_entries)                    \
  V(FinalizerBase_setDetachments, FinalizerBase_detachments)                   \
  V(FinalizerEntry_setToken, FinalizerEntry_token)                             \
  V(NativeFinalizer_setCallback, NativeFinalizer_callback)                     \
  V(LinkedHashBase_setData, LinkedHashBase_data)                               \
  V(LinkedHashBase_setIndex, LinkedHashBase_index)                             \
  V(WeakProperty_setKey, WeakProperty_key)                                     \
  V(WeakProperty_setValue, WeakProperty_value)                                 \
  V(WeakReference_setTarget, WeakReference_target)

#define STORE_NATIVE_FIELD_NO_BARRIER(V)                                       \
  V(LinkedHashBase_setDeletedKeys, LinkedHashBase_deleted_keys)                \
  V(LinkedHashBase_setHashMask, LinkedHashBase_hash_mask)                      \
  V(LinkedHashBase_setUsedData, LinkedHashBase_used_data)

bool FlowGraphBuilder::IsRecognizedMethodForFlowGraph(
    const Function& function) {
  const MethodRecognizer::Kind kind = function.recognized_kind();

  switch (kind) {
    case MethodRecognizer::kTypedData_ByteDataView_factory:
    case MethodRecognizer::kTypedData_Int8ArrayView_factory:
    case MethodRecognizer::kTypedData_Uint8ArrayView_factory:
    case MethodRecognizer::kTypedData_Uint8ClampedArrayView_factory:
    case MethodRecognizer::kTypedData_Int16ArrayView_factory:
    case MethodRecognizer::kTypedData_Uint16ArrayView_factory:
    case MethodRecognizer::kTypedData_Int32ArrayView_factory:
    case MethodRecognizer::kTypedData_Uint32ArrayView_factory:
    case MethodRecognizer::kTypedData_Int64ArrayView_factory:
    case MethodRecognizer::kTypedData_Uint64ArrayView_factory:
    case MethodRecognizer::kTypedData_Float32ArrayView_factory:
    case MethodRecognizer::kTypedData_Float64ArrayView_factory:
    case MethodRecognizer::kTypedData_Float32x4ArrayView_factory:
    case MethodRecognizer::kTypedData_Int32x4ArrayView_factory:
    case MethodRecognizer::kTypedData_Float64x2ArrayView_factory:
    case MethodRecognizer::kTypedData_Int8Array_factory:
    case MethodRecognizer::kTypedData_Uint8Array_factory:
    case MethodRecognizer::kTypedData_Uint8ClampedArray_factory:
    case MethodRecognizer::kTypedData_Int16Array_factory:
    case MethodRecognizer::kTypedData_Uint16Array_factory:
    case MethodRecognizer::kTypedData_Int32Array_factory:
    case MethodRecognizer::kTypedData_Uint32Array_factory:
    case MethodRecognizer::kTypedData_Int64Array_factory:
    case MethodRecognizer::kTypedData_Uint64Array_factory:
    case MethodRecognizer::kTypedData_Float32Array_factory:
    case MethodRecognizer::kTypedData_Float64Array_factory:
    case MethodRecognizer::kTypedData_Float32x4Array_factory:
    case MethodRecognizer::kTypedData_Int32x4Array_factory:
    case MethodRecognizer::kTypedData_Float64x2Array_factory:
    case MethodRecognizer::kFfiLoadInt8:
    case MethodRecognizer::kFfiLoadInt16:
    case MethodRecognizer::kFfiLoadInt32:
    case MethodRecognizer::kFfiLoadInt64:
    case MethodRecognizer::kFfiLoadUint8:
    case MethodRecognizer::kFfiLoadUint16:
    case MethodRecognizer::kFfiLoadUint32:
    case MethodRecognizer::kFfiLoadUint64:
    case MethodRecognizer::kFfiLoadFloat:
    case MethodRecognizer::kFfiLoadFloatUnaligned:
    case MethodRecognizer::kFfiLoadDouble:
    case MethodRecognizer::kFfiLoadDoubleUnaligned:
    case MethodRecognizer::kFfiLoadPointer:
    case MethodRecognizer::kFfiStoreInt8:
    case MethodRecognizer::kFfiStoreInt16:
    case MethodRecognizer::kFfiStoreInt32:
    case MethodRecognizer::kFfiStoreInt64:
    case MethodRecognizer::kFfiStoreUint8:
    case MethodRecognizer::kFfiStoreUint16:
    case MethodRecognizer::kFfiStoreUint32:
    case MethodRecognizer::kFfiStoreUint64:
    case MethodRecognizer::kFfiStoreFloat:
    case MethodRecognizer::kFfiStoreFloatUnaligned:
    case MethodRecognizer::kFfiStoreDouble:
    case MethodRecognizer::kFfiStoreDoubleUnaligned:
    case MethodRecognizer::kFfiStorePointer:
    case MethodRecognizer::kFfiFromAddress:
    case MethodRecognizer::kFfiGetAddress:
    case MethodRecognizer::kFfiAsExternalTypedDataInt8:
    case MethodRecognizer::kFfiAsExternalTypedDataInt16:
    case MethodRecognizer::kFfiAsExternalTypedDataInt32:
    case MethodRecognizer::kFfiAsExternalTypedDataInt64:
    case MethodRecognizer::kFfiAsExternalTypedDataUint8:
    case MethodRecognizer::kFfiAsExternalTypedDataUint16:
    case MethodRecognizer::kFfiAsExternalTypedDataUint32:
    case MethodRecognizer::kFfiAsExternalTypedDataUint64:
    case MethodRecognizer::kFfiAsExternalTypedDataFloat:
    case MethodRecognizer::kFfiAsExternalTypedDataDouble:
    case MethodRecognizer::kGetNativeField:
    case MethodRecognizer::kFinalizerBase_exchangeEntriesCollectedWithNull:
    case MethodRecognizer::kFinalizerBase_getIsolateFinalizers:
    case MethodRecognizer::kFinalizerBase_setIsolate:
    case MethodRecognizer::kFinalizerBase_setIsolateFinalizers:
    case MethodRecognizer::kFinalizerEntry_allocate:
    case MethodRecognizer::kFinalizerEntry_getExternalSize:
    case MethodRecognizer::kObjectEquals:
    case MethodRecognizer::kStringBaseLength:
    case MethodRecognizer::kStringBaseIsEmpty:
    case MethodRecognizer::kClassIDgetID:
    case MethodRecognizer::kGrowableArrayAllocateWithData:
    case MethodRecognizer::kGrowableArrayCapacity:
    case MethodRecognizer::kListFactory:
    case MethodRecognizer::kObjectArrayAllocate:
    case MethodRecognizer::kCopyRangeFromUint8ListToOneByteString:
    case MethodRecognizer::kImmutableLinkedHashBase_setIndexStoreRelease:
    case MethodRecognizer::kFfiAbi:
    case MethodRecognizer::kReachabilityFence:
    case MethodRecognizer::kUtf8DecoderScan:
    case MethodRecognizer::kHas63BitSmis:
#define CASE(method, slot) case MethodRecognizer::k##method:
      LOAD_NATIVE_FIELD(CASE)
      STORE_NATIVE_FIELD(CASE)
      STORE_NATIVE_FIELD_NO_BARRIER(CASE)
#undef CASE
      return true;
    case MethodRecognizer::kDoubleToInteger:
    case MethodRecognizer::kDoubleMod:
    case MethodRecognizer::kDoubleRoundToDouble:
    case MethodRecognizer::kDoubleTruncateToDouble:
    case MethodRecognizer::kDoubleFloorToDouble:
    case MethodRecognizer::kDoubleCeilToDouble:
    case MethodRecognizer::kMathDoublePow:
    case MethodRecognizer::kMathSin:
    case MethodRecognizer::kMathCos:
    case MethodRecognizer::kMathTan:
    case MethodRecognizer::kMathAsin:
    case MethodRecognizer::kMathAcos:
    case MethodRecognizer::kMathAtan:
    case MethodRecognizer::kMathAtan2:
    case MethodRecognizer::kMathExp:
    case MethodRecognizer::kMathLog:
    case MethodRecognizer::kMathSqrt:
      return FlowGraphCompiler::SupportsUnboxedDoubles();
    case MethodRecognizer::kDoubleCeilToInt:
    case MethodRecognizer::kDoubleFloorToInt:
      if (!FlowGraphCompiler::SupportsUnboxedDoubles()) return false;
#if defined(TARGET_ARCH_X64)
      return CompilerState::Current().is_aot() || FLAG_target_unknown_cpu;
#elif defined(TARGET_ARCH_ARM64) || defined(TARGET_ARCH_RISCV32) ||            \
    defined(TARGET_ARCH_RISCV64)
      return true;
#else
      return false;
#endif
    default:
      return false;
  }
}

FlowGraph* FlowGraphBuilder::BuildGraphOfRecognizedMethod(
    const Function& function) {
  ASSERT(IsRecognizedMethodForFlowGraph(function));

  graph_entry_ =
      new (Z) GraphEntryInstr(*parsed_function_, Compiler::kNoOSRDeoptId);

  auto normal_entry = BuildFunctionEntry(graph_entry_);
  graph_entry_->set_normal_entry(normal_entry);

  PrologueInfo prologue_info(-1, -1);
  BlockEntryInstr* instruction_cursor =
      BuildPrologue(normal_entry, &prologue_info);

  Fragment body(instruction_cursor);
  body += CheckStackOverflowInPrologue(function.token_pos());

  const MethodRecognizer::Kind kind = function.recognized_kind();
  switch (kind) {
    case MethodRecognizer::kTypedData_ByteDataView_factory:
      body += BuildTypedDataViewFactoryConstructor(function, kByteDataViewCid);
      break;
    case MethodRecognizer::kTypedData_Int8ArrayView_factory:
      body += BuildTypedDataViewFactoryConstructor(function,
                                                   kTypedDataInt8ArrayViewCid);
      break;
    case MethodRecognizer::kTypedData_Uint8ArrayView_factory:
      body += BuildTypedDataViewFactoryConstructor(function,
                                                   kTypedDataUint8ArrayViewCid);
      break;
    case MethodRecognizer::kTypedData_Uint8ClampedArrayView_factory:
      body += BuildTypedDataViewFactoryConstructor(
          function, kTypedDataUint8ClampedArrayViewCid);
      break;
    case MethodRecognizer::kTypedData_Int16ArrayView_factory:
      body += BuildTypedDataViewFactoryConstructor(function,
                                                   kTypedDataInt16ArrayViewCid);
      break;
    case MethodRecognizer::kTypedData_Uint16ArrayView_factory:
      body += BuildTypedDataViewFactoryConstructor(
          function, kTypedDataUint16ArrayViewCid);
      break;
    case MethodRecognizer::kTypedData_Int32ArrayView_factory:
      body += BuildTypedDataViewFactoryConstructor(function,
                                                   kTypedDataInt32ArrayViewCid);
      break;
    case MethodRecognizer::kTypedData_Uint32ArrayView_factory:
      body += BuildTypedDataViewFactoryConstructor(
          function, kTypedDataUint32ArrayViewCid);
      break;
    case MethodRecognizer::kTypedData_Int64ArrayView_factory:
      body += BuildTypedDataViewFactoryConstructor(function,
                                                   kTypedDataInt64ArrayViewCid);
      break;
    case MethodRecognizer::kTypedData_Uint64ArrayView_factory:
      body += BuildTypedDataViewFactoryConstructor(
          function, kTypedDataUint64ArrayViewCid);
      break;
    case MethodRecognizer::kTypedData_Float32ArrayView_factory:
      body += BuildTypedDataViewFactoryConstructor(
          function, kTypedDataFloat32ArrayViewCid);
      break;
    case MethodRecognizer::kTypedData_Float64ArrayView_factory:
      body += BuildTypedDataViewFactoryConstructor(
          function, kTypedDataFloat64ArrayViewCid);
      break;
    case MethodRecognizer::kTypedData_Float32x4ArrayView_factory:
      body += BuildTypedDataViewFactoryConstructor(
          function, kTypedDataFloat32x4ArrayViewCid);
      break;
    case MethodRecognizer::kTypedData_Int32x4ArrayView_factory:
      body += BuildTypedDataViewFactoryConstructor(
          function, kTypedDataInt32x4ArrayViewCid);
      break;
    case MethodRecognizer::kTypedData_Float64x2ArrayView_factory:
      body += BuildTypedDataViewFactoryConstructor(
          function, kTypedDataFloat64x2ArrayViewCid);
      break;
    case MethodRecognizer::kTypedData_Int8Array_factory:
      body +=
          BuildTypedDataFactoryConstructor(function, kTypedDataInt8ArrayCid);
      break;
    case MethodRecognizer::kTypedData_Uint8Array_factory:
      body +=
          BuildTypedDataFactoryConstructor(function, kTypedDataUint8ArrayCid);
      break;
    case MethodRecognizer::kTypedData_Uint8ClampedArray_factory:
      body += BuildTypedDataFactoryConstructor(function,
                                               kTypedDataUint8ClampedArrayCid);
      break;
    case MethodRecognizer::kTypedData_Int16Array_factory:
      body +=
          BuildTypedDataFactoryConstructor(function, kTypedDataInt16ArrayCid);
      break;
    case MethodRecognizer::kTypedData_Uint16Array_factory:
      body +=
          BuildTypedDataFactoryConstructor(function, kTypedDataUint16ArrayCid);
      break;
    case MethodRecognizer::kTypedData_Int32Array_factory:
      body +=
          BuildTypedDataFactoryConstructor(function, kTypedDataInt32ArrayCid);
      break;
    case MethodRecognizer::kTypedData_Uint32Array_factory:
      body +=
          BuildTypedDataFactoryConstructor(function, kTypedDataUint32ArrayCid);
      break;
    case MethodRecognizer::kTypedData_Int64Array_factory:
      body +=
          BuildTypedDataFactoryConstructor(function, kTypedDataInt64ArrayCid);
      break;
    case MethodRecognizer::kTypedData_Uint64Array_factory:
      body +=
          BuildTypedDataFactoryConstructor(function, kTypedDataUint64ArrayCid);
      break;
    case MethodRecognizer::kTypedData_Float32Array_factory:
      body +=
          BuildTypedDataFactoryConstructor(function, kTypedDataFloat32ArrayCid);
      break;
    case MethodRecognizer::kTypedData_Float64Array_factory:
      body +=
          BuildTypedDataFactoryConstructor(function, kTypedDataFloat64ArrayCid);
      break;
    case MethodRecognizer::kTypedData_Float32x4Array_factory:
      body += BuildTypedDataFactoryConstructor(function,
                                               kTypedDataFloat32x4ArrayCid);
      break;
    case MethodRecognizer::kTypedData_Int32x4Array_factory:
      body +=
          BuildTypedDataFactoryConstructor(function, kTypedDataInt32x4ArrayCid);
      break;
    case MethodRecognizer::kTypedData_Float64x2Array_factory:
      body += BuildTypedDataFactoryConstructor(function,
                                               kTypedDataFloat64x2ArrayCid);
      break;

    case MethodRecognizer::kObjectEquals:
      ASSERT_EQUAL(function.NumParameters(), 2);
      body += LoadLocal(parsed_function_->RawParameterVariable(0));
      body += LoadLocal(parsed_function_->RawParameterVariable(1));
      body += StrictCompare(Token::kEQ_STRICT);
      break;
    case MethodRecognizer::kStringBaseLength:
    case MethodRecognizer::kStringBaseIsEmpty:
      ASSERT_EQUAL(function.NumParameters(), 1);
      body += LoadLocal(parsed_function_->RawParameterVariable(0));
      body += LoadNativeField(Slot::String_length());
      if (kind == MethodRecognizer::kStringBaseIsEmpty) {
        body += IntConstant(0);
        body += StrictCompare(Token::kEQ_STRICT);
      }
      break;
    case MethodRecognizer::kClassIDgetID:
      ASSERT_EQUAL(function.NumParameters(), 1);
      body += LoadLocal(parsed_function_->RawParameterVariable(0));
      body += LoadClassId();
      break;
    case MethodRecognizer::kGrowableArrayAllocateWithData: {
      ASSERT(function.IsFactory());
      ASSERT_EQUAL(function.NumParameters(), 2);
      const Class& cls =
          Class::ZoneHandle(Z, compiler::GrowableObjectArrayClass().ptr());
      body += LoadLocal(parsed_function_->RawParameterVariable(0));
      body += AllocateObject(TokenPosition::kNoSource, cls, 1);
      LocalVariable* object = MakeTemporary();
      body += LoadLocal(object);
      body += LoadLocal(parsed_function_->RawParameterVariable(1));
      body += StoreNativeField(Slot::GrowableObjectArray_data(),
                               StoreInstanceFieldInstr::Kind::kInitializing,
                               kNoStoreBarrier);
      body += LoadLocal(object);
      body += IntConstant(0);
      body += StoreNativeField(Slot::GrowableObjectArray_length(),
                               StoreInstanceFieldInstr::Kind::kInitializing,
                               kNoStoreBarrier);
      break;
    }
    case MethodRecognizer::kGrowableArrayCapacity:
      ASSERT_EQUAL(function.NumParameters(), 1);
      body += LoadLocal(parsed_function_->RawParameterVariable(0));
      body += LoadNativeField(Slot::GrowableObjectArray_data());
      body += LoadNativeField(Slot::Array_length());
      break;
    case MethodRecognizer::kListFactory: {
      ASSERT(function.IsFactory() && (function.NumParameters() == 2) &&
             function.HasOptionalParameters());
      // factory List<E>([int length]) {
      //   return (:arg_desc.positional_count == 2) ? new _List<E>(length)
      //                                            : new _GrowableList<E>(0);
      // }
      const Library& core_lib = Library::Handle(Z, Library::CoreLibrary());

      TargetEntryInstr* allocate_non_growable;
      TargetEntryInstr* allocate_growable;

      body += LoadArgDescriptor();
      body += LoadNativeField(Slot::ArgumentsDescriptor_positional_count());
      body += IntConstant(2);
      body += BranchIfStrictEqual(&allocate_non_growable, &allocate_growable);

      JoinEntryInstr* join = BuildJoinEntry();

      {
        const Class& cls = Class::Handle(
            Z, core_lib.LookupClass(
                   Library::PrivateCoreLibName(Symbols::_List())));
        ASSERT(!cls.IsNull());
        const Function& func = Function::ZoneHandle(
            Z, cls.LookupFactoryAllowPrivate(Symbols::_ListFactory()));
        ASSERT(!func.IsNull());

        Fragment allocate(allocate_non_growable);
        allocate += LoadLocal(parsed_function_->RawParameterVariable(0));
        allocate += LoadLocal(parsed_function_->RawParameterVariable(1));
        allocate +=
            StaticCall(TokenPosition::kNoSource, func, 2, ICData::kStatic);
        allocate += StoreLocal(TokenPosition::kNoSource,
                               parsed_function_->expression_temp_var());
        allocate += Drop();
        allocate += Goto(join);
      }

      {
        const Class& cls = Class::Handle(
            Z, core_lib.LookupClass(
                   Library::PrivateCoreLibName(Symbols::_GrowableList())));
        ASSERT(!cls.IsNull());
        const Function& func = Function::ZoneHandle(
            Z, cls.LookupFactoryAllowPrivate(Symbols::_GrowableListFactory()));
        ASSERT(!func.IsNull());

        Fragment allocate(allocate_growable);
        allocate += LoadLocal(parsed_function_->RawParameterVariable(0));
        allocate += IntConstant(0);
        allocate +=
            StaticCall(TokenPosition::kNoSource, func, 2, ICData::kStatic);
        allocate += StoreLocal(TokenPosition::kNoSource,
                               parsed_function_->expression_temp_var());
        allocate += Drop();
        allocate += Goto(join);
      }

      body = Fragment(body.entry, join);
      body += LoadLocal(parsed_function_->expression_temp_var());
      break;
    }
    case MethodRecognizer::kObjectArrayAllocate:
      ASSERT(function.IsFactory() && (function.NumParameters() == 2));
      body += LoadLocal(parsed_function_->RawParameterVariable(0));
      body += LoadLocal(parsed_function_->RawParameterVariable(1));
      body += CreateArray();
      break;
    case MethodRecognizer::kCopyRangeFromUint8ListToOneByteString:
      ASSERT_EQUAL(function.NumParameters(), 5);
      body += LoadLocal(parsed_function_->RawParameterVariable(0));
      body += LoadLocal(parsed_function_->RawParameterVariable(1));
      body += LoadLocal(parsed_function_->RawParameterVariable(2));
      body += LoadLocal(parsed_function_->RawParameterVariable(3));
      body += LoadLocal(parsed_function_->RawParameterVariable(4));
      body += MemoryCopy(kTypedDataUint8ArrayCid, kOneByteStringCid);
      body += NullConstant();
      break;
    case MethodRecognizer::kImmutableLinkedHashBase_setIndexStoreRelease:
      ASSERT_EQUAL(function.NumParameters(), 2);
      body += LoadLocal(parsed_function_->RawParameterVariable(0));
      body += LoadLocal(parsed_function_->RawParameterVariable(1));
      // Uses a store-release barrier so that other isolates will see the
      // contents of the index after seeing the index itself.
      body +=
          StoreNativeField(Slot::ImmutableLinkedHashBase_index(),
                           StoreInstanceFieldInstr::Kind::kOther,
                           kEmitStoreBarrier, compiler::Assembler::kRelease);
      body += NullConstant();
      break;
    case MethodRecognizer::kUtf8DecoderScan:
      ASSERT_EQUAL(function.NumParameters(), 5);
      body += LoadLocal(parsed_function_->RawParameterVariable(0));  // decoder
      body += LoadLocal(parsed_function_->RawParameterVariable(1));  // bytes
      body += LoadLocal(parsed_function_->RawParameterVariable(2));  // start
      body += CheckNullOptimized(String::ZoneHandle(Z, function.name()));
      body += UnboxTruncate(kUnboxedIntPtr);
      body += LoadLocal(parsed_function_->RawParameterVariable(3));  // end
      body += CheckNullOptimized(String::ZoneHandle(Z, function.name()));
      body += UnboxTruncate(kUnboxedIntPtr);
      body += LoadLocal(parsed_function_->RawParameterVariable(4));  // table
      body += Utf8Scan();
      body += Box(kUnboxedIntPtr);
      break;
    case MethodRecognizer::kReachabilityFence:
      ASSERT_EQUAL(function.NumParameters(), 1);
      body += LoadLocal(parsed_function_->RawParameterVariable(0));
      body += ReachabilityFence();
      body += NullConstant();
      break;
    case MethodRecognizer::kFfiAbi:
      ASSERT_EQUAL(function.NumParameters(), 0);
      body += IntConstant(static_cast<int64_t>(compiler::ffi::TargetAbi()));
      break;
    case MethodRecognizer::kFfiLoadInt8:
    case MethodRecognizer::kFfiLoadInt16:
    case MethodRecognizer::kFfiLoadInt32:
    case MethodRecognizer::kFfiLoadInt64:
    case MethodRecognizer::kFfiLoadUint8:
    case MethodRecognizer::kFfiLoadUint16:
    case MethodRecognizer::kFfiLoadUint32:
    case MethodRecognizer::kFfiLoadUint64:
    case MethodRecognizer::kFfiLoadFloat:
    case MethodRecognizer::kFfiLoadFloatUnaligned:
    case MethodRecognizer::kFfiLoadDouble:
    case MethodRecognizer::kFfiLoadDoubleUnaligned:
    case MethodRecognizer::kFfiLoadPointer: {
      const classid_t ffi_type_arg_cid =
          compiler::ffi::RecognizedMethodTypeArgCid(kind);
      const AlignmentType alignment =
          compiler::ffi::RecognizedMethodAlignment(kind);
      const classid_t typed_data_cid =
          compiler::ffi::ElementTypedDataCid(ffi_type_arg_cid);

      ASSERT_EQUAL(function.NumParameters(), 2);
      LocalVariable* arg_pointer = parsed_function_->RawParameterVariable(0);
      LocalVariable* arg_offset = parsed_function_->RawParameterVariable(1);

      body += LoadLocal(arg_offset);
      body += CheckNullOptimized(String::ZoneHandle(Z, function.name()));
      LocalVariable* arg_offset_not_null = MakeTemporary();

      body += LoadLocal(arg_pointer);
      body += CheckNullOptimized(String::ZoneHandle(Z, function.name()));
      // No GC from here til LoadIndexed.
      body += LoadUntagged(compiler::target::PointerBase::data_offset());
      body += LoadLocal(arg_offset_not_null);
      body += UnboxTruncate(kUnboxedFfiIntPtr);
      body += LoadIndexed(typed_data_cid, /*index_scale=*/1,
                          /*index_unboxed=*/true, alignment);
      if (kind == MethodRecognizer::kFfiLoadFloat ||
          kind == MethodRecognizer::kFfiLoadFloatUnaligned) {
        body += FloatToDouble();
      }
      // Avoid any unnecessary (and potentially deoptimizing) int
      // conversions by using the representation returned from LoadIndexed.
      body +=
          Box(LoadIndexedInstr::RepresentationOfArrayElement(typed_data_cid));
      if (kind == MethodRecognizer::kFfiLoadPointer) {
        const auto class_table = thread_->isolate_group()->class_table();
        ASSERT(class_table->HasValidClassAt(kPointerCid));
        const auto& pointer_class =
            Class::ZoneHandle(H.zone(), class_table->At(kPointerCid));

        // We find the reified type to use for the pointer allocation.
        //
        // Call sites to this recognized method are guaranteed to pass a
        // Pointer<Pointer<X>> as RawParameterVariable(0). This function
        // will return a Pointer<X> object - for which we inspect the
        // reified type on the argument.
        //
        // The following is safe to do, as (1) we are guaranteed to have a
        // Pointer<Pointer<X>> as argument, and (2) the bound on the pointer
        // type parameter guarantees X is an interface type.
        ASSERT(function.NumTypeParameters() == 1);
        LocalVariable* address = MakeTemporary();
        body += LoadLocal(parsed_function_->RawParameterVariable(0));
        body += LoadNativeField(
            Slot::GetTypeArgumentsSlotFor(thread_, pointer_class));
        body += LoadNativeField(Slot::GetTypeArgumentsIndexSlot(
            thread_, Pointer::kNativeTypeArgPos));
        body += LoadNativeField(Slot::Type_arguments());
        body += AllocateObject(TokenPosition::kNoSource, pointer_class, 1);
        LocalVariable* pointer = MakeTemporary();
        body += LoadLocal(pointer);
        body += LoadLocal(address);
        body += UnboxTruncate(kUnboxedIntPtr);
        body += StoreNativeField(Slot::PointerBase_data());
        body += DropTempsPreserveTop(1);  // Drop [address] keep [pointer].
      }
      body += DropTempsPreserveTop(1);  // Drop [arg_offset].
    } break;
    case MethodRecognizer::kFfiStoreInt8:
    case MethodRecognizer::kFfiStoreInt16:
    case MethodRecognizer::kFfiStoreInt32:
    case MethodRecognizer::kFfiStoreInt64:
    case MethodRecognizer::kFfiStoreUint8:
    case MethodRecognizer::kFfiStoreUint16:
    case MethodRecognizer::kFfiStoreUint32:
    case MethodRecognizer::kFfiStoreUint64:
    case MethodRecognizer::kFfiStoreFloat:
    case MethodRecognizer::kFfiStoreFloatUnaligned:
    case MethodRecognizer::kFfiStoreDouble:
    case MethodRecognizer::kFfiStoreDoubleUnaligned:
    case MethodRecognizer::kFfiStorePointer: {
      const classid_t ffi_type_arg_cid =
          compiler::ffi::RecognizedMethodTypeArgCid(kind);
      const AlignmentType alignment =
          compiler::ffi::RecognizedMethodAlignment(kind);
      const classid_t typed_data_cid =
          compiler::ffi::ElementTypedDataCid(ffi_type_arg_cid);

      LocalVariable* arg_pointer = parsed_function_->RawParameterVariable(0);
      LocalVariable* arg_offset = parsed_function_->RawParameterVariable(1);
      LocalVariable* arg_value = parsed_function_->RawParameterVariable(2);

      if (kind == MethodRecognizer::kFfiStorePointer) {
        // Do type check before anything untagged is on the stack.
        const auto class_table = thread_->isolate_group()->class_table();
        ASSERT(class_table->HasValidClassAt(kPointerCid));
        const auto& pointer_class =
            Class::ZoneHandle(H.zone(), class_table->At(kPointerCid));
        const auto& pointer_type_param =
            TypeParameter::ZoneHandle(pointer_class.TypeParameterAt(0));

        // But we type check it as a method on a generic class at runtime.
        body += LoadLocal(arg_value);          // value.
        body += Constant(pointer_type_param);  // dst_type.
        // We pass the Pointer type argument as instantiator_type_args.
        //
        // Call sites to this recognized method are guaranteed to pass a
        // Pointer<Pointer<X>> as RawParameterVariable(0). This function
        // will takes a Pointer<X> object - for which we inspect the
        // reified type on the argument.
        //
        // The following is safe to do, as (1) we are guaranteed to have a
        // Pointer<Pointer<X>> as argument, and (2) the bound on the pointer
        // type parameter guarantees X is an interface type.
        body += LoadLocal(arg_pointer);
        body += CheckNullOptimized(String::ZoneHandle(Z, function.name()));
        body += LoadNativeField(
            Slot::GetTypeArgumentsSlotFor(thread_, pointer_class));
        body += NullConstant();  // function_type_args.
        body += AssertAssignable(TokenPosition::kNoSource, Symbols::Empty());
        body += Drop();
      }

      ASSERT_EQUAL(function.NumParameters(), 3);
      body += LoadLocal(arg_offset);
      body += CheckNullOptimized(String::ZoneHandle(Z, function.name()));
      LocalVariable* arg_offset_not_null = MakeTemporary();
      body += LoadLocal(arg_value);
      body += CheckNullOptimized(String::ZoneHandle(Z, function.name()));
      LocalVariable* arg_value_not_null = MakeTemporary();

      body += LoadLocal(arg_pointer);  // Pointer.
      body += CheckNullOptimized(String::ZoneHandle(Z, function.name()));
      // No GC from here til StoreIndexed.
      body += LoadUntagged(compiler::target::PointerBase::data_offset());
      body += LoadLocal(arg_offset_not_null);
      body += UnboxTruncate(kUnboxedFfiIntPtr);
      body += LoadLocal(arg_value_not_null);
      if (kind == MethodRecognizer::kFfiStorePointer) {
        // This can only be Pointer, so it is always safe to LoadUntagged.
        body += LoadUntagged(compiler::target::PointerBase::data_offset());
        body += ConvertUntaggedToUnboxed(kUnboxedFfiIntPtr);
      } else {
        // Avoid any unnecessary (and potentially deoptimizing) int
        // conversions by using the representation consumed by StoreIndexed.
        body += UnboxTruncate(
            StoreIndexedInstr::RepresentationOfArrayElement(typed_data_cid));
        if (kind == MethodRecognizer::kFfiStoreFloat ||
            kind == MethodRecognizer::kFfiStoreFloatUnaligned) {
          body += DoubleToFloat();
        }
      }
      body += StoreIndexedTypedData(typed_data_cid, /*index_scale=*/1,
                                    /*index_unboxed=*/true, alignment);
      body += Drop();  // Drop [arg_value].
      body += Drop();  // Drop [arg_offset].
      body += NullConstant();
    } break;
    case MethodRecognizer::kFfiFromAddress: {
      const auto class_table = thread_->isolate_group()->class_table();
      ASSERT(class_table->HasValidClassAt(kPointerCid));
      const auto& pointer_class =
          Class::ZoneHandle(H.zone(), class_table->At(kPointerCid));

      ASSERT(function.NumTypeParameters() == 1);
      ASSERT_EQUAL(function.NumParameters(), 1);
      body += LoadLocal(parsed_function_->RawTypeArgumentsVariable());
      body += AllocateObject(TokenPosition::kNoSource, pointer_class, 1);
      body += LoadLocal(MakeTemporary());  // Duplicate Pointer.
      body += LoadLocal(parsed_function_->RawParameterVariable(0));  // Address.
      body += CheckNullOptimized(String::ZoneHandle(Z, function.name()));
      body += UnboxTruncate(kUnboxedIntPtr);
      body += StoreNativeField(Slot::PointerBase_data());
    } break;
    case MethodRecognizer::kFfiGetAddress: {
      ASSERT_EQUAL(function.NumParameters(), 1);
      body += LoadLocal(parsed_function_->RawParameterVariable(0));  // Pointer.
      body += CheckNullOptimized(String::ZoneHandle(Z, function.name()));
      // This can only be Pointer, so it is always safe to LoadUntagged.
      body += LoadUntagged(compiler::target::PointerBase::data_offset());
      body += ConvertUntaggedToUnboxed(kUnboxedFfiIntPtr);
      body += Box(kUnboxedFfiIntPtr);
    } break;
    case MethodRecognizer::kHas63BitSmis: {
#if defined(HAS_SMI_63_BITS)
      body += Constant(Bool::True());
#else
      body += Constant(Bool::False());
#endif  // defined(ARCH_IS_64_BIT)
    } break;
    case MethodRecognizer::kFfiAsExternalTypedDataInt8:
    case MethodRecognizer::kFfiAsExternalTypedDataInt16:
    case MethodRecognizer::kFfiAsExternalTypedDataInt32:
    case MethodRecognizer::kFfiAsExternalTypedDataInt64:
    case MethodRecognizer::kFfiAsExternalTypedDataUint8:
    case MethodRecognizer::kFfiAsExternalTypedDataUint16:
    case MethodRecognizer::kFfiAsExternalTypedDataUint32:
    case MethodRecognizer::kFfiAsExternalTypedDataUint64:
    case MethodRecognizer::kFfiAsExternalTypedDataFloat:
    case MethodRecognizer::kFfiAsExternalTypedDataDouble: {
      const classid_t ffi_type_arg_cid =
          compiler::ffi::RecognizedMethodTypeArgCid(kind);
      const classid_t external_typed_data_cid =
          compiler::ffi::ElementExternalTypedDataCid(ffi_type_arg_cid);

      auto class_table = thread_->isolate_group()->class_table();
      ASSERT(class_table->HasValidClassAt(external_typed_data_cid));
      const auto& typed_data_class =
          Class::ZoneHandle(H.zone(), class_table->At(external_typed_data_cid));

      // We assume that the caller has checked that the arguments are non-null
      // and length is in the range [0, kSmiMax/elementSize].
      ASSERT_EQUAL(function.NumParameters(), 2);
      LocalVariable* arg_pointer = parsed_function_->RawParameterVariable(0);
      LocalVariable* arg_length = parsed_function_->RawParameterVariable(1);

      body += AllocateObject(TokenPosition::kNoSource, typed_data_class, 0);
      LocalVariable* typed_data_object = MakeTemporary();

      // Initialize the result's length field.
      body += LoadLocal(typed_data_object);
      body += LoadLocal(arg_length);
      body += StoreNativeField(Slot::TypedDataBase_length(),
                               StoreInstanceFieldInstr::Kind::kInitializing,
                               kNoStoreBarrier);

      // Initialize the result's data pointer field.
      body += LoadLocal(typed_data_object);
      body += LoadLocal(arg_pointer);
<<<<<<< HEAD
      body += LoadUntagged(compiler::target::Pointer::data_field_offset());
      body += ConvertUntaggedToUnboxed(kUnboxedIntPtr);
      body += StoreNativeField(Slot::TypedDataBase_data_field(),
=======
      body += LoadUntagged(compiler::target::PointerBase::data_offset());
      body += ConvertUntaggedToUnboxed(kUnboxedIntPtr);
      body += StoreNativeField(Slot::PointerBase_data(),
>>>>>>> fc290d1e
                               StoreInstanceFieldInstr::Kind::kInitializing,
                               kNoStoreBarrier);
    } break;
    case MethodRecognizer::kGetNativeField: {
      auto& name = String::ZoneHandle(Z, function.name());
      // Note: This method is force optimized so we can push untagged, etc.
      // Load TypedDataArray from Instance Handle implementing
      // NativeFieldWrapper.
      body += LoadLocal(parsed_function_->RawParameterVariable(0));  // Object.
      body += CheckNullOptimized(name);
      body += LoadNativeField(Slot::Instance_native_fields_array());  // Fields.
      body += CheckNullOptimized(name);
      // Load the native field at index.
      body += IntConstant(0);  // Index.
      body += LoadIndexed(kIntPtrCid);
      body += Box(kUnboxedIntPtr);
    } break;
    case MethodRecognizer::kDoubleToInteger:
    case MethodRecognizer::kDoubleCeilToInt:
    case MethodRecognizer::kDoubleFloorToInt: {
      body += LoadLocal(parsed_function_->RawParameterVariable(0));
      body += DoubleToInteger(kind);
    } break;
    case MethodRecognizer::kDoubleMod:
    case MethodRecognizer::kDoubleRoundToDouble:
    case MethodRecognizer::kDoubleTruncateToDouble:
    case MethodRecognizer::kDoubleFloorToDouble:
    case MethodRecognizer::kDoubleCeilToDouble:
    case MethodRecognizer::kMathDoublePow:
    case MethodRecognizer::kMathSin:
    case MethodRecognizer::kMathCos:
    case MethodRecognizer::kMathTan:
    case MethodRecognizer::kMathAsin:
    case MethodRecognizer::kMathAcos:
    case MethodRecognizer::kMathAtan:
    case MethodRecognizer::kMathAtan2:
    case MethodRecognizer::kMathExp:
    case MethodRecognizer::kMathLog: {
      for (intptr_t i = 0, n = function.NumParameters(); i < n; ++i) {
        body += LoadLocal(parsed_function_->RawParameterVariable(i));
      }
      if (!CompilerState::Current().is_aot() &&
          TargetCPUFeatures::double_truncate_round_supported() &&
          ((kind == MethodRecognizer::kDoubleTruncateToDouble) ||
           (kind == MethodRecognizer::kDoubleFloorToDouble) ||
           (kind == MethodRecognizer::kDoubleCeilToDouble))) {
        body += DoubleToDouble(kind);
      } else {
        body += InvokeMathCFunction(kind, function.NumParameters());
      }
    } break;
    case MethodRecognizer::kMathSqrt: {
      body += LoadLocal(parsed_function_->RawParameterVariable(0));
      body += MathUnary(MathUnaryInstr::kSqrt);
    } break;
    case MethodRecognizer::kFinalizerBase_setIsolate:
      ASSERT_EQUAL(function.NumParameters(), 1);
      body += LoadLocal(parsed_function_->RawParameterVariable(0));
      body += LoadIsolate();
      body += ConvertUntaggedToUnboxed(kUnboxedIntPtr);
      body += StoreNativeField(Slot::FinalizerBase_isolate());
      body += NullConstant();
      break;
    case MethodRecognizer::kFinalizerBase_getIsolateFinalizers:
      ASSERT_EQUAL(function.NumParameters(), 0);
      body += LoadIsolate();
      body += RawLoadField(compiler::target::Isolate::finalizers_offset());
      break;
    case MethodRecognizer::kFinalizerBase_setIsolateFinalizers:
      ASSERT_EQUAL(function.NumParameters(), 1);
      body += LoadIsolate();
      body += LoadLocal(parsed_function_->RawParameterVariable(0));
      body += RawStoreField(compiler::target::Isolate::finalizers_offset());
      body += NullConstant();
      break;
    case MethodRecognizer::kFinalizerBase_exchangeEntriesCollectedWithNull:
      ASSERT_EQUAL(function.NumParameters(), 1);
      ASSERT(this->optimizing_);
      // This relies on being force-optimized to do an 'atomic' exchange w.r.t.
      // the GC.
      // As an alternative design we could introduce an ExchangeNativeFieldInstr
      // that uses the same machine code as std::atomic::exchange. Or we could
      // use an FfiNative to do that in C.
      body += LoadLocal(parsed_function_->RawParameterVariable(0));
      // No GC from here til StoreNativeField.
      body += LoadNativeField(Slot::FinalizerBase_entries_collected());
      body += LoadLocal(parsed_function_->RawParameterVariable(0));
      body += NullConstant();
      body += StoreNativeField(Slot::FinalizerBase_entries_collected());
      break;
    case MethodRecognizer::kFinalizerEntry_allocate: {
      // Object value, Object token, Object detach, FinalizerBase finalizer
      ASSERT_EQUAL(function.NumParameters(), 4);

      const auto class_table = thread_->isolate_group()->class_table();
      ASSERT(class_table->HasValidClassAt(kFinalizerEntryCid));
      const auto& finalizer_entry_class =
          Class::ZoneHandle(H.zone(), class_table->At(kFinalizerEntryCid));

      body +=
          AllocateObject(TokenPosition::kNoSource, finalizer_entry_class, 0);
      LocalVariable* const entry = MakeTemporary("entry");
      // No GC from here to the end.
      body += LoadLocal(entry);
      body += LoadLocal(parsed_function_->RawParameterVariable(0));
      body += StoreNativeField(Slot::FinalizerEntry_value());
      body += LoadLocal(entry);
      body += LoadLocal(parsed_function_->RawParameterVariable(1));
      body += StoreNativeField(Slot::FinalizerEntry_token());
      body += LoadLocal(entry);
      body += LoadLocal(parsed_function_->RawParameterVariable(2));
      body += StoreNativeField(Slot::FinalizerEntry_detach());
      body += LoadLocal(entry);
      body += LoadLocal(parsed_function_->RawParameterVariable(3));
      body += StoreNativeField(Slot::FinalizerEntry_finalizer());
      body += LoadLocal(entry);
      body += UnboxedIntConstant(0, kUnboxedIntPtr);
      body += StoreNativeField(Slot::FinalizerEntry_external_size());
      break;
    }
    case MethodRecognizer::kFinalizerEntry_getExternalSize:
      ASSERT_EQUAL(function.NumParameters(), 1);
      body += LoadLocal(parsed_function_->RawParameterVariable(0));
      body += LoadNativeField(Slot::FinalizerEntry_external_size());
      body += Box(kUnboxedInt64);
      break;
#define IL_BODY(method, slot)                                                  \
  case MethodRecognizer::k##method:                                            \
    ASSERT_EQUAL(function.NumParameters(), 1);                                 \
    body += LoadLocal(parsed_function_->RawParameterVariable(0));              \
    body += LoadNativeField(Slot::slot());                                     \
    break;
      LOAD_NATIVE_FIELD(IL_BODY)
#undef IL_BODY
#define IL_BODY(method, slot)                                                  \
  case MethodRecognizer::k##method:                                            \
    ASSERT_EQUAL(function.NumParameters(), 2);                                 \
    body += LoadLocal(parsed_function_->RawParameterVariable(0));              \
    body += LoadLocal(parsed_function_->RawParameterVariable(1));              \
    body += StoreNativeField(Slot::slot());                                    \
    body += NullConstant();                                                    \
    break;
      STORE_NATIVE_FIELD(IL_BODY)
#undef IL_BODY
#define IL_BODY(method, slot)                                                  \
  case MethodRecognizer::k##method:                                            \
    ASSERT_EQUAL(function.NumParameters(), 2);                                 \
    body += LoadLocal(parsed_function_->RawParameterVariable(0));              \
    body += LoadLocal(parsed_function_->RawParameterVariable(1));              \
    body += StoreNativeField(                                                  \
        Slot::slot(), StoreInstanceFieldInstr::Kind::kOther, kNoStoreBarrier); \
    body += NullConstant();                                                    \
    break;
      STORE_NATIVE_FIELD_NO_BARRIER(IL_BODY)
#undef IL_BODY
    default: {
      UNREACHABLE();
      break;
    }
  }

  body += Return(TokenPosition::kNoSource, /* omit_result_type_check = */ true);

  return new (Z) FlowGraph(*parsed_function_, graph_entry_, last_used_block_id_,
                           prologue_info);
}

Fragment FlowGraphBuilder::BuildTypedDataViewFactoryConstructor(
    const Function& function,
    classid_t cid) {
  auto token_pos = function.token_pos();
  auto class_table = Thread::Current()->isolate_group()->class_table();

  ASSERT(class_table->HasValidClassAt(cid));
  const auto& view_class = Class::ZoneHandle(H.zone(), class_table->At(cid));

  ASSERT(function.IsFactory() && (function.NumParameters() == 4));
  LocalVariable* typed_data = parsed_function_->RawParameterVariable(1);
  LocalVariable* offset_in_bytes = parsed_function_->RawParameterVariable(2);
  LocalVariable* length = parsed_function_->RawParameterVariable(3);

  Fragment body;

  body += AllocateObject(token_pos, view_class, /*arg_count=*/0);
  LocalVariable* view_object = MakeTemporary();

  body += LoadLocal(view_object);
  body += LoadLocal(typed_data);
  body += StoreNativeField(token_pos, Slot::TypedDataView_typed_data(),
                           StoreInstanceFieldInstr::Kind::kInitializing);

  body += LoadLocal(view_object);
  body += LoadLocal(offset_in_bytes);
  body += StoreNativeField(token_pos, Slot::TypedDataView_offset_in_bytes(),
                           StoreInstanceFieldInstr::Kind::kInitializing,
                           kNoStoreBarrier);

  body += LoadLocal(view_object);
  body += LoadLocal(length);
  body += StoreNativeField(token_pos, Slot::TypedDataBase_length(),
                           StoreInstanceFieldInstr::Kind::kInitializing,
                           kNoStoreBarrier);

  // Update the inner pointer.
  //
  // WARNING: Notice that we assume here no GC happens between those 4
  // instructions!
  body += LoadLocal(view_object);
  body += LoadLocal(typed_data);
  body += LoadUntagged(compiler::target::PointerBase::data_offset());
  body += ConvertUntaggedToUnboxed(kUnboxedIntPtr);
  body += LoadLocal(offset_in_bytes);
  body += UnboxSmiToIntptr();
  body += AddIntptrIntegers();
  body += StoreNativeField(Slot::PointerBase_data());

  return body;
}

Fragment FlowGraphBuilder::BuildTypedDataFactoryConstructor(
    const Function& function,
    classid_t cid) {
  const auto token_pos = function.token_pos();
  ASSERT(
      Thread::Current()->isolate_group()->class_table()->HasValidClassAt(cid));

  ASSERT(function.IsFactory() && (function.NumParameters() == 2));
  LocalVariable* length = parsed_function_->RawParameterVariable(1);

  Fragment instructions;
  instructions += LoadLocal(length);
  // AllocateTypedData instruction checks that length is valid (a non-negative
  // Smi below maximum allowed length).
  instructions += AllocateTypedData(token_pos, cid);
  return instructions;
}

static const LocalScope* MakeImplicitClosureScope(Zone* Z, const Class& klass) {
  ASSERT(!klass.IsNull());
  // Note that if klass is _Closure, DeclarationType will be _Closure,
  // and not the signature type.
  Type& klass_type = Type::ZoneHandle(Z, klass.DeclarationType());

  LocalVariable* receiver_variable = new (Z)
      LocalVariable(TokenPosition::kNoSource, TokenPosition::kNoSource,
                    Symbols::This(), klass_type, /*param_type=*/nullptr);

  receiver_variable->set_is_captured();
  //  receiver_variable->set_is_final();
  LocalScope* scope = new (Z) LocalScope(NULL, 0, 0);
  scope->set_context_level(0);
  scope->AddVariable(receiver_variable);
  scope->AddContextVariable(receiver_variable);
  return scope;
}

Fragment FlowGraphBuilder::BuildImplicitClosureCreation(
    const Function& target) {
  // The function cannot be local and have parent generic functions.
  ASSERT(!target.HasGenericParent());

  Fragment fragment;
  fragment += Constant(target);

  // Allocate a context that closes over `this`.
  // Note: this must be kept in sync with ScopeBuilder::BuildScopes.
  const LocalScope* implicit_closure_scope =
      MakeImplicitClosureScope(Z, Class::Handle(Z, target.Owner()));
  fragment += AllocateContext(implicit_closure_scope->context_slots());
  LocalVariable* context = MakeTemporary();

  // Store `this`.  The context doesn't need a parent pointer because it doesn't
  // close over anything else.
  fragment += LoadLocal(context);
  fragment += LoadLocal(parsed_function_->receiver_var());
  fragment += StoreNativeField(
      Slot::GetContextVariableSlotFor(
          thread_, *implicit_closure_scope->context_variables()[0]),
      StoreInstanceFieldInstr::Kind::kInitializing);

  fragment += AllocateClosure();
  LocalVariable* closure = MakeTemporary();

  // The function signature can have uninstantiated class type parameters.
  if (!target.HasInstantiatedSignature(kCurrentClass)) {
    fragment += LoadLocal(closure);
    fragment += LoadInstantiatorTypeArguments();
    fragment += StoreNativeField(Slot::Closure_instantiator_type_arguments(),
                                 StoreInstanceFieldInstr::Kind::kInitializing);
  }

  if (target.IsGeneric()) {
    // Only generic functions need to have properly initialized
    // delayed_type_arguments.
    fragment += LoadLocal(closure);
    fragment += Constant(Object::empty_type_arguments());
    fragment += StoreNativeField(Slot::Closure_delayed_type_arguments(),
                                 StoreInstanceFieldInstr::Kind::kInitializing);
  }

  return fragment;
}

Fragment FlowGraphBuilder::CheckVariableTypeInCheckedMode(
    const AbstractType& dst_type,
    const String& name_symbol) {
  return Fragment();
}

bool FlowGraphBuilder::NeedsDebugStepCheck(const Function& function,
                                           TokenPosition position) {
  return position.IsDebugPause() && !function.is_native() &&
         function.is_debuggable();
}

bool FlowGraphBuilder::NeedsDebugStepCheck(Value* value,
                                           TokenPosition position) {
  if (!position.IsDebugPause()) {
    return false;
  }
  Definition* definition = value->definition();
  if (definition->IsConstant() || definition->IsLoadStaticField()) {
    return true;
  }
  if (auto const alloc = definition->AsAllocateClosure()) {
    return !alloc->known_function().IsNull();
  }
  return definition->IsLoadLocal() || definition->IsAssertAssignable();
}

Fragment FlowGraphBuilder::EvaluateAssertion() {
  const Class& klass =
      Class::ZoneHandle(Z, Library::LookupCoreClass(Symbols::AssertionError()));
  ASSERT(!klass.IsNull());
  const auto& error = klass.EnsureIsFinalized(H.thread());
  ASSERT(error == Error::null());
  const Function& target = Function::ZoneHandle(
      Z, klass.LookupStaticFunctionAllowPrivate(Symbols::EvaluateAssertion()));
  ASSERT(!target.IsNull());
  return StaticCall(TokenPosition::kNoSource, target, /* argument_count = */ 1,
                    ICData::kStatic);
}

Fragment FlowGraphBuilder::CheckBoolean(TokenPosition position) {
  Fragment instructions;
  LocalVariable* top_of_stack = MakeTemporary();
  instructions += LoadLocal(top_of_stack);
  instructions += AssertBool(position);
  instructions += Drop();
  return instructions;
}

Fragment FlowGraphBuilder::CheckAssignable(const AbstractType& dst_type,
                                           const String& dst_name,
                                           AssertAssignableInstr::Kind kind,
                                           TokenPosition token_pos) {
  Fragment instructions;
  if (!dst_type.IsTopTypeForSubtyping()) {
    LocalVariable* top_of_stack = MakeTemporary();
    instructions += LoadLocal(top_of_stack);
    instructions +=
        AssertAssignableLoadTypeArguments(token_pos, dst_type, dst_name, kind);
    instructions += Drop();
  }
  return instructions;
}

Fragment FlowGraphBuilder::AssertAssignableLoadTypeArguments(
    TokenPosition position,
    const AbstractType& dst_type,
    const String& dst_name,
    AssertAssignableInstr::Kind kind) {
  Fragment instructions;

  instructions += Constant(AbstractType::ZoneHandle(dst_type.ptr()));

  if (!dst_type.IsInstantiated(kCurrentClass)) {
    instructions += LoadInstantiatorTypeArguments();
  } else {
    instructions += NullConstant();
  }

  if (!dst_type.IsInstantiated(kFunctions)) {
    instructions += LoadFunctionTypeArguments();
  } else {
    instructions += NullConstant();
  }

  instructions += AssertAssignable(position, dst_name, kind);

  return instructions;
}

Fragment FlowGraphBuilder::AssertSubtype(TokenPosition position,
                                         const AbstractType& sub_type_value,
                                         const AbstractType& super_type_value,
                                         const String& dst_name_value) {
  Fragment instructions;
  instructions += LoadInstantiatorTypeArguments();
  instructions += LoadFunctionTypeArguments();
  instructions += Constant(AbstractType::ZoneHandle(Z, sub_type_value.ptr()));
  instructions += Constant(AbstractType::ZoneHandle(Z, super_type_value.ptr()));
  instructions += Constant(String::ZoneHandle(Z, dst_name_value.ptr()));
  instructions += AssertSubtype(position);
  return instructions;
}

Fragment FlowGraphBuilder::AssertSubtype(TokenPosition position) {
  Fragment instructions;

  Value* dst_name = Pop();
  Value* super_type = Pop();
  Value* sub_type = Pop();
  Value* function_type_args = Pop();
  Value* instantiator_type_args = Pop();

  AssertSubtypeInstr* instr = new (Z) AssertSubtypeInstr(
      InstructionSource(position), instantiator_type_args, function_type_args,
      sub_type, super_type, dst_name, GetNextDeoptId());
  instructions += Fragment(instr);

  return instructions;
}

void FlowGraphBuilder::BuildTypeArgumentTypeChecks(TypeChecksToBuild mode,
                                                   Fragment* implicit_checks) {
  const Function& dart_function = parsed_function_->function();

  const Function* forwarding_target = nullptr;
  if (parsed_function_->is_forwarding_stub()) {
    forwarding_target = parsed_function_->forwarding_stub_super_target();
    ASSERT(!forwarding_target->IsNull());
  }

  TypeParameters& type_parameters = TypeParameters::Handle(Z);
  if (dart_function.IsFactory()) {
    type_parameters = Class::Handle(Z, dart_function.Owner()).type_parameters();
  } else {
    type_parameters = dart_function.type_parameters();
  }
  const intptr_t num_type_params = type_parameters.Length();
  if (num_type_params == 0) return;
  if (forwarding_target != nullptr) {
    type_parameters = forwarding_target->type_parameters();
    ASSERT(type_parameters.Length() == num_type_params);
  }
  if (type_parameters.AllDynamicBounds()) {
    return;  // All bounds are dynamic.
  }
  TypeParameter& type_param = TypeParameter::Handle(Z);
  String& name = String::Handle(Z);
  AbstractType& bound = AbstractType::Handle(Z);
  Fragment check_bounds;
  for (intptr_t i = 0; i < num_type_params; ++i) {
    bound = type_parameters.BoundAt(i);
    if (bound.IsTopTypeForSubtyping()) {
      continue;
    }

    switch (mode) {
      case TypeChecksToBuild::kCheckAllTypeParameterBounds:
        break;
      case TypeChecksToBuild::kCheckCovariantTypeParameterBounds:
        if (!type_parameters.IsGenericCovariantImplAt(i)) {
          continue;
        }
        break;
      case TypeChecksToBuild::kCheckNonCovariantTypeParameterBounds:
        if (type_parameters.IsGenericCovariantImplAt(i)) {
          continue;
        }
        break;
    }

    name = type_parameters.NameAt(i);

    if (forwarding_target != nullptr) {
      type_param = forwarding_target->TypeParameterAt(i);
    } else if (dart_function.IsFactory()) {
      type_param = Class::Handle(Z, dart_function.Owner()).TypeParameterAt(i);
    } else {
      type_param = dart_function.TypeParameterAt(i);
    }
    ASSERT(type_param.IsFinalized());
    if (bound.IsTypeRef()) {
      bound = TypeRef::Cast(bound).type();
    }
    check_bounds +=
        AssertSubtype(TokenPosition::kNoSource, type_param, bound, name);
  }

  // Type arguments passed through partial instantiation are guaranteed to be
  // bounds-checked at the point of partial instantiation, so we don't need to
  // check them again at the call-site.
  if (dart_function.IsClosureFunction() && !check_bounds.is_empty() &&
      FLAG_eliminate_type_checks) {
    LocalVariable* closure = parsed_function_->ParameterVariable(0);
    *implicit_checks += TestDelayedTypeArgs(closure, /*present=*/{},
                                            /*absent=*/check_bounds);
  } else {
    *implicit_checks += check_bounds;
  }
}

void FlowGraphBuilder::BuildArgumentTypeChecks(
    Fragment* explicit_checks,
    Fragment* implicit_checks,
    Fragment* implicit_redefinitions) {
  const Function& dart_function = parsed_function_->function();

  const Function* forwarding_target = nullptr;
  if (parsed_function_->is_forwarding_stub()) {
    forwarding_target = parsed_function_->forwarding_stub_super_target();
    ASSERT(!forwarding_target->IsNull());
  }

  const intptr_t num_params = dart_function.NumParameters();
  for (intptr_t i = dart_function.NumImplicitParameters(); i < num_params;
       ++i) {
    LocalVariable* param = parsed_function_->ParameterVariable(i);
    const String& name = param->name();
    if (!param->needs_type_check()) {
      continue;
    }
    if (param->is_captured()) {
      param = parsed_function_->RawParameterVariable(i);
    }

    const AbstractType* target_type = &param->type();
    if (forwarding_target != NULL) {
      // We add 1 to the parameter index to account for the receiver.
      target_type =
          &AbstractType::ZoneHandle(Z, forwarding_target->ParameterTypeAt(i));
    }

    if (target_type->IsTopTypeForSubtyping()) continue;

    const bool is_covariant = param->is_explicit_covariant_parameter();
    Fragment* checks = is_covariant ? explicit_checks : implicit_checks;

    *checks += LoadLocal(param);
    *checks += AssertAssignableLoadTypeArguments(
        TokenPosition::kNoSource, *target_type, name,
        AssertAssignableInstr::kParameterCheck);
    *checks += StoreLocal(param);
    *checks += Drop();

    if (!is_covariant && implicit_redefinitions != nullptr && optimizing_) {
      // We generate slightly different code in optimized vs. un-optimized code,
      // which is ok since we don't allocate any deopt ids.
      AssertNoDeoptIdsAllocatedScope no_deopt_allocation(thread_);

      *implicit_redefinitions += LoadLocal(param);
      *implicit_redefinitions += RedefinitionWithType(*target_type);
      *implicit_redefinitions += StoreLocal(TokenPosition::kNoSource, param);
      *implicit_redefinitions += Drop();
    }
  }
}

BlockEntryInstr* FlowGraphBuilder::BuildPrologue(BlockEntryInstr* normal_entry,
                                                 PrologueInfo* prologue_info) {
  const bool compiling_for_osr = IsCompiledForOsr();

  kernel::PrologueBuilder prologue_builder(
      parsed_function_, last_used_block_id_, compiling_for_osr, IsInlining());
  BlockEntryInstr* instruction_cursor =
      prologue_builder.BuildPrologue(normal_entry, prologue_info);

  last_used_block_id_ = prologue_builder.last_used_block_id();

  return instruction_cursor;
}

ArrayPtr FlowGraphBuilder::GetOptionalParameterNames(const Function& function) {
  if (!function.HasOptionalNamedParameters()) {
    return Array::null();
  }

  const intptr_t num_fixed_params = function.num_fixed_parameters();
  const intptr_t num_opt_params = function.NumOptionalNamedParameters();
  const auto& names = Array::Handle(Z, Array::New(num_opt_params, Heap::kOld));
  auto& name = String::Handle(Z);
  for (intptr_t i = 0; i < num_opt_params; ++i) {
    name = function.ParameterNameAt(num_fixed_params + i);
    names.SetAt(i, name);
  }
  return names.ptr();
}

Fragment FlowGraphBuilder::PushExplicitParameters(
    const Function& function,
    const Function& target /* = Function::null_function()*/) {
  Fragment instructions;
  for (intptr_t i = function.NumImplicitParameters(),
                n = function.NumParameters();
       i < n; ++i) {
    Fragment push_param = LoadLocal(parsed_function_->ParameterVariable(i));
    if (!target.IsNull() && target.is_unboxed_parameter_at(i)) {
      Representation to;
      if (target.is_unboxed_integer_parameter_at(i)) {
        to = kUnboxedInt64;
      } else {
        ASSERT(target.is_unboxed_double_parameter_at(i));
        to = kUnboxedDouble;
      }
      const auto unbox = UnboxInstr::Create(to, Pop(), DeoptId::kNone,
                                            Instruction::kNotSpeculative);
      Push(unbox);
      push_param += Fragment(unbox);
    }
    instructions += push_param;
  }
  return instructions;
}

FlowGraph* FlowGraphBuilder::BuildGraphOfMethodExtractor(
    const Function& method) {
  // A method extractor is the implicit getter for a method.
  const Function& function =
      Function::ZoneHandle(Z, method.extracted_method_closure());

  graph_entry_ =
      new (Z) GraphEntryInstr(*parsed_function_, Compiler::kNoOSRDeoptId);

  auto normal_entry = BuildFunctionEntry(graph_entry_);
  graph_entry_->set_normal_entry(normal_entry);

  Fragment body(normal_entry);
  body += CheckStackOverflowInPrologue(method.token_pos());
  body += BuildImplicitClosureCreation(function);
  body += Return(TokenPosition::kNoSource);

  // There is no prologue code for a method extractor.
  PrologueInfo prologue_info(-1, -1);
  return new (Z) FlowGraph(*parsed_function_, graph_entry_, last_used_block_id_,
                           prologue_info);
}

FlowGraph* FlowGraphBuilder::BuildGraphOfNoSuchMethodDispatcher(
    const Function& function) {
  // This function is specialized for a receiver class, a method name, and
  // the arguments descriptor at a call site.
  const ArgumentsDescriptor descriptor(saved_args_desc_array());

  graph_entry_ =
      new (Z) GraphEntryInstr(*parsed_function_, Compiler::kNoOSRDeoptId);

  auto normal_entry = BuildFunctionEntry(graph_entry_);
  graph_entry_->set_normal_entry(normal_entry);

  PrologueInfo prologue_info(-1, -1);
  BlockEntryInstr* instruction_cursor =
      BuildPrologue(normal_entry, &prologue_info);

  Fragment body(instruction_cursor);
  body += CheckStackOverflowInPrologue(function.token_pos());

  // The receiver is the first argument to noSuchMethod, and it is the first
  // argument passed to the dispatcher function.
  body += LoadLocal(parsed_function_->ParameterVariable(0));

  // The second argument to noSuchMethod is an invocation mirror.  Push the
  // arguments for allocating the invocation mirror.  First, the name.
  body += Constant(String::ZoneHandle(Z, function.name()));

  // Second, the arguments descriptor.
  body += Constant(saved_args_desc_array());

  // Third, an array containing the original arguments.  Create it and fill
  // it in.
  const intptr_t receiver_index = descriptor.TypeArgsLen() > 0 ? 1 : 0;
  body += Constant(TypeArguments::ZoneHandle(Z, TypeArguments::null()));
  body += IntConstant(receiver_index + descriptor.Size());
  body += CreateArray();
  LocalVariable* array = MakeTemporary();
  if (receiver_index > 0) {
    LocalVariable* type_args = parsed_function_->function_type_arguments();
    ASSERT(type_args != NULL);
    body += LoadLocal(array);
    body += IntConstant(0);
    body += LoadLocal(type_args);
    body += StoreIndexed(kArrayCid);
  }
  for (intptr_t i = 0; i < descriptor.PositionalCount(); ++i) {
    body += LoadLocal(array);
    body += IntConstant(receiver_index + i);
    body += LoadLocal(parsed_function_->ParameterVariable(i));
    body += StoreIndexed(kArrayCid);
  }
  String& name = String::Handle(Z);
  for (intptr_t i = 0; i < descriptor.NamedCount(); ++i) {
    const intptr_t parameter_index = descriptor.PositionAt(i);
    name = descriptor.NameAt(i);
    name = Symbols::New(H.thread(), name);
    body += LoadLocal(array);
    body += IntConstant(receiver_index + parameter_index);
    body += LoadLocal(parsed_function_->ParameterVariable(parameter_index));
    body += StoreIndexed(kArrayCid);
  }

  // Fourth, false indicating this is not a super NoSuchMethod.
  body += Constant(Bool::False());

  const Class& mirror_class =
      Class::Handle(Z, Library::LookupCoreClass(Symbols::InvocationMirror()));
  ASSERT(!mirror_class.IsNull());
  const auto& error = mirror_class.EnsureIsFinalized(H.thread());
  ASSERT(error == Error::null());
  const Function& allocation_function = Function::ZoneHandle(
      Z, mirror_class.LookupStaticFunction(
             Library::PrivateCoreLibName(Symbols::AllocateInvocationMirror())));
  ASSERT(!allocation_function.IsNull());
  body += StaticCall(TokenPosition::kMinSource, allocation_function,
                     /* argument_count = */ 4, ICData::kStatic);

  const int kTypeArgsLen = 0;
  ArgumentsDescriptor two_arguments(
      Array::Handle(Z, ArgumentsDescriptor::NewBoxed(kTypeArgsLen, 2)));
  Function& no_such_method =
      Function::ZoneHandle(Z, Resolver::ResolveDynamicForReceiverClass(
                                  Class::Handle(Z, function.Owner()),
                                  Symbols::NoSuchMethod(), two_arguments));
  if (no_such_method.IsNull()) {
    // If noSuchMethod is not found on the receiver class, call
    // Object.noSuchMethod.
    no_such_method = Resolver::ResolveDynamicForReceiverClass(
        Class::Handle(Z, IG->object_store()->object_class()),
        Symbols::NoSuchMethod(), two_arguments);
  }
  body += StaticCall(TokenPosition::kMinSource, no_such_method,
                     /* argument_count = */ 2, ICData::kNSMDispatch);
  body += Return(TokenPosition::kNoSource);

  return new (Z) FlowGraph(*parsed_function_, graph_entry_, last_used_block_id_,
                           prologue_info);
}

// Information used by the various dynamic closure call fragment builders.
struct FlowGraphBuilder::ClosureCallInfo {
  ClosureCallInfo(LocalVariable* closure,
                  JoinEntryInstr* throw_no_such_method,
                  const Array& arguments_descriptor_array,
                  ParsedFunction::DynamicClosureCallVars* const vars)
      : closure(ASSERT_NOTNULL(closure)),
        throw_no_such_method(ASSERT_NOTNULL(throw_no_such_method)),
        descriptor(arguments_descriptor_array),
        vars(ASSERT_NOTNULL(vars)) {}

  LocalVariable* const closure;
  JoinEntryInstr* const throw_no_such_method;
  const ArgumentsDescriptor descriptor;
  ParsedFunction::DynamicClosureCallVars* const vars;

  // Set up by BuildClosureCallDefaultTypeHandling() when needed. These values
  // are read-only, so they don't need real local variables and are created
  // using MakeTemporary().
  LocalVariable* signature = nullptr;
  LocalVariable* num_fixed_params = nullptr;
  LocalVariable* num_opt_params = nullptr;
  LocalVariable* num_max_params = nullptr;
  LocalVariable* has_named_params = nullptr;
  LocalVariable* named_parameter_names = nullptr;
  LocalVariable* parameter_types = nullptr;
  LocalVariable* type_parameters = nullptr;
  LocalVariable* num_type_parameters = nullptr;
  LocalVariable* type_parameter_flags = nullptr;
  LocalVariable* instantiator_type_args = nullptr;
  LocalVariable* parent_function_type_args = nullptr;
  LocalVariable* num_parent_type_args = nullptr;
};

Fragment FlowGraphBuilder::TestClosureFunctionGeneric(
    const ClosureCallInfo& info,
    Fragment generic,
    Fragment not_generic) {
  JoinEntryInstr* after_branch = BuildJoinEntry();

  Fragment check;
  check += LoadLocal(info.type_parameters);
  TargetEntryInstr* is_not_generic;
  TargetEntryInstr* is_generic;
  check += BranchIfNull(&is_not_generic, &is_generic);

  generic.Prepend(is_generic);
  generic += Goto(after_branch);

  not_generic.Prepend(is_not_generic);
  not_generic += Goto(after_branch);

  return Fragment(check.entry, after_branch);
}

Fragment FlowGraphBuilder::TestClosureFunctionNamedParameterRequired(
    const ClosureCallInfo& info,
    Fragment set,
    Fragment not_set) {
  // Required named arguments only exist if null_safety is enabled.
  if (!IG->use_strict_null_safety_checks()) return not_set;

  Fragment check_required;
  // We calculate the index to dereference in the parameter names array.
  check_required += LoadLocal(info.vars->current_param_index);
  check_required +=
      IntConstant(compiler::target::kNumParameterFlagsPerElementLog2);
  check_required += SmiBinaryOp(Token::kSHR);
  check_required += LoadLocal(info.num_opt_params);
  check_required += SmiBinaryOp(Token::kADD);
  LocalVariable* flags_index = MakeTemporary("flags_index");  // Read-only.

  // One read-only stack value (flag_index) that must be dropped
  // after we rejoin at after_check.
  JoinEntryInstr* after_check = BuildJoinEntry();

  // Now we check to see if the flags index is within the bounds of the
  // parameters names array. If not, it cannot be required.
  check_required += LoadLocal(flags_index);
  check_required += LoadLocal(info.named_parameter_names);
  check_required += LoadNativeField(Slot::Array_length());
  check_required += SmiRelationalOp(Token::kLT);
  TargetEntryInstr* valid_index;
  TargetEntryInstr* invalid_index;
  check_required += BranchIfTrue(&valid_index, &invalid_index);

  JoinEntryInstr* join_not_set = BuildJoinEntry();

  Fragment(invalid_index) + Goto(join_not_set);

  // Otherwise, we need to retrieve the value. We're guaranteed the Smis in
  // the flag slots are non-null, so after loading we can immediate check
  // the required flag bit for the given named parameter.
  check_required.current = valid_index;
  check_required += LoadLocal(info.named_parameter_names);
  check_required += LoadLocal(flags_index);
  check_required += LoadIndexed(
      kArrayCid, /*index_scale*/ compiler::target::kCompressedWordSize);
  check_required += LoadLocal(info.vars->current_param_index);
  check_required +=
      IntConstant(compiler::target::kNumParameterFlagsPerElement - 1);
  check_required += SmiBinaryOp(Token::kBIT_AND);
  // If the below changes, we'll need to multiply by the number of parameter
  // flags before shifting.
  static_assert(compiler::target::kNumParameterFlags == 1,
                "IL builder assumes only one flag bit per parameter");
  check_required += SmiBinaryOp(Token::kSHR);
  check_required +=
      IntConstant(1 << compiler::target::kRequiredNamedParameterFlag);
  check_required += SmiBinaryOp(Token::kBIT_AND);
  check_required += IntConstant(0);
  TargetEntryInstr* is_not_set;
  TargetEntryInstr* is_set;
  check_required += BranchIfEqual(&is_not_set, &is_set);

  Fragment(is_not_set) + Goto(join_not_set);

  set.Prepend(is_set);
  set += Goto(after_check);

  not_set.Prepend(join_not_set);
  not_set += Goto(after_check);

  // After rejoining, drop the introduced temporaries.
  check_required.current = after_check;
  check_required += DropTemporary(&flags_index);
  return check_required;
}

Fragment FlowGraphBuilder::BuildClosureCallDefaultTypeHandling(
    const ClosureCallInfo& info) {
  if (info.descriptor.TypeArgsLen() > 0) {
    ASSERT(parsed_function_->function_type_arguments() != nullptr);
    // A TAV was provided, so we don't need default type argument handling
    // and can just take the arguments we were given.
    Fragment store_provided;
    store_provided += LoadLocal(parsed_function_->function_type_arguments());
    store_provided += StoreLocal(info.vars->function_type_args);
    store_provided += Drop();
    return store_provided;
  }

  // Load the defaults, instantiating or replacing them with the other type
  // arguments as appropriate.
  Fragment store_default;
  store_default += LoadLocal(info.closure);
  store_default += LoadNativeField(Slot::Closure_function());
  store_default += LoadNativeField(Slot::Function_data());
  LocalVariable* closure_data = MakeTemporary("closure_data");

  store_default += LoadLocal(closure_data);
  const auto& slot = Slot::ClosureData_default_type_arguments_kind();
  store_default += LoadNativeField(slot);
  store_default += Box(slot.representation());
  LocalVariable* default_tav_kind = MakeTemporary("default_tav_kind");

  // Two locals to drop after join, closure_data and default_tav_kind.
  JoinEntryInstr* done = BuildJoinEntry();

  store_default += LoadLocal(default_tav_kind);
  TargetEntryInstr* is_instantiated;
  TargetEntryInstr* is_not_instantiated;
  store_default += IntConstant(static_cast<intptr_t>(
      ClosureData::DefaultTypeArgumentsKind::kIsInstantiated));
  store_default += BranchIfEqual(&is_instantiated, &is_not_instantiated);
  store_default.current = is_not_instantiated;  // Check next case.
  store_default += LoadLocal(default_tav_kind);
  TargetEntryInstr* needs_instantiation;
  TargetEntryInstr* can_share;
  store_default += IntConstant(static_cast<intptr_t>(
      ClosureData::DefaultTypeArgumentsKind::kNeedsInstantiation));
  store_default += BranchIfEqual(&needs_instantiation, &can_share);
  store_default.current = can_share;  // Check next case.
  store_default += LoadLocal(default_tav_kind);
  TargetEntryInstr* can_share_instantiator;
  TargetEntryInstr* can_share_function;
  store_default += IntConstant(static_cast<intptr_t>(
      ClosureData::DefaultTypeArgumentsKind::kSharesInstantiatorTypeArguments));
  store_default += BranchIfEqual(&can_share_instantiator, &can_share_function);

  Fragment instantiated(is_instantiated);
  instantiated += LoadLocal(info.type_parameters);
  instantiated += LoadNativeField(Slot::TypeParameters_defaults());
  instantiated += StoreLocal(info.vars->function_type_args);
  instantiated += Drop();
  instantiated += Goto(done);

  Fragment do_instantiation(needs_instantiation);
  // Load the instantiator type arguments.
  do_instantiation += LoadLocal(info.instantiator_type_args);
  // Load the parent function type arguments. (No local function type arguments
  // can be used within the defaults).
  do_instantiation += LoadLocal(info.parent_function_type_args);
  // Load the default type arguments to instantiate.
  do_instantiation += LoadLocal(info.type_parameters);
  do_instantiation += LoadNativeField(Slot::TypeParameters_defaults());
  do_instantiation += InstantiateDynamicTypeArguments();
  do_instantiation += StoreLocal(info.vars->function_type_args);
  do_instantiation += Drop();
  do_instantiation += Goto(done);

  Fragment share_instantiator(can_share_instantiator);
  share_instantiator += LoadLocal(info.instantiator_type_args);
  share_instantiator += StoreLocal(info.vars->function_type_args);
  share_instantiator += Drop();
  share_instantiator += Goto(done);

  Fragment share_function(can_share_function);
  // Since the defaults won't have local type parameters, these must all be
  // from the parent function type arguments, so we can just use it.
  share_function += LoadLocal(info.parent_function_type_args);
  share_function += StoreLocal(info.vars->function_type_args);
  share_function += Drop();
  share_function += Goto(done);

  store_default.current = done;  // Return here after branching.
  store_default += DropTemporary(&default_tav_kind);
  store_default += DropTemporary(&closure_data);

  Fragment store_delayed;
  store_delayed += LoadLocal(info.closure);
  store_delayed += LoadNativeField(Slot::Closure_delayed_type_arguments());
  store_delayed += StoreLocal(info.vars->function_type_args);
  store_delayed += Drop();

  // Use the delayed type args if present, else the default ones.
  return TestDelayedTypeArgs(info.closure, store_delayed, store_default);
}

Fragment FlowGraphBuilder::BuildClosureCallNamedArgumentsCheck(
    const ClosureCallInfo& info) {
  // When no named arguments are provided, we just need to check for possible
  // required named arguments.
  if (info.descriptor.NamedCount() == 0) {
    // No work to do if there are no possible required named parameters.
    if (!IG->use_strict_null_safety_checks()) {
      return Fragment();
    }
    // If the below changes, we can no longer assume that flag slots existing
    // means there are required parameters.
    static_assert(compiler::target::kNumParameterFlags == 1,
                  "IL builder assumes only one flag bit per parameter");
    // No named args were provided, so check for any required named params.
    // Here, we assume that the only parameter flag saved is the required bit
    // for named parameters. If this changes, we'll need to check each flag
    // entry appropriately for any set required bits.
    Fragment has_any;
    has_any += LoadLocal(info.num_opt_params);
    has_any += LoadLocal(info.named_parameter_names);
    has_any += LoadNativeField(Slot::Array_length());
    TargetEntryInstr* no_required;
    TargetEntryInstr* has_required;
    has_any += BranchIfEqual(&no_required, &has_required);

    Fragment(has_required) + Goto(info.throw_no_such_method);

    return Fragment(has_any.entry, no_required);
  }

  // Otherwise, we need to loop through the parameter names to check the names
  // of named arguments for validity (and possibly missing required ones).
  Fragment check_names;
  check_names += LoadLocal(info.vars->current_param_index);
  LocalVariable* old_index = MakeTemporary("old_index");  // Read-only.
  check_names += LoadLocal(info.vars->current_num_processed);
  LocalVariable* old_processed = MakeTemporary("old_processed");  // Read-only.

  // Two local stack values (old_index, old_processed) to drop after rejoining
  // at done.
  JoinEntryInstr* loop = BuildJoinEntry();
  JoinEntryInstr* done = BuildJoinEntry();

  check_names += IntConstant(0);
  check_names += StoreLocal(info.vars->current_num_processed);
  check_names += Drop();
  check_names += IntConstant(0);
  check_names += StoreLocal(info.vars->current_param_index);
  check_names += Drop();
  check_names += Goto(loop);

  Fragment loop_check(loop);
  loop_check += LoadLocal(info.vars->current_param_index);
  loop_check += LoadLocal(info.num_opt_params);
  loop_check += SmiRelationalOp(Token::kLT);
  TargetEntryInstr* no_more;
  TargetEntryInstr* more;
  loop_check += BranchIfTrue(&more, &no_more);

  Fragment(no_more) + Goto(done);

  Fragment loop_body(more);
  // First load the name we need to check against.
  loop_body += LoadLocal(info.named_parameter_names);
  loop_body += LoadLocal(info.vars->current_param_index);
  loop_body += LoadIndexed(
      kArrayCid, /*index_scale*/ compiler::target::kCompressedWordSize);
  LocalVariable* param_name = MakeTemporary("param_name");  // Read only.

  // One additional local value on the stack within the loop body (param_name)
  // that should be dropped after rejoining at loop_incr.
  JoinEntryInstr* loop_incr = BuildJoinEntry();

  // Now iterate over the ArgumentsDescriptor names and check for a match.
  for (intptr_t i = 0; i < info.descriptor.NamedCount(); i++) {
    const auto& name = String::ZoneHandle(Z, info.descriptor.NameAt(i));
    loop_body += Constant(name);
    loop_body += LoadLocal(param_name);
    TargetEntryInstr* match;
    TargetEntryInstr* mismatch;
    loop_body += BranchIfEqual(&match, &mismatch);
    loop_body.current = mismatch;

    // We have a match, so go to the next name after storing the corresponding
    // parameter index on the stack and incrementing the number of matched
    // arguments. (No need to check the required bit for provided parameters.)
    Fragment matched(match);
    matched += LoadLocal(info.vars->current_param_index);
    matched += LoadLocal(info.num_fixed_params);
    matched += SmiBinaryOp(Token::kADD, /*is_truncating=*/true);
    matched += StoreLocal(info.vars->named_argument_parameter_indices.At(i));
    matched += Drop();
    matched += LoadLocal(info.vars->current_num_processed);
    matched += IntConstant(1);
    matched += SmiBinaryOp(Token::kADD, /*is_truncating=*/true);
    matched += StoreLocal(info.vars->current_num_processed);
    matched += Drop();
    matched += Goto(loop_incr);
  }

  // None of the names in the arguments descriptor matched, so check if this
  // is a required parameter.
  loop_body += TestClosureFunctionNamedParameterRequired(
      info,
      /*set=*/Goto(info.throw_no_such_method),
      /*not_set=*/{});

  loop_body += Goto(loop_incr);

  Fragment incr_index(loop_incr);
  incr_index += DropTemporary(&param_name);
  incr_index += LoadLocal(info.vars->current_param_index);
  incr_index += IntConstant(1);
  incr_index += SmiBinaryOp(Token::kADD, /*is_truncating=*/true);
  incr_index += StoreLocal(info.vars->current_param_index);
  incr_index += Drop();
  incr_index += Goto(loop);

  Fragment check_processed(done);
  check_processed += LoadLocal(info.vars->current_num_processed);
  check_processed += IntConstant(info.descriptor.NamedCount());
  TargetEntryInstr* all_processed;
  TargetEntryInstr* bad_name;
  check_processed += BranchIfEqual(&all_processed, &bad_name);

  // Didn't find a matching parameter name for at least one argument name.
  Fragment(bad_name) + Goto(info.throw_no_such_method);

  // Drop the temporaries at the end of the fragment.
  check_names.current = all_processed;
  check_names += LoadLocal(old_processed);
  check_names += StoreLocal(info.vars->current_num_processed);
  check_names += Drop();
  check_names += DropTemporary(&old_processed);
  check_names += LoadLocal(old_index);
  check_names += StoreLocal(info.vars->current_param_index);
  check_names += Drop();
  check_names += DropTemporary(&old_index);
  return check_names;
}

Fragment FlowGraphBuilder::BuildClosureCallArgumentsValidCheck(
    const ClosureCallInfo& info) {
  Fragment check_entry;
  // We only need to check the length of any explicitly provided type arguments.
  if (info.descriptor.TypeArgsLen() > 0) {
    Fragment check_type_args_length;
    check_type_args_length += LoadLocal(info.type_parameters);
    TargetEntryInstr* null;
    TargetEntryInstr* not_null;
    check_type_args_length += BranchIfNull(&null, &not_null);
    check_type_args_length.current = not_null;  // Continue in non-error case.
    check_type_args_length += LoadLocal(info.signature);
    check_type_args_length += BuildExtractUnboxedSlotBitFieldIntoSmi<
        UntaggedFunctionType::PackedNumTypeParameters>(
        Slot::FunctionType_packed_type_parameter_counts());
    check_type_args_length += IntConstant(info.descriptor.TypeArgsLen());
    TargetEntryInstr* equal;
    TargetEntryInstr* not_equal;
    check_type_args_length += BranchIfEqual(&equal, &not_equal);
    check_type_args_length.current = equal;  // Continue in non-error case.

    // The function is not generic.
    Fragment(null) + Goto(info.throw_no_such_method);

    // An incorrect number of type arguments were passed.
    Fragment(not_equal) + Goto(info.throw_no_such_method);

    // Type arguments should not be provided if there are delayed type
    // arguments, as then the closure itself is not generic.
    check_entry += TestDelayedTypeArgs(
        info.closure, /*present=*/Goto(info.throw_no_such_method),
        /*absent=*/check_type_args_length);
  }

  check_entry += LoadLocal(info.has_named_params);
  TargetEntryInstr* has_named;
  TargetEntryInstr* has_positional;
  check_entry += BranchIfTrue(&has_named, &has_positional);
  JoinEntryInstr* join_after_optional = BuildJoinEntry();
  check_entry.current = join_after_optional;

  if (info.descriptor.NamedCount() > 0) {
    // No reason to continue checking, as this function doesn't take named args.
    Fragment(has_positional) + Goto(info.throw_no_such_method);
  } else {
    Fragment check_pos(has_positional);
    check_pos += LoadLocal(info.num_fixed_params);
    check_pos += IntConstant(info.descriptor.PositionalCount());
    check_pos += SmiRelationalOp(Token::kLTE);
    TargetEntryInstr* enough;
    TargetEntryInstr* too_few;
    check_pos += BranchIfTrue(&enough, &too_few);
    check_pos.current = enough;

    Fragment(too_few) + Goto(info.throw_no_such_method);

    check_pos += IntConstant(info.descriptor.PositionalCount());
    check_pos += LoadLocal(info.num_max_params);
    check_pos += SmiRelationalOp(Token::kLTE);
    TargetEntryInstr* valid;
    TargetEntryInstr* too_many;
    check_pos += BranchIfTrue(&valid, &too_many);
    check_pos.current = valid;

    Fragment(too_many) + Goto(info.throw_no_such_method);

    check_pos += Goto(join_after_optional);
  }

  Fragment check_named(has_named);

  TargetEntryInstr* same;
  TargetEntryInstr* different;
  check_named += LoadLocal(info.num_fixed_params);
  check_named += IntConstant(info.descriptor.PositionalCount());
  check_named += BranchIfEqual(&same, &different);
  check_named.current = same;

  Fragment(different) + Goto(info.throw_no_such_method);

  if (info.descriptor.NamedCount() > 0) {
    check_named += IntConstant(info.descriptor.NamedCount());
    check_named += LoadLocal(info.num_opt_params);
    check_named += SmiRelationalOp(Token::kLTE);
    TargetEntryInstr* valid;
    TargetEntryInstr* too_many;
    check_named += BranchIfTrue(&valid, &too_many);
    check_named.current = valid;

    Fragment(too_many) + Goto(info.throw_no_such_method);
  }

  // Check the names for optional arguments. If applicable, also check that all
  // required named parameters are provided.
  check_named += BuildClosureCallNamedArgumentsCheck(info);
  check_named += Goto(join_after_optional);

  check_entry.current = join_after_optional;
  return check_entry;
}

Fragment FlowGraphBuilder::BuildClosureCallTypeArgumentsTypeCheck(
    const ClosureCallInfo& info) {
  JoinEntryInstr* done = BuildJoinEntry();
  JoinEntryInstr* loop = BuildJoinEntry();

  // We assume that the value stored in :t_type_parameters is not null (i.e.,
  // the function stored in :t_function is generic).
  Fragment loop_init;

  // A null bounds vector represents a vector of dynamic and no check is needed.
  loop_init += LoadLocal(info.type_parameters);
  loop_init += LoadNativeField(Slot::TypeParameters_bounds());
  TargetEntryInstr* null_bounds;
  TargetEntryInstr* non_null_bounds;
  loop_init += BranchIfNull(&null_bounds, &non_null_bounds);

  Fragment(null_bounds) + Goto(done);

  loop_init.current = non_null_bounds;
  // Loop over the type parameters array.
  loop_init += IntConstant(0);
  loop_init += StoreLocal(info.vars->current_param_index);
  loop_init += Drop();
  loop_init += Goto(loop);

  Fragment loop_check(loop);
  loop_check += LoadLocal(info.vars->current_param_index);
  loop_check += LoadLocal(info.num_type_parameters);
  loop_check += SmiRelationalOp(Token::kLT);
  TargetEntryInstr* more;
  TargetEntryInstr* no_more;
  loop_check += BranchIfTrue(&more, &no_more);

  Fragment(no_more) + Goto(done);

  Fragment loop_test_flag(more);
  JoinEntryInstr* next = BuildJoinEntry();
  JoinEntryInstr* check = BuildJoinEntry();
  loop_test_flag += LoadLocal(info.type_parameter_flags);
  TargetEntryInstr* null_flags;
  TargetEntryInstr* non_null_flags;
  loop_test_flag += BranchIfNull(&null_flags, &non_null_flags);

  Fragment(null_flags) + Goto(check);  // Check type if null (non-covariant).

  loop_test_flag.current = non_null_flags;  // Test flags if not null.
  loop_test_flag += LoadLocal(info.type_parameter_flags);
  loop_test_flag += LoadLocal(info.vars->current_param_index);
  loop_test_flag += IntConstant(TypeParameters::kFlagsPerSmiShift);
  loop_test_flag += SmiBinaryOp(Token::kSHR);
  loop_test_flag += LoadIndexed(
      kArrayCid, /*index_scale*/ compiler::target::kCompressedWordSize);
  loop_test_flag += LoadLocal(info.vars->current_param_index);
  loop_test_flag += IntConstant(TypeParameters::kFlagsPerSmiMask);
  loop_test_flag += SmiBinaryOp(Token::kBIT_AND);
  loop_test_flag += SmiBinaryOp(Token::kSHR);
  loop_test_flag += IntConstant(1);
  loop_test_flag += SmiBinaryOp(Token::kBIT_AND);
  loop_test_flag += IntConstant(0);
  TargetEntryInstr* is_noncovariant;
  TargetEntryInstr* is_covariant;
  loop_test_flag += BranchIfEqual(&is_noncovariant, &is_covariant);

  Fragment(is_covariant) + Goto(next);      // Continue if covariant.
  Fragment(is_noncovariant) + Goto(check);  // Check type if non-covariant.

  Fragment loop_prep_type_param(check);
  JoinEntryInstr* dynamic_type_param = BuildJoinEntry();
  JoinEntryInstr* call = BuildJoinEntry();

  // Load type argument already stored in function_type_args if non null.
  loop_prep_type_param += LoadLocal(info.vars->function_type_args);
  TargetEntryInstr* null_ftav;
  TargetEntryInstr* non_null_ftav;
  loop_prep_type_param += BranchIfNull(&null_ftav, &non_null_ftav);

  Fragment(null_ftav) + Goto(dynamic_type_param);

  loop_prep_type_param.current = non_null_ftav;
  loop_prep_type_param += LoadLocal(info.vars->function_type_args);
  loop_prep_type_param += LoadLocal(info.vars->current_param_index);
  loop_prep_type_param += LoadLocal(info.num_parent_type_args);
  loop_prep_type_param += SmiBinaryOp(Token::kADD, /*is_truncating=*/true);
  loop_prep_type_param += LoadIndexed(
      kTypeArgumentsCid, /*index_scale*/ compiler::target::kCompressedWordSize);
  loop_prep_type_param += StoreLocal(info.vars->current_type_param);
  loop_prep_type_param += Drop();
  loop_prep_type_param += Goto(call);

  Fragment loop_dynamic_type_param(dynamic_type_param);
  // If function_type_args is null, the instantiated type param is dynamic.
  loop_dynamic_type_param += Constant(Type::ZoneHandle(Type::DynamicType()));
  loop_dynamic_type_param += StoreLocal(info.vars->current_type_param);
  loop_dynamic_type_param += Drop();
  loop_dynamic_type_param += Goto(call);

  Fragment loop_call_check(call);
  // Load instantiators.
  loop_call_check += LoadLocal(info.instantiator_type_args);
  loop_call_check += LoadLocal(info.vars->function_type_args);
  // Load instantiated type parameter.
  loop_call_check += LoadLocal(info.vars->current_type_param);
  // Load bound from type parameters.
  loop_call_check += LoadLocal(info.type_parameters);
  loop_call_check += LoadNativeField(Slot::TypeParameters_bounds());
  loop_call_check += LoadLocal(info.vars->current_param_index);
  loop_call_check += LoadIndexed(
      kTypeArgumentsCid, /*index_scale*/ compiler::target::kCompressedWordSize);
  // Load (canonicalized) name of type parameter in signature.
  loop_call_check += LoadLocal(info.type_parameters);
  loop_call_check += LoadNativeField(Slot::TypeParameters_names());
  loop_call_check += LoadLocal(info.vars->current_param_index);
  loop_call_check += LoadIndexed(
      kArrayCid, /*index_scale*/ compiler::target::kCompressedWordSize);
  // Assert that the passed-in type argument is consistent with the bound of
  // the corresponding type parameter.
  loop_call_check += AssertSubtype(TokenPosition::kNoSource);
  loop_call_check += Goto(next);

  Fragment loop_incr(next);
  loop_incr += LoadLocal(info.vars->current_param_index);
  loop_incr += IntConstant(1);
  loop_incr += SmiBinaryOp(Token::kADD, /*is_truncating=*/true);
  loop_incr += StoreLocal(info.vars->current_param_index);
  loop_incr += Drop();
  loop_incr += Goto(loop);

  return Fragment(loop_init.entry, done);
}

Fragment FlowGraphBuilder::BuildClosureCallArgumentTypeCheck(
    const ClosureCallInfo& info,
    LocalVariable* param_index,
    intptr_t arg_index,
    const String& arg_name) {
  Fragment instructions;

  // Load value.
  instructions += LoadLocal(parsed_function_->ParameterVariable(arg_index));
  // Load destination type.
  instructions += LoadLocal(info.parameter_types);
  instructions += LoadLocal(param_index);
  instructions += LoadIndexed(
      kArrayCid, /*index_scale*/ compiler::target::kCompressedWordSize);
  // Load instantiator type arguments.
  instructions += LoadLocal(info.instantiator_type_args);
  // Load the full set of function type arguments.
  instructions += LoadLocal(info.vars->function_type_args);
  // Check that the value has the right type.
  instructions += AssertAssignable(TokenPosition::kNoSource, arg_name,
                                   AssertAssignableInstr::kParameterCheck);
  // Make sure to store the result to keep data dependencies accurate.
  instructions += StoreLocal(parsed_function_->ParameterVariable(arg_index));
  instructions += Drop();

  return instructions;
}

Fragment FlowGraphBuilder::BuildClosureCallArgumentTypeChecks(
    const ClosureCallInfo& info) {
  Fragment instructions;

  // Only check explicit arguments (i.e., skip the receiver), as the receiver
  // is always assignable to its type (stored as dynamic).
  for (intptr_t i = 1; i < info.descriptor.PositionalCount(); i++) {
    instructions += IntConstant(i);
    LocalVariable* param_index = MakeTemporary("param_index");
    // We don't have a compile-time name, so this symbol signals the runtime
    // that it should recreate the type check using info from the stack.
    instructions += BuildClosureCallArgumentTypeCheck(
        info, param_index, i, Symbols::dynamic_assert_assignable_stc_check());
    instructions += DropTemporary(&param_index);
  }

  for (intptr_t i = 0; i < info.descriptor.NamedCount(); i++) {
    const intptr_t arg_index = info.descriptor.PositionAt(i);
    const auto& arg_name = String::ZoneHandle(Z, info.descriptor.NameAt(i));
    auto const param_index = info.vars->named_argument_parameter_indices.At(i);
    instructions += BuildClosureCallArgumentTypeCheck(info, param_index,
                                                      arg_index, arg_name);
  }

  return instructions;
}

Fragment FlowGraphBuilder::BuildDynamicClosureCallChecks(
    LocalVariable* closure) {
  ClosureCallInfo info(closure, BuildThrowNoSuchMethod(),
                       saved_args_desc_array(),
                       parsed_function_->dynamic_closure_call_vars());

  Fragment body;
  body += LoadLocal(info.closure);
  body += LoadNativeField(Slot::Closure_function());
  body += LoadNativeField(Slot::Function_signature());
  info.signature = MakeTemporary("signature");

  body += LoadLocal(info.signature);
  body += BuildExtractUnboxedSlotBitFieldIntoSmi<
      FunctionType::PackedNumFixedParameters>(
      Slot::FunctionType_packed_parameter_counts());
  info.num_fixed_params = MakeTemporary("num_fixed_params");

  body += LoadLocal(info.signature);
  body += BuildExtractUnboxedSlotBitFieldIntoSmi<
      FunctionType::PackedNumOptionalParameters>(
      Slot::FunctionType_packed_parameter_counts());
  info.num_opt_params = MakeTemporary("num_opt_params");

  body += LoadLocal(info.num_fixed_params);
  body += LoadLocal(info.num_opt_params);
  body += SmiBinaryOp(Token::kADD);
  info.num_max_params = MakeTemporary("num_max_params");

  body += LoadLocal(info.signature);
  body += BuildExtractUnboxedSlotBitFieldIntoSmi<
      FunctionType::PackedHasNamedOptionalParameters>(
      Slot::FunctionType_packed_parameter_counts());

  body += IntConstant(0);
  body += StrictCompare(Token::kNE_STRICT);
  info.has_named_params = MakeTemporary("has_named_params");

  body += LoadLocal(info.signature);
  body += LoadNativeField(Slot::FunctionType_named_parameter_names());
  info.named_parameter_names = MakeTemporary("named_parameter_names");

  body += LoadLocal(info.signature);
  body += LoadNativeField(Slot::FunctionType_parameter_types());
  info.parameter_types = MakeTemporary("parameter_types");

  body += LoadLocal(info.signature);
  body += LoadNativeField(Slot::FunctionType_type_parameters());
  info.type_parameters = MakeTemporary("type_parameters");

  body += LoadLocal(info.closure);
  body += LoadNativeField(Slot::Closure_instantiator_type_arguments());
  info.instantiator_type_args = MakeTemporary("instantiator_type_args");

  body += LoadLocal(info.closure);
  body += LoadNativeField(Slot::Closure_function_type_arguments());
  info.parent_function_type_args = MakeTemporary("parent_function_type_args");

  // At this point, all the read-only temporaries stored in the ClosureCallInfo
  // should be either loaded or still nullptr, if not needed for this function.
  // Now we check that the arguments to the closure call have the right shape.
  body += BuildClosureCallArgumentsValidCheck(info);

  // If the closure function is not generic, there are no local function type
  // args. Thus, use whatever was stored for the parent function type arguments,
  // which has already been checked against any parent type parameter bounds.
  Fragment not_generic;
  not_generic += LoadLocal(info.parent_function_type_args);
  not_generic += StoreLocal(info.vars->function_type_args);
  not_generic += Drop();

  // If the closure function is generic, then we first need to calculate the
  // full set of function type arguments, then check the local function type
  // arguments against the closure function's type parameter bounds.
  Fragment generic;
  // Calculate the number of parent type arguments and store them in
  // info.num_parent_type_args.
  generic += LoadLocal(info.signature);
  generic += BuildExtractUnboxedSlotBitFieldIntoSmi<
      UntaggedFunctionType::PackedNumParentTypeArguments>(
      Slot::FunctionType_packed_type_parameter_counts());
  info.num_parent_type_args = MakeTemporary("num_parent_type_args");

  // Hoist number of type parameters.
  generic += LoadLocal(info.signature);
  generic += BuildExtractUnboxedSlotBitFieldIntoSmi<
      UntaggedFunctionType::PackedNumTypeParameters>(
      Slot::FunctionType_packed_type_parameter_counts());
  info.num_type_parameters = MakeTemporary("num_type_parameters");

  // Hoist type parameter flags.
  generic += LoadLocal(info.type_parameters);
  generic += LoadNativeField(Slot::TypeParameters_flags());
  info.type_parameter_flags = MakeTemporary("type_parameter_flags");

  // Calculate the local function type arguments and store them in
  // info.vars->function_type_args.
  generic += BuildClosureCallDefaultTypeHandling(info);

  // Load the local function type args.
  generic += LoadLocal(info.vars->function_type_args);
  // Load the parent function type args.
  generic += LoadLocal(info.parent_function_type_args);
  // Load the number of parent type parameters.
  generic += LoadLocal(info.num_parent_type_args);
  // Load the number of total type parameters.
  generic += LoadLocal(info.num_parent_type_args);
  generic += LoadLocal(info.num_type_parameters);
  generic += SmiBinaryOp(Token::kADD, /*is_truncating=*/true);

  // Call the static function for prepending type arguments.
  generic += StaticCall(TokenPosition::kNoSource,
                        PrependTypeArgumentsFunction(), 4, ICData::kStatic);
  generic += StoreLocal(info.vars->function_type_args);
  generic += Drop();

  // Now that we have the full set of function type arguments, check them
  // against the type parameter bounds. However, if the local function type
  // arguments are delayed type arguments, they have already been checked by
  // the type system and need not be checked again at the call site.
  auto const check_bounds = BuildClosureCallTypeArgumentsTypeCheck(info);
  if (FLAG_eliminate_type_checks) {
    generic += TestDelayedTypeArgs(info.closure, /*present=*/{},
                                   /*absent=*/check_bounds);
  } else {
    generic += check_bounds;
  }
  generic += DropTemporary(&info.type_parameter_flags);
  generic += DropTemporary(&info.num_type_parameters);
  generic += DropTemporary(&info.num_parent_type_args);

  // Call the appropriate fragment for setting up the function type arguments
  // and performing any needed type argument checking.
  body += TestClosureFunctionGeneric(info, generic, not_generic);

  // Check that the values provided as arguments are assignable to the types
  // of the corresponding closure function parameters.
  body += BuildClosureCallArgumentTypeChecks(info);

  // Drop all the read-only temporaries at the end of the fragment.
  body += DropTemporary(&info.parent_function_type_args);
  body += DropTemporary(&info.instantiator_type_args);
  body += DropTemporary(&info.type_parameters);
  body += DropTemporary(&info.parameter_types);
  body += DropTemporary(&info.named_parameter_names);
  body += DropTemporary(&info.has_named_params);
  body += DropTemporary(&info.num_max_params);
  body += DropTemporary(&info.num_opt_params);
  body += DropTemporary(&info.num_fixed_params);
  body += DropTemporary(&info.signature);

  return body;
}

FlowGraph* FlowGraphBuilder::BuildGraphOfInvokeFieldDispatcher(
    const Function& function) {
  const ArgumentsDescriptor descriptor(saved_args_desc_array());
  // Find the name of the field we should dispatch to.
  const Class& owner = Class::Handle(Z, function.Owner());
  ASSERT(!owner.IsNull());
  auto& field_name = String::Handle(Z, function.name());
  // If the field name has a dyn: tag, then remove it. We don't add dynamic
  // invocation forwarders for field getters used for invoking, we just use
  // the tag in the name of the invoke field dispatcher to detect dynamic calls.
  const bool is_dynamic_call =
      Function::IsDynamicInvocationForwarderName(field_name);
  if (is_dynamic_call) {
    field_name = Function::DemangleDynamicInvocationForwarderName(field_name);
  }
  const String& getter_name = String::ZoneHandle(
      Z, Symbols::New(thread_,
                      String::Handle(Z, Field::GetterSymbol(field_name))));

  // Determine if this is `class Closure { get call => this; }`
  const Class& closure_class =
      Class::Handle(Z, IG->object_store()->closure_class());
  const bool is_closure_call = (owner.ptr() == closure_class.ptr()) &&
                               field_name.Equals(Symbols::Call());

  graph_entry_ =
      new (Z) GraphEntryInstr(*parsed_function_, Compiler::kNoOSRDeoptId);

  auto normal_entry = BuildFunctionEntry(graph_entry_);
  graph_entry_->set_normal_entry(normal_entry);

  PrologueInfo prologue_info(-1, -1);
  BlockEntryInstr* instruction_cursor =
      BuildPrologue(normal_entry, &prologue_info);

  Fragment body(instruction_cursor);
  body += CheckStackOverflowInPrologue(function.token_pos());

  // Build any dynamic closure call checks before pushing arguments to the
  // final call on the stack to make debugging easier.
  LocalVariable* closure = nullptr;
  if (is_closure_call) {
    closure = parsed_function_->ParameterVariable(0);
    if (is_dynamic_call) {
      // The whole reason for making this invoke field dispatcher is that
      // this closure call needs checking, so we shouldn't inline a call to an
      // unchecked entry that can't tail call NSM.
      InlineBailout(
          "kernel::FlowGraphBuilder::BuildGraphOfInvokeFieldDispatcher");

      body += BuildDynamicClosureCallChecks(closure);
    }
  }

  if (descriptor.TypeArgsLen() > 0) {
    LocalVariable* type_args = parsed_function_->function_type_arguments();
    ASSERT(type_args != nullptr);
    body += LoadLocal(type_args);
  }

  if (is_closure_call) {
    // The closure itself is the first argument.
    body += LoadLocal(closure);
  } else {
    // Invoke the getter to get the field value.
    body += LoadLocal(parsed_function_->ParameterVariable(0));
    const intptr_t kTypeArgsLen = 0;
    const intptr_t kNumArgsChecked = 1;
    body += InstanceCall(TokenPosition::kMinSource, getter_name, Token::kGET,
                         kTypeArgsLen, 1, Array::null_array(), kNumArgsChecked);
  }

  // Push all arguments onto the stack.
  for (intptr_t pos = 1; pos < descriptor.Count(); pos++) {
    body += LoadLocal(parsed_function_->ParameterVariable(pos));
  }

  // Construct argument names array if necessary.
  const Array* argument_names = &Object::null_array();
  if (descriptor.NamedCount() > 0) {
    const auto& array_handle =
        Array::ZoneHandle(Z, Array::New(descriptor.NamedCount(), Heap::kNew));
    String& string_handle = String::Handle(Z);
    for (intptr_t i = 0; i < descriptor.NamedCount(); ++i) {
      const intptr_t named_arg_index =
          descriptor.PositionAt(i) - descriptor.PositionalCount();
      string_handle = descriptor.NameAt(i);
      array_handle.SetAt(named_arg_index, string_handle);
    }
    argument_names = &array_handle;
  }

  if (is_closure_call) {
    body += LoadLocal(closure);
    if (!FLAG_precompiled_mode) {
      // Lookup the function in the closure.
      body += LoadNativeField(Slot::Closure_function());
    }
    body += ClosureCall(TokenPosition::kNoSource, descriptor.TypeArgsLen(),
                        descriptor.Count(), *argument_names);
  } else {
    const intptr_t kNumArgsChecked = 1;
    body +=
        InstanceCall(TokenPosition::kMinSource,
                     is_dynamic_call ? Symbols::DynamicCall() : Symbols::Call(),
                     Token::kILLEGAL, descriptor.TypeArgsLen(),
                     descriptor.Count(), *argument_names, kNumArgsChecked);
  }

  body += Return(TokenPosition::kNoSource);

  return new (Z) FlowGraph(*parsed_function_, graph_entry_, last_used_block_id_,
                           prologue_info);
}

FlowGraph* FlowGraphBuilder::BuildGraphOfNoSuchMethodForwarder(
    const Function& function,
    bool is_implicit_closure_function,
    bool throw_no_such_method_error) {
  graph_entry_ =
      new (Z) GraphEntryInstr(*parsed_function_, Compiler::kNoOSRDeoptId);

  auto normal_entry = BuildFunctionEntry(graph_entry_);
  graph_entry_->set_normal_entry(normal_entry);

  PrologueInfo prologue_info(-1, -1);
  BlockEntryInstr* instruction_cursor =
      BuildPrologue(normal_entry, &prologue_info);

  Fragment body(instruction_cursor);
  body += CheckStackOverflowInPrologue(function.token_pos());

  // If we are inside the tearoff wrapper function (implicit closure), we need
  // to extract the receiver from the context. We just replace it directly on
  // the stack to simplify the rest of the code.
  if (is_implicit_closure_function && !function.is_static()) {
    if (parsed_function_->has_arg_desc_var()) {
      body += LoadArgDescriptor();
      body += LoadNativeField(Slot::ArgumentsDescriptor_size());
    } else {
      ASSERT(function.NumOptionalParameters() == 0);
      body += IntConstant(function.NumParameters());
    }
    body += LoadLocal(parsed_function_->current_context_var());
    body += LoadNativeField(Slot::GetContextVariableSlotFor(
        thread_, *parsed_function_->receiver_var()));
    body += StoreFpRelativeSlot(
        kWordSize * compiler::target::frame_layout.param_end_from_fp);
  }

  if (function.NeedsTypeArgumentTypeChecks()) {
    BuildTypeArgumentTypeChecks(TypeChecksToBuild::kCheckAllTypeParameterBounds,
                                &body);
  }

  if (function.NeedsArgumentTypeChecks()) {
    BuildArgumentTypeChecks(&body, &body, nullptr);
  }

  body += MakeTemp();
  LocalVariable* result = MakeTemporary();

  // Do "++argument_count" if any type arguments were passed.
  LocalVariable* argument_count_var = parsed_function_->expression_temp_var();
  body += IntConstant(0);
  body += StoreLocal(TokenPosition::kNoSource, argument_count_var);
  body += Drop();
  if (function.IsGeneric()) {
    Fragment then;
    Fragment otherwise;
    otherwise += IntConstant(1);
    otherwise += StoreLocal(TokenPosition::kNoSource, argument_count_var);
    otherwise += Drop();
    body += TestAnyTypeArgs(then, otherwise);
  }

  if (function.HasOptionalParameters()) {
    body += LoadArgDescriptor();
    body += LoadNativeField(Slot::ArgumentsDescriptor_size());
  } else {
    body += IntConstant(function.NumParameters());
  }
  body += LoadLocal(argument_count_var);
  body += SmiBinaryOp(Token::kADD, /* truncate= */ true);
  LocalVariable* argument_count = MakeTemporary();

  // We are generating code like the following:
  //
  // var arguments = new Array<dynamic>(argument_count);
  //
  // int i = 0;
  // if (any type arguments are passed) {
  //   arguments[0] = function_type_arguments;
  //   ++i;
  // }
  //
  // for (; i < argument_count; ++i) {
  //   arguments[i] = LoadFpRelativeSlot(
  //       kWordSize * (frame_layout.param_end_from_fp + argument_count - i));
  // }
  body += Constant(TypeArguments::ZoneHandle(Z, TypeArguments::null()));
  body += LoadLocal(argument_count);
  body += CreateArray();
  LocalVariable* arguments = MakeTemporary();

  {
    // int i = 0
    LocalVariable* index = parsed_function_->expression_temp_var();
    body += IntConstant(0);
    body += StoreLocal(TokenPosition::kNoSource, index);
    body += Drop();

    // if (any type arguments are passed) {
    //   arguments[0] = function_type_arguments;
    //   i = 1;
    // }
    if (function.IsGeneric()) {
      Fragment store;
      store += LoadLocal(arguments);
      store += IntConstant(0);
      store += LoadFunctionTypeArguments();
      store += StoreIndexed(kArrayCid);
      store += IntConstant(1);
      store += StoreLocal(TokenPosition::kNoSource, index);
      store += Drop();
      body += TestAnyTypeArgs(store, Fragment());
    }

    TargetEntryInstr* body_entry;
    TargetEntryInstr* loop_exit;

    Fragment condition;
    // i < argument_count
    condition += LoadLocal(index);
    condition += LoadLocal(argument_count);
    condition += SmiRelationalOp(Token::kLT);
    condition += BranchIfTrue(&body_entry, &loop_exit, /*negate=*/false);

    Fragment loop_body(body_entry);

    // arguments[i] = LoadFpRelativeSlot(
    //     kWordSize * (frame_layout.param_end_from_fp + argument_count - i));
    loop_body += LoadLocal(arguments);
    loop_body += LoadLocal(index);
    loop_body += LoadLocal(argument_count);
    loop_body += LoadLocal(index);
    loop_body += SmiBinaryOp(Token::kSUB, /*truncate=*/true);
    loop_body +=
        LoadFpRelativeSlot(compiler::target::kWordSize *
                               compiler::target::frame_layout.param_end_from_fp,
                           CompileType::Dynamic());
    loop_body += StoreIndexed(kArrayCid);

    // ++i
    loop_body += LoadLocal(index);
    loop_body += IntConstant(1);
    loop_body += SmiBinaryOp(Token::kADD, /*truncate=*/true);
    loop_body += StoreLocal(TokenPosition::kNoSource, index);
    loop_body += Drop();

    JoinEntryInstr* join = BuildJoinEntry();
    loop_body += Goto(join);

    Fragment loop(join);
    loop += condition;

    Instruction* entry =
        new (Z) GotoInstr(join, CompilerState::Current().GetNextDeoptId());
    body += Fragment(entry, loop_exit);
  }

  // Load receiver.
  if (is_implicit_closure_function) {
    if (throw_no_such_method_error) {
      const Function& parent =
          Function::ZoneHandle(Z, function.parent_function());
      const Class& owner = Class::ZoneHandle(Z, parent.Owner());
      AbstractType& type = AbstractType::ZoneHandle(Z);
      type = Type::New(owner, TypeArguments::Handle(Z));
      type = ClassFinalizer::FinalizeType(type);
      body += Constant(type);
    } else {
      body += LoadLocal(parsed_function_->current_context_var());
      body += LoadNativeField(Slot::GetContextVariableSlotFor(
          thread_, *parsed_function_->receiver_var()));
    }
  } else {
    body += LoadLocal(parsed_function_->ParameterVariable(0));
  }

  body += Constant(String::ZoneHandle(Z, function.name()));

  if (!parsed_function_->has_arg_desc_var()) {
    // If there is no variable for the arguments descriptor (this function's
    // signature doesn't require it), then we need to create one.
    Array& args_desc = Array::ZoneHandle(
        Z, ArgumentsDescriptor::NewBoxed(0, function.NumParameters()));
    body += Constant(args_desc);
  } else {
    body += LoadArgDescriptor();
  }

  body += LoadLocal(arguments);

  if (throw_no_such_method_error) {
    const Function& parent =
        Function::ZoneHandle(Z, function.parent_function());
    const Class& owner = Class::ZoneHandle(Z, parent.Owner());
    InvocationMirror::Level im_level = owner.IsTopLevel()
                                           ? InvocationMirror::kTopLevel
                                           : InvocationMirror::kStatic;
    InvocationMirror::Kind im_kind;
    if (function.IsImplicitGetterFunction() || function.IsGetterFunction()) {
      im_kind = InvocationMirror::kGetter;
    } else if (function.IsImplicitSetterFunction() ||
               function.IsSetterFunction()) {
      im_kind = InvocationMirror::kSetter;
    } else {
      im_kind = InvocationMirror::kMethod;
    }
    body += IntConstant(InvocationMirror::EncodeType(im_level, im_kind));
  } else {
    body += NullConstant();
  }

  // Push the number of delayed type arguments.
  if (function.IsClosureFunction()) {
    LocalVariable* closure = parsed_function_->ParameterVariable(0);
    Fragment then;
    then += IntConstant(function.NumTypeParameters());
    then += StoreLocal(TokenPosition::kNoSource, argument_count_var);
    then += Drop();
    Fragment otherwise;
    otherwise += IntConstant(0);
    otherwise += StoreLocal(TokenPosition::kNoSource, argument_count_var);
    otherwise += Drop();
    body += TestDelayedTypeArgs(closure, then, otherwise);
    body += LoadLocal(argument_count_var);
  } else {
    body += IntConstant(0);
  }

  const Class& mirror_class =
      Class::Handle(Z, Library::LookupCoreClass(Symbols::InvocationMirror()));
  ASSERT(!mirror_class.IsNull());
  const auto& error = mirror_class.EnsureIsFinalized(H.thread());
  ASSERT(error == Error::null());
  const Function& allocation_function = Function::ZoneHandle(
      Z, mirror_class.LookupStaticFunction(Library::PrivateCoreLibName(
             Symbols::AllocateInvocationMirrorForClosure())));
  ASSERT(!allocation_function.IsNull());
  body += StaticCall(TokenPosition::kMinSource, allocation_function,
                     /* argument_count = */ 5, ICData::kStatic);

  if (throw_no_such_method_error) {
    const Class& klass = Class::ZoneHandle(
        Z, Library::LookupCoreClass(Symbols::NoSuchMethodError()));
    ASSERT(!klass.IsNull());
    const auto& error = klass.EnsureIsFinalized(H.thread());
    ASSERT(error == Error::null());
    const Function& throw_function = Function::ZoneHandle(
        Z,
        klass.LookupStaticFunctionAllowPrivate(Symbols::ThrowNewInvocation()));
    ASSERT(!throw_function.IsNull());
    body += StaticCall(TokenPosition::kNoSource, throw_function, 2,
                       ICData::kStatic);
  } else {
    body += InstanceCall(
        TokenPosition::kNoSource, Symbols::NoSuchMethod(), Token::kILLEGAL,
        /*type_args_len=*/0, /*argument_count=*/2, Array::null_array(),
        /*checked_argument_count=*/1);
  }
  body += StoreLocal(TokenPosition::kNoSource, result);
  body += Drop();

  body += Drop();  // arguments
  body += Drop();  // argument count

  AbstractType& return_type = AbstractType::Handle(function.result_type());
  if (!return_type.IsTopTypeForSubtyping()) {
    body += AssertAssignableLoadTypeArguments(TokenPosition::kNoSource,
                                              return_type, Symbols::Empty());
  }
  body += Return(TokenPosition::kNoSource);

  return new (Z) FlowGraph(*parsed_function_, graph_entry_, last_used_block_id_,
                           prologue_info);
}

Fragment FlowGraphBuilder::BuildDefaultTypeHandling(const Function& function) {
  if (function.IsGeneric()) {
    auto& default_types =
        TypeArguments::ZoneHandle(Z, function.InstantiateToBounds(thread_));

    if (!default_types.IsNull()) {
      Fragment then;
      Fragment otherwise;

      otherwise += TranslateInstantiatedTypeArguments(default_types);
      otherwise += StoreLocal(TokenPosition::kNoSource,
                              parsed_function_->function_type_arguments());
      otherwise += Drop();
      return TestAnyTypeArgs(then, otherwise);
    }
  }
  return Fragment();
}

FunctionEntryInstr* FlowGraphBuilder::BuildSharedUncheckedEntryPoint(
    Fragment shared_prologue_linked_in,
    Fragment skippable_checks,
    Fragment redefinitions_if_skipped,
    Fragment body) {
  ASSERT(shared_prologue_linked_in.entry == graph_entry_->normal_entry());
  ASSERT(parsed_function_->has_entry_points_temp_var());
  Instruction* prologue_start = shared_prologue_linked_in.entry->next();

  auto* join_entry = BuildJoinEntry();

  Fragment normal_entry(shared_prologue_linked_in.entry);
  normal_entry +=
      IntConstant(static_cast<intptr_t>(UncheckedEntryPointStyle::kNone));
  normal_entry += StoreLocal(TokenPosition::kNoSource,
                             parsed_function_->entry_points_temp_var());
  normal_entry += Drop();
  normal_entry += Goto(join_entry);

  auto* extra_target_entry = BuildFunctionEntry(graph_entry_);
  Fragment extra_entry(extra_target_entry);
  extra_entry += IntConstant(
      static_cast<intptr_t>(UncheckedEntryPointStyle::kSharedWithVariable));
  extra_entry += StoreLocal(TokenPosition::kNoSource,
                            parsed_function_->entry_points_temp_var());
  extra_entry += Drop();
  extra_entry += Goto(join_entry);

  if (prologue_start != nullptr) {
    join_entry->LinkTo(prologue_start);
  } else {
    // Prologue is empty.
    shared_prologue_linked_in.current = join_entry;
  }

  TargetEntryInstr* do_checks;
  TargetEntryInstr* skip_checks;
  shared_prologue_linked_in +=
      LoadLocal(parsed_function_->entry_points_temp_var());
  shared_prologue_linked_in += BuildEntryPointsIntrospection();
  shared_prologue_linked_in +=
      LoadLocal(parsed_function_->entry_points_temp_var());
  shared_prologue_linked_in += IntConstant(
      static_cast<intptr_t>(UncheckedEntryPointStyle::kSharedWithVariable));
  shared_prologue_linked_in +=
      BranchIfEqual(&skip_checks, &do_checks, /*negate=*/false);

  JoinEntryInstr* rest_entry = BuildJoinEntry();

  Fragment(do_checks) + skippable_checks + Goto(rest_entry);
  Fragment(skip_checks) + redefinitions_if_skipped + Goto(rest_entry);
  Fragment(rest_entry) + body;

  return extra_target_entry;
}

FunctionEntryInstr* FlowGraphBuilder::BuildSeparateUncheckedEntryPoint(
    BlockEntryInstr* normal_entry,
    Fragment normal_prologue,
    Fragment extra_prologue,
    Fragment shared_prologue,
    Fragment body) {
  auto* join_entry = BuildJoinEntry();
  auto* extra_entry = BuildFunctionEntry(graph_entry_);

  Fragment normal(normal_entry);
  normal += IntConstant(static_cast<intptr_t>(UncheckedEntryPointStyle::kNone));
  normal += BuildEntryPointsIntrospection();
  normal += normal_prologue;
  normal += Goto(join_entry);

  Fragment extra(extra_entry);
  extra +=
      IntConstant(static_cast<intptr_t>(UncheckedEntryPointStyle::kSeparate));
  extra += BuildEntryPointsIntrospection();
  extra += extra_prologue;
  extra += Goto(join_entry);

  Fragment(join_entry) + shared_prologue + body;
  return extra_entry;
}

FlowGraph* FlowGraphBuilder::BuildGraphOfImplicitClosureFunction(
    const Function& function) {
  const Function& parent = Function::ZoneHandle(Z, function.parent_function());
  Function& target = Function::ZoneHandle(Z, function.ImplicitClosureTarget(Z));

  if (target.IsNull() ||
      (parent.num_fixed_parameters() != target.num_fixed_parameters())) {
    return BuildGraphOfNoSuchMethodForwarder(function, true,
                                             parent.is_static());
  }

  graph_entry_ =
      new (Z) GraphEntryInstr(*parsed_function_, Compiler::kNoOSRDeoptId);

  auto normal_entry = BuildFunctionEntry(graph_entry_);
  graph_entry_->set_normal_entry(normal_entry);

  PrologueInfo prologue_info(-1, -1);
  BlockEntryInstr* instruction_cursor =
      BuildPrologue(normal_entry, &prologue_info);

  Fragment closure(instruction_cursor);
  closure += CheckStackOverflowInPrologue(function.token_pos());
  closure += BuildDefaultTypeHandling(function);

  // For implicit closure functions, any non-covariant checks are either
  // performed by the type system or a dynamic invocation layer (dynamic closure
  // call dispatcher, mirror, etc.). Static targets never have covariant
  // arguments, and for non-static targets, they already perform the covariant
  // checks internally. Thus, no checks are needed and we just need to invoke
  // the target with the right receiver (unless static).
  //
  // TODO(dartbug.com/44195): Consider replacing the argument pushes + static
  // call with stack manipulation and a tail call instead.

  intptr_t type_args_len = 0;
  if (function.IsGeneric()) {
    if (target.IsConstructor()) {
      const auto& result_type = AbstractType::Handle(Z, function.result_type());
      ASSERT(result_type.IsFinalized());
      // Instantiate a flattened type arguments vector which
      // includes type arguments corresponding to superclasses.
      // TranslateInstantiatedTypeArguments is smart enough to
      // avoid instantiation and resuse passed function type arguments
      // if there are no extra type arguments in the flattened vector.
      const auto& instantiated_type_arguments =
          TypeArguments::ZoneHandle(Z, result_type.arguments());
      closure +=
          TranslateInstantiatedTypeArguments(instantiated_type_arguments);
    } else {
      type_args_len = function.NumTypeParameters();
      ASSERT(parsed_function_->function_type_arguments() != NULL);
      closure += LoadLocal(parsed_function_->function_type_arguments());
    }
  } else if (target.IsFactory()) {
    // Factories always take an extra implicit argument for
    // type arguments even if their classes don't have type parameters.
    closure += NullConstant();
  }

  // Push receiver.
  if (target.IsGenerativeConstructor()) {
    const Class& cls = Class::ZoneHandle(Z, target.Owner());
    if (cls.NumTypeArguments() > 0) {
      if (!function.IsGeneric()) {
        Type& cls_type = Type::Handle(Z, cls.DeclarationType());
        closure += Constant(TypeArguments::ZoneHandle(Z, cls_type.arguments()));
      }
      closure += AllocateObject(function.token_pos(), cls, 1);
    } else {
      ASSERT(!function.IsGeneric());
      closure += AllocateObject(function.token_pos(), cls, 0);
    }
    LocalVariable* receiver = MakeTemporary();
    closure += LoadLocal(receiver);
  } else if (!target.is_static()) {
    // The context has a fixed shape: a single variable which is the
    // closed-over receiver.
    closure += LoadLocal(parsed_function_->ParameterVariable(0));
    closure += LoadNativeField(Slot::Closure_context());
    closure += LoadNativeField(Slot::GetContextVariableSlotFor(
        thread_, *parsed_function_->receiver_var()));
  }

  closure += PushExplicitParameters(function);

  // Forward parameters to the target.
  intptr_t argument_count = function.NumParameters() -
                            function.NumImplicitParameters() +
                            target.NumImplicitParameters();
  ASSERT(argument_count == target.NumParameters());

  Array& argument_names =
      Array::ZoneHandle(Z, GetOptionalParameterNames(function));

  closure += StaticCall(TokenPosition::kNoSource, target, argument_count,
                        argument_names, ICData::kNoRebind,
                        /* result_type = */ NULL, type_args_len);

  if (target.IsGenerativeConstructor()) {
    // Drop result of constructor invocation, leave receiver
    // instance on the stack.
    closure += Drop();
  }

  // Return the result.
  closure += Return(function.end_token_pos());

  return new (Z) FlowGraph(*parsed_function_, graph_entry_, last_used_block_id_,
                           prologue_info);
}

FlowGraph* FlowGraphBuilder::BuildGraphOfFieldAccessor(
    const Function& function) {
  ASSERT(function.IsImplicitGetterOrSetter() ||
         function.IsDynamicInvocationForwarder());

  // Instead of building a dynamic invocation forwarder that checks argument
  // type and then invokes original setter we simply generate the type check
  // and inlined field store. Scope builder takes care of setting correct
  // type check mode in this case.
  const auto& target = Function::Handle(
      Z, function.IsDynamicInvocationForwarder() ? function.ForwardingTarget()
                                                 : function.ptr());
  ASSERT(target.IsImplicitGetterOrSetter());

  const bool is_method = !function.IsStaticFunction();
  const bool is_setter = target.IsImplicitSetterFunction();
  const bool is_getter = target.IsImplicitGetterFunction() ||
                         target.IsImplicitStaticGetterFunction();
  ASSERT(is_setter || is_getter);

  const auto& field = Field::ZoneHandle(Z, target.accessor_field());

  graph_entry_ =
      new (Z) GraphEntryInstr(*parsed_function_, Compiler::kNoOSRDeoptId);

  auto normal_entry = BuildFunctionEntry(graph_entry_);
  graph_entry_->set_normal_entry(normal_entry);

  Fragment body(normal_entry);
  if (is_setter) {
    auto const setter_value =
        parsed_function_->ParameterVariable(is_method ? 1 : 0);
    if (is_method) {
      body += LoadLocal(parsed_function_->ParameterVariable(0));
    }
    body += LoadLocal(setter_value);

    // The dyn:* forwarder has to check the parameters that the
    // actual target will not check.
    // Though here we manually inline the target, so the dyn:* forwarder has to
    // check all parameters.
    const bool needs_type_check = function.IsDynamicInvocationForwarder() ||
                                  setter_value->needs_type_check();
    if (needs_type_check) {
      body += CheckAssignable(setter_value->type(), setter_value->name(),
                              AssertAssignableInstr::kParameterCheck,
                              field.token_pos());
    }
    body += BuildNullAssertions();
    if (field.is_late()) {
      if (is_method) {
        body += Drop();
      }
      body += Drop();
      body += StoreLateField(
          field, is_method ? parsed_function_->ParameterVariable(0) : nullptr,
          setter_value);
    } else {
      if (is_method) {
        body += StoreInstanceFieldGuarded(
            field, StoreInstanceFieldInstr::Kind::kOther);
      } else {
        body += StoreStaticField(TokenPosition::kNoSource, field);
      }
    }
    body += NullConstant();
  } else if (is_getter && is_method) {
    ASSERT(!field.needs_load_guard()
                NOT_IN_PRODUCT(|| IG->HasAttemptedReload()));
    body += LoadLocal(parsed_function_->ParameterVariable(0));
    body += LoadField(
        field, /*calls_initializer=*/field.NeedsInitializationCheckOnLoad());
    if (field.needs_load_guard()) {
#if defined(PRODUCT)
      UNREACHABLE();
#else
      body += CheckAssignable(AbstractType::Handle(Z, field.type()),
                              Symbols::FunctionResult());
#endif
    }
  } else if (field.is_const()) {
    const auto& value = Object::Handle(Z, field.StaticConstFieldValue());
    if (value.IsError()) {
      Report::LongJump(Error::Cast(value));
    }
    body += Constant(Instance::ZoneHandle(Z, Instance::RawCast(value.ptr())));
  } else {
    // Static fields
    //  - with trivial initializer
    //  - without initializer if they are not late
    // are initialized eagerly and do not have implicit getters.
    // Static fields with non-trivial initializer need getter to perform
    // lazy initialization. Late fields without initializer need getter
    // to make sure they are already initialized.
    ASSERT(field.has_nontrivial_initializer() ||
           (field.is_late() && !field.has_initializer()));
    body += LoadStaticField(field, /*calls_initializer=*/true);
    if (field.needs_load_guard()) {
#if defined(PRODUCT)
      UNREACHABLE();
#else
      ASSERT(IsolateGroup::Current()->HasAttemptedReload());
      body += CheckAssignable(AbstractType::Handle(Z, field.type()),
                              Symbols::FunctionResult());
#endif
    }
  }
  body += Return(TokenPosition::kNoSource);

  PrologueInfo prologue_info(-1, -1);
  return new (Z) FlowGraph(*parsed_function_, graph_entry_, last_used_block_id_,
                           prologue_info);
}

FlowGraph* FlowGraphBuilder::BuildGraphOfDynamicInvocationForwarder(
    const Function& function) {
  auto& name = String::Handle(Z, function.name());
  name = Function::DemangleDynamicInvocationForwarderName(name);
  const auto& target = Function::ZoneHandle(Z, function.ForwardingTarget());
  ASSERT(!target.IsNull());

  if (target.IsImplicitSetterFunction() || target.IsImplicitGetterFunction()) {
    return BuildGraphOfFieldAccessor(function);
  }
  if (target.IsMethodExtractor()) {
    return BuildGraphOfMethodExtractor(target);
  }

  graph_entry_ = new (Z) GraphEntryInstr(*parsed_function_, osr_id_);

  auto normal_entry = BuildFunctionEntry(graph_entry_);
  graph_entry_->set_normal_entry(normal_entry);

  PrologueInfo prologue_info(-1, -1);
  auto instruction_cursor = BuildPrologue(normal_entry, &prologue_info);

  Fragment body;
  if (!function.is_native()) {
    body += CheckStackOverflowInPrologue(function.token_pos());
  }

  ASSERT(parsed_function_->scope()->num_context_variables() == 0);

  // Should never build a dynamic invocation forwarder for equality
  // operator.
  ASSERT(function.name() != Symbols::EqualOperator().ptr());

  // Even if the caller did not pass argument vector we would still
  // call the target with instantiate-to-bounds type arguments.
  body += BuildDefaultTypeHandling(function);

  // Build argument type checks that complement those that are emitted in the
  // target.
  BuildTypeArgumentTypeChecks(
      TypeChecksToBuild::kCheckNonCovariantTypeParameterBounds, &body);
  BuildArgumentTypeChecks(&body, &body, nullptr);

  // Push all arguments and invoke the original method.

  intptr_t type_args_len = 0;
  if (function.IsGeneric()) {
    type_args_len = function.NumTypeParameters();
    ASSERT(parsed_function_->function_type_arguments() != nullptr);
    body += LoadLocal(parsed_function_->function_type_arguments());
  }

  // Push receiver.
  ASSERT(function.NumImplicitParameters() == 1);
  body += LoadLocal(parsed_function_->receiver_var());
  body += PushExplicitParameters(function, target);

  const intptr_t argument_count = function.NumParameters();
  const auto& argument_names =
      Array::ZoneHandle(Z, GetOptionalParameterNames(function));

  body += StaticCall(TokenPosition::kNoSource, target, argument_count,
                     argument_names, ICData::kNoRebind, nullptr, type_args_len);

  if (target.has_unboxed_integer_return()) {
    body += Box(kUnboxedInt64);
  } else if (target.has_unboxed_double_return()) {
    body += Box(kUnboxedDouble);
  }

  // Later optimization passes assume that result of a x.[]=(...) call is not
  // used. We must guarantee this invariant because violation will lead to an
  // illegal IL once we replace x.[]=(...) with a sequence that does not
  // actually produce any value. See http://dartbug.com/29135 for more details.
  if (name.ptr() == Symbols::AssignIndexToken().ptr()) {
    body += Drop();
    body += NullConstant();
  }

  body += Return(TokenPosition::kNoSource);

  instruction_cursor->LinkTo(body.entry);

  // When compiling for OSR, use a depth first search to find the OSR
  // entry and make graph entry jump to it instead of normal entry.
  // Catch entries are always considered reachable, even if they
  // become unreachable after OSR.
  if (IsCompiledForOsr()) {
    graph_entry_->RelinkToOsrEntry(Z, last_used_block_id_ + 1);
  }
  return new (Z) FlowGraph(*parsed_function_, graph_entry_, last_used_block_id_,
                           prologue_info);
}

void FlowGraphBuilder::SetConstantRangeOfCurrentDefinition(
    const Fragment& fragment,
    int64_t min,
    int64_t max) {
  ASSERT(fragment.current->IsDefinition());
  Range range(RangeBoundary::FromConstant(min),
              RangeBoundary::FromConstant(max));
  fragment.current->AsDefinition()->set_range(range);
}

static classid_t TypedDataCidUnboxed(Representation unboxed_representation) {
  switch (unboxed_representation) {
    case kUnboxedFloat:
      // Note kTypedDataFloat32ArrayCid loads kUnboxedDouble.
      UNREACHABLE();
      return kTypedDataFloat32ArrayCid;
    case kUnboxedInt32:
      return kTypedDataInt32ArrayCid;
    case kUnboxedUint32:
      return kTypedDataUint32ArrayCid;
    case kUnboxedInt64:
      return kTypedDataInt64ArrayCid;
    case kUnboxedDouble:
      return kTypedDataFloat64ArrayCid;
    default:
      UNREACHABLE();
  }
  UNREACHABLE();
}

Fragment FlowGraphBuilder::StoreIndexedTypedDataUnboxed(
    Representation unboxed_representation,
    intptr_t index_scale,
    bool index_unboxed) {
  ASSERT(unboxed_representation == kUnboxedInt32 ||
         unboxed_representation == kUnboxedUint32 ||
         unboxed_representation == kUnboxedInt64 ||
         unboxed_representation == kUnboxedFloat ||
         unboxed_representation == kUnboxedDouble);
  Fragment fragment;
  if (unboxed_representation == kUnboxedFloat) {
    fragment += BitCast(kUnboxedFloat, kUnboxedInt32);
    unboxed_representation = kUnboxedInt32;
  }
  fragment += StoreIndexedTypedData(TypedDataCidUnboxed(unboxed_representation),
                                    index_scale, index_unboxed);
  return fragment;
}

Fragment FlowGraphBuilder::LoadIndexedTypedDataUnboxed(
    Representation unboxed_representation,
    intptr_t index_scale,
    bool index_unboxed) {
  ASSERT(unboxed_representation == kUnboxedInt32 ||
         unboxed_representation == kUnboxedUint32 ||
         unboxed_representation == kUnboxedInt64 ||
         unboxed_representation == kUnboxedFloat ||
         unboxed_representation == kUnboxedDouble);
  Representation representation_for_load = unboxed_representation;
  if (unboxed_representation == kUnboxedFloat) {
    representation_for_load = kUnboxedInt32;
  }
  Fragment fragment;
  fragment += LoadIndexed(TypedDataCidUnboxed(representation_for_load),
                          index_scale, index_unboxed);
  if (unboxed_representation == kUnboxedFloat) {
    fragment += BitCast(kUnboxedInt32, kUnboxedFloat);
  }
  return fragment;
}

Fragment FlowGraphBuilder::EnterHandleScope() {
  auto* instr = new (Z)
      EnterHandleScopeInstr(EnterHandleScopeInstr::Kind::kEnterHandleScope);
  Push(instr);
  return Fragment(instr);
}

Fragment FlowGraphBuilder::GetTopHandleScope() {
  auto* instr = new (Z)
      EnterHandleScopeInstr(EnterHandleScopeInstr::Kind::kGetTopHandleScope);
  Push(instr);
  return Fragment(instr);
}

Fragment FlowGraphBuilder::ExitHandleScope() {
  auto* instr = new (Z) ExitHandleScopeInstr();
  return Fragment(instr);
}

Fragment FlowGraphBuilder::AllocateHandle(LocalVariable* api_local_scope) {
  Fragment code;
  if (api_local_scope != nullptr) {
    // Use the reference the scope we created in the trampoline.
    code += LoadLocal(api_local_scope);
  } else {
    // Or get a reference to the top handle scope.
    code += GetTopHandleScope();
  }
  Value* api_local_scope_value = Pop();
  auto* instr = new (Z) AllocateHandleInstr(api_local_scope_value);
  Push(instr);
  code <<= instr;
  return code;
}

Fragment FlowGraphBuilder::RawLoadField(int32_t offset) {
  Fragment code;
  code += UnboxedIntConstant(offset, kUnboxedIntPtr);
  code += LoadIndexed(kArrayCid, /*index_scale=*/1, /*index_unboxed=*/true);
  return code;
}

Fragment FlowGraphBuilder::RawStoreField(int32_t offset) {
  Fragment code;
  Value* value = Pop();
  Value* base = Pop();
  auto* instr = new (Z) RawStoreFieldInstr(base, value, offset);
  code <<= instr;
  return code;
}

Fragment FlowGraphBuilder::WrapHandle(LocalVariable* api_local_scope) {
  Fragment code;
  LocalVariable* object = MakeTemporary();
  code += AllocateHandle(api_local_scope);

  code += LoadLocal(MakeTemporary());  // Duplicate handle pointer.
  code += ConvertUnboxedToUntagged(kUnboxedIntPtr);
  code += LoadLocal(object);
  code += RawStoreField(compiler::target::LocalHandle::ptr_offset());

  code += DropTempsPreserveTop(1);  // Drop object below handle.
  return code;
}

Fragment FlowGraphBuilder::UnwrapHandle() {
  Fragment code;
  code += ConvertUnboxedToUntagged(kUnboxedIntPtr);
  code += RawLoadField(compiler::target::LocalHandle::ptr_offset());
  return code;
}

Fragment FlowGraphBuilder::UnhandledException() {
  const auto class_table = thread_->isolate_group()->class_table();
  ASSERT(class_table->HasValidClassAt(kUnhandledExceptionCid));
  const auto& klass =
      Class::ZoneHandle(H.zone(), class_table->At(kUnhandledExceptionCid));
  ASSERT(!klass.IsNull());
  Fragment body;
  body += AllocateObject(TokenPosition::kNoSource, klass, 0);
  LocalVariable* error_instance = MakeTemporary();

  body += LoadLocal(error_instance);
  body += LoadLocal(CurrentException());
  body += StoreNativeField(Slot::UnhandledException_exception(),
                           StoreInstanceFieldInstr::Kind::kInitializing,
                           kNoStoreBarrier);

  body += LoadLocal(error_instance);
  body += LoadLocal(CurrentStackTrace());
  body += StoreNativeField(Slot::UnhandledException_stacktrace(),
                           StoreInstanceFieldInstr::Kind::kInitializing,
                           kNoStoreBarrier);

  return body;
}

Fragment FlowGraphBuilder::UnboxTruncate(Representation to) {
  auto* unbox = UnboxInstr::Create(to, Pop(), DeoptId::kNone,
                                   Instruction::kNotSpeculative);
  Push(unbox);
  return Fragment(unbox);
}

Fragment FlowGraphBuilder::LoadThread() {
  LoadThreadInstr* instr = new (Z) LoadThreadInstr();
  Push(instr);
  return Fragment(instr);
}

Fragment FlowGraphBuilder::LoadIsolate() {
  Fragment body;
  body += LoadThread();
  body += LoadUntagged(compiler::target::Thread::isolate_offset());
  return body;
}

// TODO(http://dartbug.com/47487): Support unboxed output value.
Fragment FlowGraphBuilder::BoolToInt() {
  // TODO(http://dartbug.com/36855) Build IfThenElseInstr, instead of letting
  // the optimizer turn this into that.

  LocalVariable* expression_temp = parsed_function_->expression_temp_var();

  Fragment instructions;
  TargetEntryInstr* is_true;
  TargetEntryInstr* is_false;

  instructions += BranchIfTrue(&is_true, &is_false);
  JoinEntryInstr* join = BuildJoinEntry();

  {
    Fragment store_1(is_true);
    store_1 += IntConstant(1);
    store_1 += StoreLocal(TokenPosition::kNoSource, expression_temp);
    store_1 += Drop();
    store_1 += Goto(join);
  }

  {
    Fragment store_0(is_false);
    store_0 += IntConstant(0);
    store_0 += StoreLocal(TokenPosition::kNoSource, expression_temp);
    store_0 += Drop();
    store_0 += Goto(join);
  }

  instructions = Fragment(instructions.entry, join);
  instructions += LoadLocal(expression_temp);
  return instructions;
}

Fragment FlowGraphBuilder::IntToBool() {
  Fragment body;
  body += IntConstant(0);
  body += StrictCompare(Token::kNE_STRICT);
  return body;
}

Fragment FlowGraphBuilder::NativeReturn(
    const compiler::ffi::CallbackMarshaller& marshaller) {
  auto* instr = new (Z)
      NativeReturnInstr(InstructionSource(), Pop(), marshaller, DeoptId::kNone);
  return Fragment(instr).closed();
}

Fragment FlowGraphBuilder::FfiPointerFromAddress(const Type& result_type) {
  LocalVariable* address = MakeTemporary();
  LocalVariable* result = parsed_function_->expression_temp_var();

  Class& result_class = Class::ZoneHandle(Z, result_type.type_class());
  // This class might only be instantiated as a return type of ffi calls.
  result_class.EnsureIsFinalized(thread_);

  TypeArguments& args = TypeArguments::ZoneHandle(Z, result_type.arguments());

  // A kernel transform for FFI in the front-end ensures that type parameters
  // do not appear in the type arguments to a any Pointer classes in an FFI
  // signature.
  ASSERT(args.IsNull() || args.IsInstantiated());
  args = args.Canonicalize(thread_, nullptr);

  Fragment code;
  code += Constant(args);
  code += AllocateObject(TokenPosition::kNoSource, result_class, 1);
  LocalVariable* pointer = MakeTemporary();
  code += LoadLocal(pointer);
  code += LoadLocal(address);
  code += UnboxTruncate(kUnboxedIntPtr);
  code += StoreNativeField(Slot::PointerBase_data());
  code += StoreLocal(TokenPosition::kNoSource, result);
  code += Drop();  // StoreLocal^
  code += Drop();  // address
  code += LoadLocal(result);

  return code;
}

Fragment FlowGraphBuilder::BitCast(Representation from, Representation to) {
  BitCastInstr* instr = new (Z) BitCastInstr(from, to, Pop());
  Push(instr);
  return Fragment(instr);
}

Fragment FlowGraphBuilder::WrapTypedDataBaseInCompound(
    const AbstractType& compound_type) {
  const auto& compound_sub_class =
      Class::ZoneHandle(Z, compound_type.type_class());
  compound_sub_class.EnsureIsFinalized(thread_);
  const auto& lib_ffi = Library::Handle(Z, Library::FfiLibrary());
  const auto& compound_class =
      Class::Handle(Z, lib_ffi.LookupClassAllowPrivate(Symbols::Compound()));
  const auto& compound_typed_data_base =
      Field::ZoneHandle(Z, compound_class.LookupInstanceFieldAllowPrivate(
                               Symbols::_typedDataBase()));
  ASSERT(!compound_typed_data_base.IsNull());

  Fragment body;
  LocalVariable* typed_data = MakeTemporary("typed_data_base");
  body += AllocateObject(TokenPosition::kNoSource, compound_sub_class, 0);
  body += LoadLocal(MakeTemporary("compound"));  // Duplicate Struct or Union.
  body += LoadLocal(typed_data);
  body += StoreInstanceField(compound_typed_data_base,
                             StoreInstanceFieldInstr::Kind::kInitializing);
  body += DropTempsPreserveTop(1);  // Drop TypedData.
  return body;
}

Fragment FlowGraphBuilder::LoadTypedDataBaseFromCompound() {
  const auto& lib_ffi = Library::Handle(Z, Library::FfiLibrary());
  const auto& compound_class =
      Class::Handle(Z, lib_ffi.LookupClassAllowPrivate(Symbols::Compound()));
  const auto& compound_typed_data_base =
      Field::ZoneHandle(Z, compound_class.LookupInstanceFieldAllowPrivate(
                               Symbols::_typedDataBase()));
  ASSERT(!compound_typed_data_base.IsNull());

  Fragment body;
  body += LoadField(compound_typed_data_base, /*calls_initializer=*/false);
  return body;
}

Fragment FlowGraphBuilder::CopyFromCompoundToStack(
    LocalVariable* variable,
    const GrowableArray<Representation>& representations) {
  Fragment body;
  const intptr_t num_defs = representations.length();
  int offset_in_bytes = 0;
  for (intptr_t i = 0; i < num_defs; i++) {
    body += LoadLocal(variable);
    body += LoadTypedDataBaseFromCompound();
    body += LoadUntagged(compiler::target::PointerBase::data_offset());
    body += IntConstant(offset_in_bytes);
    const Representation representation = representations[i];
    offset_in_bytes += RepresentationUtils::ValueSize(representation);
    body += LoadIndexedTypedDataUnboxed(representation, /*index_scale=*/1,
                                        /*index_unboxed=*/false);
  }
  return body;
}

Fragment FlowGraphBuilder::PopFromStackToTypedDataBase(
    ZoneGrowableArray<LocalVariable*>* definitions,
    const GrowableArray<Representation>& representations) {
  Fragment body;
  const intptr_t num_defs = representations.length();
  ASSERT(definitions->length() == num_defs);

  LocalVariable* uint8_list = MakeTemporary("uint8_list");
  int offset_in_bytes = 0;
  for (intptr_t i = 0; i < num_defs; i++) {
    const Representation representation = representations[i];
    body += LoadLocal(uint8_list);
    body += LoadUntagged(compiler::target::PointerBase::data_offset());
    body += IntConstant(offset_in_bytes);
    body += LoadLocal(definitions->At(i));
    body += StoreIndexedTypedDataUnboxed(representation, /*index_scale=*/1,
                                         /*index_unboxed=*/false);
    offset_in_bytes += RepresentationUtils::ValueSize(representation);
  }
  body += DropTempsPreserveTop(num_defs);  // Drop chunck defs keep TypedData.
  return body;
}

static intptr_t chunk_size(intptr_t bytes_left) {
  ASSERT(bytes_left >= 1);
  if (bytes_left >= 8 && compiler::target::kWordSize == 8) {
    return 8;
  }
  if (bytes_left >= 4) {
    return 4;
  }
  if (bytes_left >= 2) {
    return 2;
  }
  return 1;
}

static classid_t typed_data_cid(intptr_t chunk_size) {
  switch (chunk_size) {
    case 8:
      return kTypedDataInt64ArrayCid;
    case 4:
      return kTypedDataInt32ArrayCid;
    case 2:
      return kTypedDataInt16ArrayCid;
    case 1:
      return kTypedDataInt8ArrayCid;
  }
  UNREACHABLE();
}

Fragment FlowGraphBuilder::CopyFromTypedDataBaseToUnboxedAddress(
    intptr_t length_in_bytes) {
  Fragment body;
  Value* unboxed_address_value = Pop();
  LocalVariable* typed_data_base = MakeTemporary("typed_data_base");
  Push(unboxed_address_value->definition());
  LocalVariable* unboxed_address = MakeTemporary("unboxed_address");

  intptr_t offset_in_bytes = 0;
  while (offset_in_bytes < length_in_bytes) {
    const intptr_t bytes_left = length_in_bytes - offset_in_bytes;
    const intptr_t chunk_sizee = chunk_size(bytes_left);
    const classid_t typed_data_cidd = typed_data_cid(chunk_sizee);

    body += LoadLocal(typed_data_base);
    body += LoadUntagged(compiler::target::PointerBase::data_offset());
    body += IntConstant(offset_in_bytes);
    body += LoadIndexed(typed_data_cidd, /*index_scale=*/1,
                        /*index_unboxed=*/false);
    LocalVariable* chunk_value = MakeTemporary("chunk_value");

    body += LoadLocal(unboxed_address);
    body += ConvertUnboxedToUntagged(kUnboxedFfiIntPtr);
    body += IntConstant(offset_in_bytes);
    body += LoadLocal(chunk_value);
    body += StoreIndexedTypedData(typed_data_cidd, /*index_scale=*/1,
                                  /*index_unboxed=*/false);
    body += DropTemporary(&chunk_value);

    offset_in_bytes += chunk_sizee;
  }
  ASSERT(offset_in_bytes == length_in_bytes);

  body += DropTemporary(&unboxed_address);
  body += DropTemporary(&typed_data_base);
  return body;
}

Fragment FlowGraphBuilder::CopyFromUnboxedAddressToTypedDataBase(
    intptr_t length_in_bytes) {
  Fragment body;
  Value* typed_data_base_value = Pop();
  LocalVariable* unboxed_address = MakeTemporary("unboxed_address");
  Push(typed_data_base_value->definition());
  LocalVariable* typed_data_base = MakeTemporary("typed_data_base");

  intptr_t offset_in_bytes = 0;
  while (offset_in_bytes < length_in_bytes) {
    const intptr_t bytes_left = length_in_bytes - offset_in_bytes;
    const intptr_t chunk_sizee = chunk_size(bytes_left);
    const classid_t typed_data_cidd = typed_data_cid(chunk_sizee);

    body += LoadLocal(unboxed_address);
    body += ConvertUnboxedToUntagged(kUnboxedFfiIntPtr);
    body += IntConstant(offset_in_bytes);
    body += LoadIndexed(typed_data_cidd, /*index_scale=*/1,
                        /*index_unboxed=*/false);
    LocalVariable* chunk_value = MakeTemporary("chunk_value");

    body += LoadLocal(typed_data_base);
    body += LoadUntagged(compiler::target::PointerBase::data_offset());
    body += IntConstant(offset_in_bytes);
    body += LoadLocal(chunk_value);
    body += StoreIndexedTypedData(typed_data_cidd, /*index_scale=*/1,
                                  /*index_unboxed=*/false);
    body += DropTemporary(&chunk_value);

    offset_in_bytes += chunk_sizee;
  }
  ASSERT(offset_in_bytes == length_in_bytes);

  body += DropTemporary(&typed_data_base);
  body += DropTemporary(&unboxed_address);
  return body;
}

Fragment FlowGraphBuilder::FfiCallConvertCompoundArgumentToNative(
    LocalVariable* variable,
    const compiler::ffi::BaseMarshaller& marshaller,
    intptr_t arg_index) {
  Fragment body;
  const auto& native_loc = marshaller.Location(arg_index);
  if (native_loc.IsStack() || native_loc.IsMultiple()) {
    // Break struct in pieces to separate IL definitions to pass those
    // separate definitions into the FFI call.
    GrowableArray<Representation> representations;
    marshaller.RepsInFfiCall(arg_index, &representations);
    body += CopyFromCompoundToStack(variable, representations);
  } else {
    ASSERT(native_loc.IsPointerToMemory());
    // Only load the typed data, do copying in the FFI call machine code.
    body += LoadLocal(variable);  // User-defined struct.
    body += LoadTypedDataBaseFromCompound();
  }
  return body;
}

Fragment FlowGraphBuilder::FfiCallConvertCompoundReturnToDart(
    const compiler::ffi::BaseMarshaller& marshaller,
    intptr_t arg_index) {
  Fragment body;
  // The typed data is allocated before the FFI call, and is populated in
  // machine code. So, here, it only has to be wrapped in the struct class.
  const auto& compound_type =
      AbstractType::Handle(Z, marshaller.CType(arg_index));
  body += WrapTypedDataBaseInCompound(compound_type);
  return body;
}

Fragment FlowGraphBuilder::FfiCallbackConvertCompoundArgumentToDart(
    const compiler::ffi::BaseMarshaller& marshaller,
    intptr_t arg_index,
    ZoneGrowableArray<LocalVariable*>* definitions) {
  const intptr_t length_in_bytes =
      marshaller.Location(arg_index).payload_type().SizeInBytes();

  Fragment body;
  if ((marshaller.Location(arg_index).IsMultiple() ||
       marshaller.Location(arg_index).IsStack())) {
    // Allocate and populate a TypedData from the individual NativeParameters.
    body += IntConstant(length_in_bytes);
    body +=
        AllocateTypedData(TokenPosition::kNoSource, kTypedDataUint8ArrayCid);
    GrowableArray<Representation> representations;
    marshaller.RepsInFfiCall(arg_index, &representations);
    body += PopFromStackToTypedDataBase(definitions, representations);
  } else {
    ASSERT(marshaller.Location(arg_index).IsPointerToMemory());
    // Allocate a TypedData and copy contents pointed to by an address into it.
    LocalVariable* address_of_compound = MakeTemporary("address_of_compound");
    body += IntConstant(length_in_bytes);
    body +=
        AllocateTypedData(TokenPosition::kNoSource, kTypedDataUint8ArrayCid);
    LocalVariable* typed_data_base = MakeTemporary("typed_data_base");
    body += LoadLocal(address_of_compound);
    body += LoadLocal(typed_data_base);
    body += CopyFromUnboxedAddressToTypedDataBase(length_in_bytes);
    body += DropTempsPreserveTop(1);  // address_of_compound.
  }
  // Wrap typed data in compound class.
  const auto& compound_type =
      AbstractType::Handle(Z, marshaller.CType(arg_index));
  body += WrapTypedDataBaseInCompound(compound_type);
  return body;
}

Fragment FlowGraphBuilder::FfiCallbackConvertCompoundReturnToNative(
    const compiler::ffi::CallbackMarshaller& marshaller,
    intptr_t arg_index) {
  Fragment body;
  const auto& native_loc = marshaller.Location(arg_index);
  if (native_loc.IsMultiple()) {
    // We pass in typed data to native return instruction, and do the copying
    // in machine code.
    body += LoadTypedDataBaseFromCompound();
  } else {
    ASSERT(native_loc.IsPointerToMemory());
    // We copy the data into the right location in IL.
    const intptr_t length_in_bytes =
        marshaller.Location(arg_index).payload_type().SizeInBytes();

    body += LoadTypedDataBaseFromCompound();
    LocalVariable* typed_data_base = MakeTemporary("typed_data_base");

    auto* pointer_to_return =
        new (Z) NativeParameterInstr(marshaller, compiler::ffi::kResultIndex);
    Push(pointer_to_return);  // Address where return value should be stored.
    body <<= pointer_to_return;
    body += UnboxTruncate(kUnboxedFfiIntPtr);
    LocalVariable* unboxed_address = MakeTemporary("unboxed_address");

    body += LoadLocal(typed_data_base);
    body += LoadLocal(unboxed_address);
    body += CopyFromTypedDataBaseToUnboxedAddress(length_in_bytes);
    body += DropTempsPreserveTop(1);  // Keep address, drop typed_data_base.
  }
  return body;
}

Fragment FlowGraphBuilder::FfiConvertPrimitiveToDart(
    const compiler::ffi::BaseMarshaller& marshaller,
    intptr_t arg_index) {
  ASSERT(!marshaller.IsCompound(arg_index));

  Fragment body;
  if (marshaller.IsPointer(arg_index)) {
    body += Box(kUnboxedFfiIntPtr);
    body += FfiPointerFromAddress(
        Type::CheckedHandle(Z, marshaller.CType(arg_index)));
  } else if (marshaller.IsHandle(arg_index)) {
    body += UnwrapHandle();
  } else if (marshaller.IsVoid(arg_index)) {
    body += Drop();
    body += NullConstant();
  } else {
    if (marshaller.RequiresBitCast(arg_index)) {
      body += BitCast(
          marshaller.RepInFfiCall(marshaller.FirstDefinitionIndex(arg_index)),
          marshaller.RepInDart(arg_index));
    }

    body += Box(marshaller.RepInDart(arg_index));

    if (marshaller.IsBool(arg_index)) {
      body += IntToBool();
    }
  }
  return body;
}

Fragment FlowGraphBuilder::FfiConvertPrimitiveToNative(
    const compiler::ffi::BaseMarshaller& marshaller,
    intptr_t arg_index,
    LocalVariable* api_local_scope) {
  ASSERT(!marshaller.IsCompound(arg_index));

  Fragment body;
  if (marshaller.IsPointer(arg_index)) {
    // This can only be Pointer, so it is always safe to LoadUntagged.
    body += LoadUntagged(compiler::target::PointerBase::data_offset());
    body += ConvertUntaggedToUnboxed(kUnboxedFfiIntPtr);
  } else if (marshaller.IsHandle(arg_index)) {
    body += WrapHandle(api_local_scope);
  } else {
    if (marshaller.IsBool(arg_index)) {
      body += BoolToInt();
    }

    body += UnboxTruncate(marshaller.RepInDart(arg_index));
  }

  if (marshaller.RequiresBitCast(arg_index)) {
    body += BitCast(
        marshaller.RepInDart(arg_index),
        marshaller.RepInFfiCall(marshaller.FirstDefinitionIndex(arg_index)));
  }

  return body;
}

FlowGraph* FlowGraphBuilder::BuildGraphOfFfiTrampoline(
    const Function& function) {
  if (function.FfiCallbackTarget() != Function::null()) {
    return BuildGraphOfFfiCallback(function);
  } else {
    return BuildGraphOfFfiNative(function);
  }
}

FlowGraph* FlowGraphBuilder::BuildGraphOfFfiNative(const Function& function) {
  const intptr_t kClosureParameterOffset = 0;
  const intptr_t kFirstArgumentParameterOffset = kClosureParameterOffset + 1;

  graph_entry_ =
      new (Z) GraphEntryInstr(*parsed_function_, Compiler::kNoOSRDeoptId);

  auto normal_entry = BuildFunctionEntry(graph_entry_);
  graph_entry_->set_normal_entry(normal_entry);

  PrologueInfo prologue_info(-1, -1);

  BlockEntryInstr* instruction_cursor =
      BuildPrologue(normal_entry, &prologue_info);

  Fragment function_body(instruction_cursor);
  function_body += CheckStackOverflowInPrologue(function.token_pos());

  const char* error = nullptr;
  const auto marshaller_ptr =
      compiler::ffi::CallMarshaller::FromFunction(Z, function, &error);
  // AbiSpecific integers can be incomplete causing us to not know the calling
  // convention. However, this is caught in asFunction in both JIT/AOT.
  RELEASE_ASSERT(error == nullptr);
  RELEASE_ASSERT(marshaller_ptr != nullptr);
  const auto& marshaller = *marshaller_ptr;

  const bool signature_contains_handles = marshaller.ContainsHandles();

  // FFI trampolines are accessed via closures, so non-covariant argument types
  // and type arguments are either statically checked by the type system or
  // dynamically checked via dynamic closure call dispatchers.

  // Null check arguments before we go into the try catch, so that we don't
  // catch our own null errors.
  const intptr_t num_args = marshaller.num_args();
  for (intptr_t i = 0; i < num_args; i++) {
    if (marshaller.IsHandle(i)) {
      continue;
    }
    function_body += LoadLocal(
        parsed_function_->ParameterVariable(kFirstArgumentParameterOffset + i));
    // TODO(http://dartbug.com/47486): Support entry without checking for null.
    // Check for 'null'.
    function_body += CheckNullOptimized(
        String::ZoneHandle(
            Z, function.ParameterNameAt(kFirstArgumentParameterOffset + i)),
        CheckNullInstr::kArgumentError);
    function_body += StoreLocal(
        TokenPosition::kNoSource,
        parsed_function_->ParameterVariable(kFirstArgumentParameterOffset + i));
    function_body += Drop();
  }

  Fragment body;
  intptr_t try_handler_index = -1;
  LocalVariable* api_local_scope = nullptr;
  if (signature_contains_handles) {
    // Wrap in Try catch to transition from Native to Generated on a throw from
    // the dart_api.
    try_handler_index = AllocateTryIndex();
    body += TryCatch(try_handler_index);
    ++try_depth_;

    body += EnterHandleScope();
    api_local_scope = MakeTemporary("api_local_scope");
  }

  // Allocate typed data before FfiCall and pass it in to ffi call if needed.
  LocalVariable* typed_data = nullptr;
  if (marshaller.PassTypedData()) {
    body += IntConstant(marshaller.TypedDataSizeInBytes());
    body +=
        AllocateTypedData(TokenPosition::kNoSource, kTypedDataUint8ArrayCid);
    typed_data = MakeTemporary();
  }

  // Unbox and push the arguments.
  for (intptr_t i = 0; i < marshaller.num_args(); i++) {
    if (marshaller.IsCompound(i)) {
      body += FfiCallConvertCompoundArgumentToNative(
          parsed_function_->ParameterVariable(kFirstArgumentParameterOffset +
                                              i),
          marshaller, i);
    } else {
      body += LoadLocal(parsed_function_->ParameterVariable(
          kFirstArgumentParameterOffset + i));
      body += FfiConvertPrimitiveToNative(marshaller, i, api_local_scope);
    }
  }

  // Push the function pointer, which is stored (as Pointer object) in the
  // first slot of the context.
  body +=
      LoadLocal(parsed_function_->ParameterVariable(kClosureParameterOffset));
  body += LoadNativeField(Slot::Closure_context());
  body += LoadNativeField(Slot::GetContextVariableSlotFor(
      thread_, *MakeImplicitClosureScope(
                    Z, Class::Handle(IG->object_store()->ffi_pointer_class()))
                    ->context_variables()[0]));

  // This can only be Pointer, so it is always safe to LoadUntagged.
  body += LoadUntagged(compiler::target::PointerBase::data_offset());
  body += ConvertUntaggedToUnboxed(kUnboxedFfiIntPtr);

  if (marshaller.PassTypedData()) {
    body += LoadLocal(typed_data);
  }

  body += FfiCall(marshaller);

  for (intptr_t i = 0; i < marshaller.num_args(); i++) {
    if (marshaller.IsPointer(i)) {
      body += LoadLocal(parsed_function_->ParameterVariable(
          kFirstArgumentParameterOffset + i));
      body += ReachabilityFence();
    }
  }

  const intptr_t num_defs = marshaller.NumReturnDefinitions();
  ASSERT(num_defs >= 1);
  auto defs = new (Z) ZoneGrowableArray<LocalVariable*>(Z, num_defs);
  LocalVariable* def = MakeTemporary();
  defs->Add(def);

  if (marshaller.PassTypedData()) {
    // Drop call result, typed data with contents is already on the stack.
    body += Drop();
  }

  if (marshaller.IsCompound(compiler::ffi::kResultIndex)) {
    body += FfiCallConvertCompoundReturnToDart(marshaller,
                                               compiler::ffi::kResultIndex);
  } else {
    body += FfiConvertPrimitiveToDart(marshaller, compiler::ffi::kResultIndex);
  }

  if (signature_contains_handles) {
    body += DropTempsPreserveTop(1);  // Drop api_local_scope.
    body += ExitHandleScope();
  }

  body += Return(TokenPosition::kNoSource);

  if (signature_contains_handles) {
    --try_depth_;
  }

  function_body += body;

  if (signature_contains_handles) {
    ++catch_depth_;
    Fragment catch_body =
        CatchBlockEntry(Array::empty_array(), try_handler_index,
                        /*needs_stacktrace=*/true, /*is_synthesized=*/true);

    // TODO(41984): If we want to pass in the handle scope, move it out
    // of the try catch.
    catch_body += ExitHandleScope();

    catch_body += LoadLocal(CurrentException());
    catch_body += LoadLocal(CurrentStackTrace());
    catch_body += RethrowException(TokenPosition::kNoSource, try_handler_index);
    --catch_depth_;
  }

  return new (Z) FlowGraph(*parsed_function_, graph_entry_, last_used_block_id_,
                           prologue_info);
}

FlowGraph* FlowGraphBuilder::BuildGraphOfFfiCallback(const Function& function) {
  const char* error = nullptr;
  const auto marshaller_ptr =
      compiler::ffi::CallbackMarshaller::FromFunction(Z, function, &error);
  // AbiSpecific integers can be incomplete causing us to not know the calling
  // convention. However, this is caught fromFunction in both JIT/AOT.
  RELEASE_ASSERT(error == nullptr);
  RELEASE_ASSERT(marshaller_ptr != nullptr);
  const auto& marshaller = *marshaller_ptr;

  graph_entry_ =
      new (Z) GraphEntryInstr(*parsed_function_, Compiler::kNoOSRDeoptId);

  auto* const native_entry = new (Z) NativeEntryInstr(
      marshaller, graph_entry_, AllocateBlockId(), CurrentTryIndex(),
      GetNextDeoptId(), function.FfiCallbackId());

  graph_entry_->set_normal_entry(native_entry);

  Fragment function_body(native_entry);
  function_body += CheckStackOverflowInPrologue(function.token_pos());

  // Wrap the entire method in a big try/catch. This is important to ensure that
  // the VM does not crash if the callback throws an exception.
  const intptr_t try_handler_index = AllocateTryIndex();
  Fragment body = TryCatch(try_handler_index);
  ++try_depth_;

  // Box and push the arguments.
  for (intptr_t i = 0; i < marshaller.num_args(); i++) {
    const intptr_t num_defs = marshaller.NumDefinitions(i);
    auto defs = new (Z) ZoneGrowableArray<LocalVariable*>(Z, num_defs);

    for (intptr_t j = 0; j < num_defs; j++) {
      const intptr_t def_index = marshaller.DefinitionIndex(j, i);
      auto* parameter = new (Z) NativeParameterInstr(marshaller, def_index);
      Push(parameter);
      body <<= parameter;
      LocalVariable* def = MakeTemporary();
      defs->Add(def);
    }

    if (marshaller.IsCompound(i)) {
      body += FfiCallbackConvertCompoundArgumentToDart(marshaller, i, defs);
    } else {
      body += FfiConvertPrimitiveToDart(marshaller, i);
    }
  }

  // Call the target.
  //
  // TODO(36748): Determine the hot-reload semantics of callbacks and update the
  // rebind-rule accordingly.
  body += StaticCall(TokenPosition::kNoSource,
                     Function::ZoneHandle(Z, function.FfiCallbackTarget()),
                     marshaller.num_args(), Array::empty_array(),
                     ICData::kNoRebind);
  if (marshaller.IsVoid(compiler::ffi::kResultIndex)) {
    body += Drop();
    body += IntConstant(0);
  } else if (!marshaller.IsHandle(compiler::ffi::kResultIndex)) {
    body +=
        CheckNullOptimized(String::ZoneHandle(Z, String::New("return_value")),
                           CheckNullInstr::kArgumentError);
  }

  if (marshaller.IsCompound(compiler::ffi::kResultIndex)) {
    body += FfiCallbackConvertCompoundReturnToNative(
        marshaller, compiler::ffi::kResultIndex);
  } else {
    body += FfiConvertPrimitiveToNative(marshaller, compiler::ffi::kResultIndex,
                                        /*api_local_scope=*/nullptr);
  }

  body += NativeReturn(marshaller);

  --try_depth_;
  function_body += body;

  ++catch_depth_;
  Fragment catch_body = CatchBlockEntry(Array::empty_array(), try_handler_index,
                                        /*needs_stacktrace=*/false,
                                        /*is_synthesized=*/true);

  // Return the "exceptional return" value given in 'fromFunction'.
  //
  // For pointer and void return types, the exceptional return is always null --
  // return 0 instead.
  if (marshaller.IsPointer(compiler::ffi::kResultIndex) ||
      marshaller.IsVoid(compiler::ffi::kResultIndex)) {
    ASSERT(function.FfiCallbackExceptionalReturn() == Object::null());
    catch_body += UnboxedIntConstant(0, kUnboxedFfiIntPtr);
  } else if (marshaller.IsHandle(compiler::ffi::kResultIndex)) {
    catch_body += UnhandledException();
    catch_body +=
        FfiConvertPrimitiveToNative(marshaller, compiler::ffi::kResultIndex,
                                    /*api_local_scope=*/nullptr);

  } else if (marshaller.IsCompound(compiler::ffi::kResultIndex)) {
    ASSERT(function.FfiCallbackExceptionalReturn() == Object::null());
    // Manufacture empty result.
    const intptr_t size =
        Utils::RoundUp(marshaller.Location(compiler::ffi::kResultIndex)
                           .payload_type()
                           .SizeInBytes(),
                       compiler::target::kWordSize);
    catch_body += IntConstant(size);
    catch_body +=
        AllocateTypedData(TokenPosition::kNoSource, kTypedDataUint8ArrayCid);
    catch_body += WrapTypedDataBaseInCompound(
        AbstractType::Handle(Z, marshaller.CType(compiler::ffi::kResultIndex)));
    catch_body += FfiCallbackConvertCompoundReturnToNative(
        marshaller, compiler::ffi::kResultIndex);

  } else {
    catch_body += Constant(
        Instance::ZoneHandle(Z, function.FfiCallbackExceptionalReturn()));
    catch_body +=
        FfiConvertPrimitiveToNative(marshaller, compiler::ffi::kResultIndex,
                                    /*api_local_scope=*/nullptr);
  }

  catch_body += NativeReturn(marshaller);
  --catch_depth_;

  PrologueInfo prologue_info(-1, -1);
  return new (Z) FlowGraph(*parsed_function_, graph_entry_, last_used_block_id_,
                           prologue_info);
}

void FlowGraphBuilder::SetCurrentTryCatchBlock(TryCatchBlock* try_catch_block) {
  try_catch_block_ = try_catch_block;
  SetCurrentTryIndex(try_catch_block == nullptr ? kInvalidTryIndex
                                                : try_catch_block->try_index());
}

bool FlowGraphBuilder::NeedsNullAssertion(const AbstractType& type) {
  if (!type.IsNonNullable()) {
    return false;
  }
  if (type.IsTypeRef()) {
    return NeedsNullAssertion(
        AbstractType::Handle(Z, TypeRef::Cast(type).type()));
  }
  if (type.IsTypeParameter()) {
    return NeedsNullAssertion(
        AbstractType::Handle(Z, TypeParameter::Cast(type).bound()));
  }
  if (type.IsFutureOrType()) {
    return NeedsNullAssertion(AbstractType::Handle(Z, type.UnwrapFutureOr()));
  }
  return true;
}

Fragment FlowGraphBuilder::NullAssertion(LocalVariable* variable) {
  Fragment code;
  if (!NeedsNullAssertion(variable->type())) {
    return code;
  }

  TargetEntryInstr* then;
  TargetEntryInstr* otherwise;

  code += LoadLocal(variable);
  code += NullConstant();
  code += BranchIfEqual(&then, &otherwise);

  const Script& script =
      Script::Handle(Z, parsed_function_->function().script());
  intptr_t line = -1;
  intptr_t column = -1;
  script.GetTokenLocation(variable->token_pos(), &line, &column);

  // Build equivalent of `throw _AssertionError._throwNewNullAssertion(name)`
  // expression. We build throw (even through _throwNewNullAssertion already
  // throws) because call is not a valid last instruction for the block.
  // Blocks can only terminate with explicit control flow instructions
  // (Branch, Goto, Return or Throw).
  Fragment null_code(then);
  null_code += Constant(variable->name());
  null_code += IntConstant(line);
  null_code += IntConstant(column);
  null_code += StaticCall(variable->token_pos(),
                          ThrowNewNullAssertionFunction(), 3, ICData::kStatic);
  null_code += ThrowException(TokenPosition::kNoSource);
  null_code += Drop();

  return Fragment(code.entry, otherwise);
}

Fragment FlowGraphBuilder::BuildNullAssertions() {
  Fragment code;
  if (IG->null_safety() || !IG->asserts() || !FLAG_null_assertions) {
    return code;
  }

  const Function& dart_function = parsed_function_->function();
  for (intptr_t i = dart_function.NumImplicitParameters(),
                n = dart_function.NumParameters();
       i < n; ++i) {
    LocalVariable* variable = parsed_function_->ParameterVariable(i);
    code += NullAssertion(variable);
  }
  return code;
}

const Function& FlowGraphBuilder::ThrowNewNullAssertionFunction() {
  if (throw_new_null_assertion_.IsNull()) {
    const Class& klass = Class::ZoneHandle(
        Z, Library::LookupCoreClass(Symbols::AssertionError()));
    ASSERT(!klass.IsNull());
    const auto& error = klass.EnsureIsFinalized(H.thread());
    ASSERT(error == Error::null());
    throw_new_null_assertion_ = klass.LookupStaticFunctionAllowPrivate(
        Symbols::ThrowNewNullAssertion());
    ASSERT(!throw_new_null_assertion_.IsNull());
  }
  return throw_new_null_assertion_;
}

const Function& FlowGraphBuilder::PrependTypeArgumentsFunction() {
  if (prepend_type_arguments_.IsNull()) {
    const auto& dart_internal = Library::Handle(Z, Library::InternalLibrary());
    prepend_type_arguments_ = dart_internal.LookupFunctionAllowPrivate(
        Symbols::PrependTypeArguments());
    ASSERT(!prepend_type_arguments_.IsNull());
  }
  return prepend_type_arguments_;
}

}  // namespace kernel

}  // namespace dart<|MERGE_RESOLUTION|>--- conflicted
+++ resolved
@@ -1528,15 +1528,9 @@
       // Initialize the result's data pointer field.
       body += LoadLocal(typed_data_object);
       body += LoadLocal(arg_pointer);
-<<<<<<< HEAD
-      body += LoadUntagged(compiler::target::Pointer::data_field_offset());
-      body += ConvertUntaggedToUnboxed(kUnboxedIntPtr);
-      body += StoreNativeField(Slot::TypedDataBase_data_field(),
-=======
       body += LoadUntagged(compiler::target::PointerBase::data_offset());
       body += ConvertUntaggedToUnboxed(kUnboxedIntPtr);
       body += StoreNativeField(Slot::PointerBase_data(),
->>>>>>> fc290d1e
                                StoreInstanceFieldInstr::Kind::kInitializing,
                                kNoStoreBarrier);
     } break;
