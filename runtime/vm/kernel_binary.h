--- conflicted
+++ resolved
@@ -18,11 +18,7 @@
 // package:kernel/binary.md.
 
 static const uint32_t kMagicProgramFile = 0x90ABCDEFu;
-<<<<<<< HEAD
-static const uint32_t kSupportedKernelFormatVersion = 108;
-=======
 static const uint32_t kSupportedKernelFormatVersion = 111;
->>>>>>> 077d768a
 
 // Keep in sync with package:kernel/lib/binary/tag.dart
 #define KERNEL_TAG_LIST(V)                                                     \
