// Copyright (c) 2011, the Dart project authors.  Please see the AUTHORS file
// for details. All rights reserved. Use of this source code is governed by a
// BSD-style license that can be found in the LICENSE file.

#ifndef RUNTIME_VM_RUNTIME_ENTRY_LIST_H_
#define RUNTIME_VM_RUNTIME_ENTRY_LIST_H_

namespace dart {

#define RUNTIME_ENTRY_LIST(V)                                                  \
  V(AllocateArray)                                                             \
  V(AllocateContext)                                                           \
  V(AllocateObject)                                                            \
  V(AllocateSubtypeTestCache)                                                  \
  V(BreakpointRuntimeHandler)                                                  \
  V(SingleStepHandler)                                                         \
  V(CloneContext)                                                              \
  V(GetFieldForDispatch)                                                       \
  V(ResolveCallFunction)                                                       \
  V(FixCallersTarget)                                                          \
  V(FixCallersTargetMonomorphic)                                               \
  V(FixAllocationStubTarget)                                                   \
  V(InlineCacheMissHandlerOneArg)                                              \
  V(InlineCacheMissHandlerTwoArgs)                                             \
  V(StaticCallMissHandlerOneArg)                                               \
  V(StaticCallMissHandlerTwoArgs)                                              \
  V(InterpretedInstanceCallMissHandler)                                        \
  V(Instanceof)                                                                \
  V(SubtypeCheck)                                                              \
  V(TypeCheck)                                                                 \
  V(NonBoolTypeError)                                                          \
  V(InstantiateType)                                                           \
  V(InstantiateTypeArguments)                                                  \
  V(NoSuchMethodFromCallStub)                                                  \
  V(NoSuchMethodFromPrologue)                                                  \
  V(InvokeNoSuchMethod)                                                        \
  V(OptimizeInvokedFunction)                                                   \
  V(TraceICCall)                                                               \
  V(PatchStaticCall)                                                           \
  V(RangeError)                                                                \
  V(NullError)                                                                 \
  V(NullErrorWithSelector)                                                     \
  V(NullCastError)                                                             \
  V(ArgumentNullError)                                                         \
  V(ArgumentError)                                                             \
  V(ArgumentErrorUnboxedInt64)                                                 \
  V(IntegerDivisionByZeroException)                                            \
  V(ReThrow)                                                                   \
  V(StackOverflow)                                                             \
  V(AllocateMint)                                                              \
  V(Throw)                                                                     \
  V(DeoptimizeMaterialize)                                                     \
  V(RewindPostDeopt)                                                           \
  V(UpdateFieldCid)                                                            \
  V(InitInstanceField)                                                         \
  V(InitStaticField)                                                           \
  V(LateInitializationError)                                                   \
  V(CompileFunction)                                                           \
  V(CompileInterpretedFunction)                                                \
  V(SwitchableCallMiss)

// Note: Leaf runtime function have C linkage, so they cannot pass C++ struct
// values like ObjectPtr.

#define LEAF_RUNTIME_ENTRY_LIST(V)                                             \
  V(intptr_t, DeoptimizeCopyFrame, uword, uword)                               \
  V(void, DeoptimizeFillFrame, uword)                                          \
  V(void, StoreBufferBlockProcess, Thread*)                                    \
  V(void, MarkingStackBlockProcess, Thread*)                                   \
<<<<<<< HEAD
  V(void, RememberCard, RawObject*, RawObject**)                               \
  V(RawObject*, EnsureRememberedAndMarkingDeferred, RawObject* object,         \
    Thread* thread)                                                            \
=======
  V(void, RememberCard, uword /*ObjectPtr*/, ObjectPtr*)                       \
  V(uword /*ObjectPtr*/, EnsureRememberedAndMarkingDeferred,                   \
    uword /*ObjectPtr*/ object, Thread* thread)                                \
>>>>>>> e2ea2e82
  V(double, LibcPow, double, double)                                           \
  V(double, DartModulo, double, double)                                        \
  V(double, LibcFloor, double)                                                 \
  V(double, LibcCeil, double)                                                  \
  V(double, LibcTrunc, double)                                                 \
  V(double, LibcRound, double)                                                 \
  V(double, LibcCos, double)                                                   \
  V(double, LibcSin, double)                                                   \
  V(double, LibcTan, double)                                                   \
  V(double, LibcAcos, double)                                                  \
  V(double, LibcAsin, double)                                                  \
  V(double, LibcAtan, double)                                                  \
  V(double, LibcAtan2, double, double)                                         \
  V(uword /*BoolPtr*/, CaseInsensitiveCompareUCS2, uword /*StringPtr*/,        \
    uword /*SmiPtr*/, uword /*SmiPtr*/, uword /*SmiPtr*/)                      \
  V(uword /*BoolPtr*/, CaseInsensitiveCompareUTF16, uword /*StringPtr*/,       \
    uword /*SmiPtr*/, uword /*SmiPtr*/, uword /*SmiPtr*/)                      \
  V(void, EnterSafepoint)                                                      \
  V(void, ExitSafepoint)                                                       \
  V(ApiLocalScope*, EnterHandleScope, Thread*)                                 \
  V(void, ExitHandleScope, Thread*)                                            \
  V(LocalHandle*, AllocateHandle, ApiLocalScope*)

}  // namespace dart

#endif  // RUNTIME_VM_RUNTIME_ENTRY_LIST_H_<|MERGE_RESOLUTION|>--- conflicted
+++ resolved
@@ -67,15 +67,9 @@
   V(void, DeoptimizeFillFrame, uword)                                          \
   V(void, StoreBufferBlockProcess, Thread*)                                    \
   V(void, MarkingStackBlockProcess, Thread*)                                   \
-<<<<<<< HEAD
-  V(void, RememberCard, RawObject*, RawObject**)                               \
-  V(RawObject*, EnsureRememberedAndMarkingDeferred, RawObject* object,         \
-    Thread* thread)                                                            \
-=======
   V(void, RememberCard, uword /*ObjectPtr*/, ObjectPtr*)                       \
   V(uword /*ObjectPtr*/, EnsureRememberedAndMarkingDeferred,                   \
     uword /*ObjectPtr*/ object, Thread* thread)                                \
->>>>>>> e2ea2e82
   V(double, LibcPow, double, double)                                           \
   V(double, DartModulo, double, double)                                        \
   V(double, LibcFloor, double)                                                 \
