--- conflicted
+++ resolved
@@ -475,11 +475,7 @@
     work_list_.Push(obj);
   }
 
-<<<<<<< HEAD
-  static bool TryAcquireMarkBit(ObjectPtr raw_obj) {
-=======
   static bool TryAcquireMarkBit(ObjectPtr obj) {
->>>>>>> 5a5d4c26
     if (!sync) {
       obj->untag()->SetMarkBitUnsynchronized();
       return true;
