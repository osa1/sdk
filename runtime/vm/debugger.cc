// Copyright (c) 2012, the Dart project authors.  Please see the AUTHORS file
// for details. All rights reserved. Use of this source code is governed by a
// BSD-style license that can be found in the LICENSE file.

#include "vm/debugger.h"

#include "include/dart_api.h"

#include "vm/closure_functions_cache.h"
#include "vm/code_descriptors.h"
#include "vm/code_patcher.h"
#include "vm/compiler/api/deopt_id.h"
#include "vm/compiler/assembler/disassembler.h"
#include "vm/compiler/jit/compiler.h"
#include "vm/dart_entry.h"
#include "vm/flags.h"
#include "vm/globals.h"
#include "vm/isolate_reload.h"
#include "vm/json_stream.h"
#include "vm/kernel.h"
#include "vm/longjump.h"
#include "vm/message_handler.h"
#include "vm/object.h"
#include "vm/object_store.h"
#include "vm/os.h"
#include "vm/parser.h"
#include "vm/port.h"
#include "vm/runtime_entry.h"
#include "vm/service.h"
#include "vm/service_event.h"
#include "vm/service_isolate.h"
#include "vm/stack_frame.h"
#include "vm/stack_trace.h"
#include "vm/stub_code.h"
#include "vm/symbols.h"
#include "vm/thread_interrupter.h"
#include "vm/timeline.h"
#include "vm/token_position.h"
#include "vm/visitor.h"

#if !defined(DART_PRECOMPILED_RUNTIME)
#include "vm/deopt_instructions.h"
#endif  // !defined(DART_PRECOMPILED_RUNTIME)

namespace dart {

DEFINE_FLAG(bool,
            trace_debugger_stacktrace,
            false,
            "Trace debugger stacktrace collection");
DEFINE_FLAG(bool, trace_rewind, false, "Trace frame rewind");
DEFINE_FLAG(bool, verbose_debug, false, "Verbose debugger messages");

DECLARE_FLAG(bool, trace_deoptimization);
DECLARE_FLAG(bool, warn_on_pause_with_no_debugger);

#ifndef PRODUCT

// Create an unresolved breakpoint in given token range and script.
BreakpointLocation::BreakpointLocation(
    Debugger* debugger,
    const GrowableHandlePtrArray<const Script>& scripts,
    TokenPosition token_pos,
    TokenPosition end_token_pos,
    intptr_t requested_line_number,
    intptr_t requested_column_number)
    : debugger_(debugger),
      scripts_(MallocGrowableArray<ScriptPtr>(scripts.length())),
      url_(scripts.At(0).url()),
      line_number_lock_(new SafepointRwLock()),
      line_number_(-1),  // lazily computed
      token_pos_(token_pos),
      end_token_pos_(end_token_pos),
      next_(nullptr),
      conditions_(nullptr),
      requested_line_number_(requested_line_number),
      requested_column_number_(requested_column_number),
      code_token_pos_(TokenPosition::kNoSource) {
  ASSERT(scripts.length() > 0);
  ASSERT(token_pos.IsReal());
  for (intptr_t i = 0; i < scripts.length(); ++i) {
    scripts_.Add(scripts.At(i).ptr());
  }
}

// Create a latent breakpoint at given url and line number.
BreakpointLocation::BreakpointLocation(Debugger* debugger,
                                       const String& url,
                                       intptr_t requested_line_number,
                                       intptr_t requested_column_number)
    : debugger_(debugger),
      scripts_(MallocGrowableArray<ScriptPtr>(0)),
      url_(url.ptr()),
      line_number_lock_(new SafepointRwLock()),
      line_number_(-1),  // lazily computed
      token_pos_(TokenPosition::kNoSource),
      end_token_pos_(TokenPosition::kNoSource),
      next_(nullptr),
      conditions_(nullptr),
      requested_line_number_(requested_line_number),
      requested_column_number_(requested_column_number),
      code_token_pos_(TokenPosition::kNoSource) {
  ASSERT(requested_line_number_ >= 0);
}

BreakpointLocation::~BreakpointLocation() {
  Breakpoint* bpt = breakpoints();
  while (bpt != nullptr) {
    Breakpoint* temp = bpt;
    bpt = bpt->next();
    delete temp;
  }
}

bool BreakpointLocation::AnyEnabled() const {
  Breakpoint* bpt = breakpoints();
  while (bpt != nullptr) {
    if (bpt->is_enabled()) {
      return true;
    }
    bpt = bpt->next();
  }
  return false;
}

void BreakpointLocation::SetResolved(const Function& func,
                                     TokenPosition token_pos) {
#if defined(DEBUG)
  const Script& func_script = Script::Handle(func.script());
  const String& func_url = String::Handle(func_script.url());
  const String& script_url = String::Handle(url_);
  ASSERT(script_url.Equals(func_url));
#endif  // defined(DEBUG)
  ASSERT(!IsLatent());
  ASSERT(token_pos.IsWithin(func.token_pos(), func.end_token_pos()));
  ASSERT(func.is_debuggable());
  token_pos_.store(token_pos);
  end_token_pos_.store(token_pos);
  code_token_pos_ = token_pos;
}

void BreakpointLocation::GetCodeLocation(Script* script,
                                         TokenPosition* pos) const {
  if (IsLatent()) {
    *script = Script::null();
    *pos = TokenPosition::kNoSource;
  } else {
    *script = this->script();
    *pos = token_pos_;
  }
}

intptr_t BreakpointLocation::line_number() {
  // Compute line number lazily since it causes scanning of the script.
  {
    SafepointReadRwLocker sl(Thread::Current(), line_number_lock());
    if (line_number_ >= 0) {
      return line_number_;
    }
  }
  SafepointWriteRwLocker sl(Thread::Current(), line_number_lock());
  if (line_number_ < 0) {
    Script::Handle(script()).GetTokenLocation(token_pos(), &line_number_);
  }
  return line_number_;
}

void Breakpoint::set_bpt_location(BreakpointLocation* new_bpt_location) {
  // Only latent breakpoints can be moved.
  ASSERT((new_bpt_location == nullptr) || bpt_location_->IsLatent());
  bpt_location_ = new_bpt_location;
}

void Breakpoint::VisitObjectPointers(ObjectPointerVisitor* visitor) {
  visitor->VisitPointer(reinterpret_cast<ObjectPtr*>(&closure_));
}

void BreakpointLocation::VisitObjectPointers(ObjectPointerVisitor* visitor) {
  for (intptr_t i = 0; i < scripts_.length(); ++i) {
    visitor->VisitPointer(reinterpret_cast<ObjectPtr*>(&scripts_.data()[i]));
  }
  visitor->VisitPointer(reinterpret_cast<ObjectPtr*>(&url_));

  Breakpoint* bpt = conditions_;
  while (bpt != nullptr) {
    bpt->VisitObjectPointers(visitor);
    bpt = bpt->next();
  }
}

void Breakpoint::PrintJSON(JSONStream* stream) {
  JSONObject jsobj(stream);
  jsobj.AddProperty("type", "Breakpoint");

  jsobj.AddFixedServiceId("breakpoints/%" Pd "", id());
  jsobj.AddProperty("enabled", enabled_);
  jsobj.AddProperty("breakpointNumber", id());
  jsobj.AddProperty("resolved", bpt_location_->IsResolved());
  if (bpt_location_->IsResolved()) {
    jsobj.AddLocation(bpt_location_);
  } else {
    jsobj.AddUnresolvedLocation(bpt_location_);
  }
}

void CodeBreakpoint::VisitObjectPointers(ObjectPointerVisitor* visitor) {
  visitor->VisitPointer(reinterpret_cast<ObjectPtr*>(&code_));
  visitor->VisitPointer(reinterpret_cast<ObjectPtr*>(&saved_value_));
}

const char* CodeBreakpoint::ToCString() const {
  if (breakpoint_locations_.length() == 0) {
    return "unlinked breakpoint";
  }

  char buffer[1024];
  BufferFormatter f(buffer, sizeof(buffer));
  // Pick the first, all other should have same script/line number.
  BreakpointLocation* breakpoint_location = breakpoint_locations_.At(0);
  String& source_url = String::Handle(breakpoint_location->url());
  intptr_t line_number = breakpoint_location->line_number();

  f.Printf("breakpoint at %s:%" Pd, source_url.ToCString(), line_number);
  return Thread::Current()->zone()->MakeCopyOfString(buffer);
}

ActivationFrame::ActivationFrame(uword pc,
                                 uword fp,
                                 uword sp,
                                 const Code& code,
                                 const Array& deopt_frame,
                                 intptr_t deopt_frame_offset)
    : pc_(pc),
      fp_(fp),
      sp_(sp),
      code_(Code::ZoneHandle(code.ptr())),
      function_(Function::ZoneHandle(code.function())),
      closure_(Closure::null_closure()),
      deopt_frame_(Array::ZoneHandle(deopt_frame.ptr())),
      deopt_frame_offset_(deopt_frame_offset),
      kind_(kRegular),
      desc_indices_(8),
      pc_desc_(PcDescriptors::ZoneHandle()) {
  ASSERT(!function_.IsNull());
}

ActivationFrame::ActivationFrame(uword pc,
                                 const Code& code,
                                 const Closure& closure)
    : pc_(pc),
      code_(Code::ZoneHandle(code.ptr())),
      function_(Function::ZoneHandle(code.function())),
      closure_(Closure::ZoneHandle(closure.ptr())),
      deopt_frame_(Array::empty_array()),
      deopt_frame_offset_(0),
      kind_(kAsyncAwaiter) {}

ActivationFrame::ActivationFrame(Kind kind)
    : code_(Code::ZoneHandle()),
      function_(Function::null_function()),
      closure_(Closure::null_closure()),
      deopt_frame_(Array::empty_array()),
      deopt_frame_offset_(0),
      kind_(kind) {
  ASSERT(kind == kAsyncSuspensionMarker);
}

bool Debugger::NeedsIsolateEvents() {
  ASSERT(isolate_ == Isolate::Current());
  return !Isolate::IsSystemIsolate(isolate_) &&
         Service::isolate_stream.enabled();
}

bool Debugger::NeedsDebugEvents() {
  if (Isolate::Current() == nullptr) {
    // E.g., NoActiveIsolateScope.
    return false;
  }
  RELEASE_ASSERT(isolate_ == Isolate::Current());
  ASSERT(!Isolate::IsSystemIsolate(isolate_));
  return FLAG_warn_on_pause_with_no_debugger || Service::debug_stream.enabled();
}

static void InvokeEventHandler(ServiceEvent* event) {
  ASSERT(!event->IsPause());  // For pause events, call Pause instead.
  Service::HandleEvent(event, /*enter_safepoint*/ false);
}

ErrorPtr Debugger::PauseInterrupted() {
  return PauseRequest(ServiceEvent::kPauseInterrupted);
}

ErrorPtr Debugger::PausePostRequest() {
  return PauseRequest(ServiceEvent::kPausePostRequest);
}

ErrorPtr Debugger::PauseRequest(ServiceEvent::EventKind kind) {
  if (ignore_breakpoints_ || IsPaused()) {
    // We don't let the isolate get interrupted if we are already
    // paused or ignoring breakpoints.
    return Thread::Current()->StealStickyError();
  }
  ServiceEvent event(isolate_, kind);
  DebuggerStackTrace* trace = DebuggerStackTrace::Collect();
  if (trace->Length() > 0) {
    event.set_top_frame(trace->FrameAt(0));
  }
  CacheStackTraces(trace, DebuggerStackTrace::CollectAsyncAwaiters());
  set_resume_action(kContinue);
  Pause(&event);
  HandleSteppingRequest();
  ClearCachedStackTraces();

  // If any error occurred while in the debug message loop, return it here.
  NoSafepointScope no_safepoint;
  ErrorPtr error = Thread::Current()->StealStickyError();
  ASSERT((error == Error::null()) || error->IsUnwindError());
  return error;
}

void Debugger::SendBreakpointEvent(ServiceEvent::EventKind kind,
                                   Breakpoint* bpt) {
  if (NeedsDebugEvents()) {
    // TODO(turnidge): Currently we send single-shot breakpoint events
    // to the vm service.  Do we want to change this?
    ServiceEvent event(isolate_, kind);
    event.set_breakpoint(bpt);
    InvokeEventHandler(&event);
  }
}

void BreakpointLocation::AddBreakpoint(Breakpoint* bpt, Debugger* dbg) {
  bpt->set_next(breakpoints());
  set_breakpoints(bpt);
  bpt->Enable();
  dbg->group_debugger()->SyncBreakpointLocation(this);
  dbg->SendBreakpointEvent(ServiceEvent::kBreakpointAdded, bpt);
}

Breakpoint* BreakpointLocation::AddRepeated(Debugger* dbg) {
  return AddBreakpoint(dbg, Closure::Handle(), /*single_shot=*/false);
}

Breakpoint* BreakpointLocation::AddSingleShot(Debugger* dbg) {
  return AddBreakpoint(dbg, Closure::Handle(), /*single_shot=*/true);
}

Breakpoint* BreakpointLocation::AddBreakpoint(Debugger* dbg,
                                              const Closure& closure,
                                              bool single_shot) {
  Breakpoint* bpt = breakpoints();
  while (bpt != nullptr) {
    if ((bpt->closure() == closure.ptr()) &&
        (bpt->is_single_shot() == single_shot)) {
      break;
    }
    bpt = bpt->next();
  }
  if (bpt == nullptr) {
    bpt = new Breakpoint(dbg->nextId(), this, single_shot, closure);
    AddBreakpoint(bpt, dbg);
  }
  return bpt;
}

static const char* QualifiedFunctionName(const Function& func) {
  const String& func_name = String::Handle(func.name());
  Class& func_class = Class::Handle(func.Owner());
  String& class_name = String::Handle(func_class.Name());

  return OS::SCreate(Thread::Current()->zone(), "%s%s%s",
                     func_class.IsTopLevel() ? "" : class_name.ToCString(),
                     func_class.IsTopLevel() ? "" : ".", func_name.ToCString());
}

// Returns true if the function |func| overlaps the token range
// [|token_pos|, |end_token_pos|] in |script|.
static bool FunctionOverlaps(const Function& func,
                             const String& script_url,
                             TokenPosition token_pos,
                             TokenPosition end_token_pos) {
  const TokenPosition& func_start = func.token_pos();
  if (token_pos.IsWithin(func_start, func.end_token_pos()) ||
      func_start.IsWithin(token_pos, end_token_pos)) {
    // Check script equality last because it allocates handles as a side effect.
    Script& func_script = Script::Handle(func.script());
    String& url = String::Handle(func_script.url());
    return script_url.Equals(url);
  }
  return false;
}

static bool IsImplicitFunction(const Function& func) {
  switch (func.kind()) {
    case UntaggedFunction::kImplicitGetter:
    case UntaggedFunction::kImplicitSetter:
    case UntaggedFunction::kImplicitStaticGetter:
    case UntaggedFunction::kFieldInitializer:
    case UntaggedFunction::kMethodExtractor:
    case UntaggedFunction::kNoSuchMethodDispatcher:
    case UntaggedFunction::kInvokeFieldDispatcher:
    case UntaggedFunction::kIrregexpFunction:
    case UntaggedFunction::kRecordFieldGetter:
      return true;
    default:
      if (func.token_pos() == func.end_token_pos()) {
        // |func| could be an implicit constructor for example.
        return true;
      }
  }
  return false;
}

bool GroupDebugger::HasCodeBreakpointInFunction(const Function& func) {
  auto thread = Thread::Current();
  ReadRwLocker sl(thread, code_breakpoints_lock());
  CodeBreakpoint* cbpt = code_breakpoints_;
  while (cbpt != nullptr) {
    if (func.ptr() == cbpt->function()) {
      return true;
    }
    cbpt = cbpt->next_;
  }
  return false;
}

bool GroupDebugger::HasBreakpointInCode(const Code& code) {
  auto thread = Thread::Current();
  ReadRwLocker sl(thread, code_breakpoints_lock());
  CodeBreakpoint* cbpt = code_breakpoints_;
  while (cbpt != nullptr) {
    if (code.ptr() == cbpt->code_) {
      return true;
    }
    cbpt = cbpt->next_;
  }
  return false;
}

void Debugger::PrintBreakpointsToJSONArray(JSONArray* jsarr) const {
  PrintBreakpointsListToJSONArray(breakpoint_locations_, jsarr);
  PrintBreakpointsListToJSONArray(latent_locations_, jsarr);
}

void Debugger::PrintBreakpointsListToJSONArray(BreakpointLocation* sbpt,
                                               JSONArray* jsarr) const {
  while (sbpt != nullptr) {
    Breakpoint* bpt = sbpt->breakpoints();
    while (bpt != nullptr) {
      jsarr->AddValue(bpt);
      bpt = bpt->next();
    }
    sbpt = sbpt->next_;
  }
}

void Debugger::PrintSettingsToJSONObject(JSONObject* jsobj) const {
  // This won't cut it when we support filtering by class, etc.
  switch (GetExceptionPauseInfo()) {
    case kNoPauseOnExceptions:
      jsobj->AddProperty("_exceptions", "none");
      break;
    case kPauseOnAllExceptions:
      jsobj->AddProperty("_exceptions", "all");
      break;
    case kPauseOnUnhandledExceptions:
      jsobj->AddProperty("_exceptions", "unhandled");
      break;
    default:
      UNREACHABLE();
  }
}

ActivationFrame::Relation ActivationFrame::CompareTo(uword other_fp) const {
  if (fp() == other_fp) {
    return kSelf;
  }
  return IsCalleeFrameOf(other_fp, fp()) ? kCallee : kCaller;
}

StringPtr ActivationFrame::QualifiedFunctionName() {
  return String::New(::dart::QualifiedFunctionName(function()));
}

StringPtr ActivationFrame::SourceUrl() {
  const Script& script = Script::Handle(SourceScript());
  return script.url();
}

ScriptPtr ActivationFrame::SourceScript() {
  return function().script();
}

LibraryPtr ActivationFrame::Library() {
  const Class& cls = Class::Handle(function().Owner());
  return cls.library();
}

void ActivationFrame::GetPcDescriptors() {
  if (pc_desc_.IsNull()) {
    pc_desc_ = code().pc_descriptors();
    ASSERT(!pc_desc_.IsNull());
  }
}

// If not token_pos_initialized_, compute token_pos_, try_index_ and
// deopt_id_.
TokenPosition ActivationFrame::TokenPos() {
  if (!token_pos_initialized_) {
    token_pos_initialized_ = true;
    token_pos_ = TokenPosition::kNoSource;
    GetPcDescriptors();
    PcDescriptors::Iterator iter(pc_desc_, UntaggedPcDescriptors::kAnyKind);
    const uword pc_offset = pc_ - code().PayloadStart();
    while (iter.MoveNext()) {
      if (iter.PcOffset() == pc_offset) {
        try_index_ = iter.TryIndex();
        token_pos_ = iter.TokenPos();
        deopt_id_ = iter.DeoptId();
        break;
      }
    }
  }
  return token_pos_;
}

intptr_t ActivationFrame::TryIndex() {
  if (!token_pos_initialized_) {
    TokenPos();  // Side effect: computes token_pos_initialized_, try_index_.
  }
  return try_index_;
}

intptr_t ActivationFrame::DeoptId() {
  if (!token_pos_initialized_) {
    TokenPos();  // Side effect: computes token_pos_initialized_, try_index_.
  }
  return deopt_id_;
}

intptr_t ActivationFrame::LineNumber() {
  // Compute line number lazily since it causes scanning of the script.
  const TokenPosition& token_pos = TokenPos();
  if ((line_number_ < 0) && token_pos.IsReal()) {
    const Script& script = Script::Handle(SourceScript());
    script.GetTokenLocation(token_pos, &line_number_, &column_number_);
  }
  return line_number_;
}

intptr_t ActivationFrame::ColumnNumber() {
  // Compute column number lazily since it causes scanning of the script.
  const TokenPosition& token_pos = TokenPos();
  if ((column_number_ < 0) && token_pos.IsReal()) {
    const Script& script = Script::Handle(SourceScript());
    script.GetTokenLocation(token_pos, &line_number_, &column_number_);
  }
  return column_number_;
}

void ActivationFrame::GetVarDescriptors() {
  if (var_descriptors_.IsNull()) {
    Code& unoptimized_code = Code::Handle(function().unoptimized_code());
    if (unoptimized_code.IsNull()) {
      Thread* thread = Thread::Current();
      Zone* zone = thread->zone();
      const Error& error = Error::Handle(
          zone, Compiler::EnsureUnoptimizedCode(thread, function()));
      if (!error.IsNull()) {
        Exceptions::PropagateError(error);
      }
      unoptimized_code = function().unoptimized_code();
    }
    ASSERT(!unoptimized_code.IsNull());
    var_descriptors_ = unoptimized_code.GetLocalVarDescriptors();
    ASSERT(!var_descriptors_.IsNull());
  }
}

bool ActivationFrame::IsDebuggable() const {
  ASSERT(!function().IsNull());
  return Debugger::IsDebuggable(function());
}

void ActivationFrame::PrintDescriptorsError(const char* message) {
  OS::PrintErr("Bad descriptors: %s\n", message);
  OS::PrintErr("function %s\n", function().ToQualifiedCString());
  OS::PrintErr("pc_ %" Px "\n", pc_);
  OS::PrintErr("deopt_id_ %" Px "\n", deopt_id_);
  OS::PrintErr("context_level_ %" Px "\n", context_level_);
  OS::PrintErr("token_pos_ %s\n", token_pos_.ToCString());
  {
    DisassembleToStdout formatter;
    code().Disassemble(&formatter);
    PcDescriptors::Handle(code().pc_descriptors()).Print();
  }
  StackFrameIterator frames(ValidationPolicy::kDontValidateFrames,
                            Thread::Current(),
                            StackFrameIterator::kNoCrossThreadIteration);
  StackFrame* frame = frames.NextFrame();
  while (frame != nullptr) {
    OS::PrintErr("%s\n", frame->ToCString());
    frame = frames.NextFrame();
  }
  OS::Abort();
}

// Calculate the context level at the current pc of the frame.
intptr_t ActivationFrame::ContextLevel() {
  ASSERT(kind_ == kRegular);
  const Context& ctx = GetSavedCurrentContext();
  if (context_level_ < 0 && !ctx.IsNull()) {
    ASSERT(!code_.is_optimized());
    GetVarDescriptors();
    intptr_t deopt_id = DeoptId();
    if (deopt_id == DeoptId::kNone) {
      PrintDescriptorsError("Missing deopt id");
    }
    intptr_t var_desc_len = var_descriptors_.Length();
    bool found = false;
    // We store the deopt ids as real token positions.
    const auto to_compare = TokenPosition::Deserialize(deopt_id);
    for (intptr_t cur_idx = 0; cur_idx < var_desc_len; cur_idx++) {
      UntaggedLocalVarDescriptors::VarInfo var_info;
      var_descriptors_.GetInfo(cur_idx, &var_info);
      const int8_t kind = var_info.kind();
      if ((kind == UntaggedLocalVarDescriptors::kContextLevel) &&
          to_compare.IsWithin(var_info.begin_pos, var_info.end_pos)) {
        context_level_ = var_info.index();
        found = true;
        break;
      }
    }
    if (!found) {
      PrintDescriptorsError("Missing context level in var descriptors");
    }
    ASSERT(context_level_ >= 0);
  }
  return context_level_;
}

bool ActivationFrame::HandlesException(const Instance& exc_obj) {
  if (kind_ == kAsyncSuspensionMarker) {
    return has_catch_error();
  }
  intptr_t try_index = TryIndex();
  const auto& handlers = ExceptionHandlers::Handle(code().exception_handlers());
  ASSERT(!handlers.IsNull());
  if ((try_index < 0) && !handlers.has_async_handler()) {
    return false;
  }
  Array& handled_types = Array::Handle();
  AbstractType& type = Type::Handle();
  intptr_t num_handlers_checked = 0;
  while (try_index != kInvalidTryIndex) {
    // Detect circles in the exception handler data.
    num_handlers_checked++;
    ASSERT(num_handlers_checked <= handlers.num_entries());
    // Only consider user written handlers and ignore synthesized try/catch in
    // async methods as well as synthetic try/catch hiding inside try/finally.
    if (!handlers.IsGenerated(try_index)) {
      handled_types = handlers.GetHandledTypes(try_index);
      const intptr_t num_types = handled_types.Length();
      for (intptr_t k = 0; k < num_types; k++) {
        type ^= handled_types.At(k);
        ASSERT(!type.IsNull());
        // Uninstantiated types are not added to ExceptionHandlers data.
        ASSERT(type.IsInstantiated());
        if (type.IsDynamicType()) {
          return true;
        }
        if (exc_obj.IsInstanceOf(type, Object::null_type_arguments(),
                                 Object::null_type_arguments())) {
          return true;
        }
      }
    }
    try_index = handlers.OuterTryIndex(try_index);
  }

  return false;
}

// Get the saved current context of this activation.
const Context& ActivationFrame::GetSavedCurrentContext() {
  if (!ctx_.IsNull()) return ctx_;
  GetVarDescriptors();
  intptr_t var_desc_len = var_descriptors_.Length();
  Object& obj = Object::Handle();
  for (intptr_t i = 0; i < var_desc_len; i++) {
    UntaggedLocalVarDescriptors::VarInfo var_info;
    var_descriptors_.GetInfo(i, &var_info);
    const int8_t kind = var_info.kind();
    if (kind == UntaggedLocalVarDescriptors::kSavedCurrentContext) {
      if (FLAG_trace_debugger_stacktrace) {
        OS::PrintErr("\tFound saved current ctx at index %d\n",
                     var_info.index());
      }
      const auto variable_index = VariableIndex(var_info.index());
      obj = GetStackVar(variable_index);
      if (obj.IsClosure()) {
        ASSERT(function().name() == Symbols::call().ptr());
        ASSERT(function().IsInvokeFieldDispatcher());
        // Closure.call frames.
        ctx_ = Closure::Cast(obj).context();
      } else if (obj.IsContext()) {
        ctx_ = Context::Cast(obj).ptr();
      } else {
        ASSERT(obj.IsNull() || obj.ptr() == Object::optimized_out().ptr());
        ctx_ = Context::null();
      }
      return ctx_;
    }
  }
  return ctx_;
}

ActivationFrame* DebuggerStackTrace::GetHandlerFrame(
    const Instance& exc_obj) const {
  for (intptr_t frame_index = 0; frame_index < Length(); frame_index++) {
    ActivationFrame* frame = FrameAt(frame_index);
    if (FLAG_trace_debugger_stacktrace) {
      OS::PrintErr("GetHandlerFrame: #%04" Pd " %s", frame_index,
                   frame->ToCString());
    }
    if (frame->HandlesException(exc_obj)) {
      return frame;
    }
  }
  return nullptr;
}

void ActivationFrame::GetDescIndices() {
  if (vars_initialized_) {
    return;
  }
  GetVarDescriptors();

  TokenPosition activation_token_pos = TokenPos();
  if (!activation_token_pos.IsDebugPause() || kind_ != kRegular) {
    // We don't have a token position for this frame, so can't determine
    // which variables are visible.
    vars_initialized_ = true;
    return;
  }

  GrowableArray<String*> var_names(8);
  intptr_t var_desc_len = var_descriptors_.Length();
  for (intptr_t cur_idx = 0; cur_idx < var_desc_len; cur_idx++) {
    ASSERT(var_names.length() == desc_indices_.length());
    UntaggedLocalVarDescriptors::VarInfo var_info;
    var_descriptors_.GetInfo(cur_idx, &var_info);
    const int8_t kind = var_info.kind();
    if ((kind != UntaggedLocalVarDescriptors::kStackVar) &&
        (kind != UntaggedLocalVarDescriptors::kContextVar)) {
      continue;
    }
    if (!activation_token_pos.IsWithin(var_info.begin_pos, var_info.end_pos)) {
      continue;
    }
    if ((kind == UntaggedLocalVarDescriptors::kContextVar) &&
        (ContextLevel() < var_info.scope_id)) {
      // The variable is textually in scope but the context level
      // at the activation frame's PC is lower than the context
      // level of the variable. The context containing the variable
      // has already been removed from the chain. This can happen when we
      // break at a return statement, since the contexts get discarded
      // before the debugger gets called.
      continue;
    }
    // The current variable is textually in scope. Now check whether
    // there is another local variable with the same name that shadows
    // or is shadowed by this variable.
    String& var_name = String::Handle(var_descriptors_.GetName(cur_idx));
    intptr_t indices_len = desc_indices_.length();
    bool name_match_found = false;
    for (intptr_t i = 0; i < indices_len; i++) {
      if (var_name.Equals(*var_names[i])) {
        // Found two local variables with the same name. Now determine
        // which one is shadowed.
        name_match_found = true;
        UntaggedLocalVarDescriptors::VarInfo i_var_info;
        var_descriptors_.GetInfo(desc_indices_[i], &i_var_info);
        if (i_var_info.begin_pos < var_info.begin_pos) {
          // The variable we found earlier is in an outer scope
          // and is shadowed by the current variable. Replace the
          // descriptor index of the previously found variable
          // with the descriptor index of the current variable.
          desc_indices_[i] = cur_idx;
        } else {
          // The variable we found earlier is in an inner scope
          // and shadows the current variable. Skip the current
          // variable. (Nothing to do.)
        }
        break;  // Stop looking for name matches.
      }
    }
    if (!name_match_found) {
      // No duplicate name found. Add the current descriptor index to the
      // list of visible variables.
      desc_indices_.Add(cur_idx);
      var_names.Add(&var_name);
    }
  }
  vars_initialized_ = true;
}

intptr_t ActivationFrame::NumLocalVariables() {
  GetDescIndices();
  return desc_indices_.length();
}

DART_FORCE_INLINE static ObjectPtr GetVariableValue(uword addr) {
  return *reinterpret_cast<ObjectPtr*>(addr);
}

// Caution: GetParameter only works for fixed parameters.
ObjectPtr ActivationFrame::GetParameter(intptr_t index) {
  intptr_t num_parameters = function().num_fixed_parameters();
  ASSERT(0 <= index && index < num_parameters);

  // fp will be a nullptr if the frame isn't active on the stack.
  if (fp() == 0) {
    return Object::null();
  }

  if (function().MakesCopyOfParameters()) {
    // Function parameters are copied to a fixed place in the callee's frame.
    if (function().IsSuspendableFunction()) {
      ++index;  // Skip slot reserved for :suspend_state variable.
    }
    return GetVariableValue(LocalVarAddress(
        fp(), runtime_frame_layout.FrameSlotForVariableIndex(-index)));
  } else {
    intptr_t reverse_index = num_parameters - index;
    return GetVariableValue(ParamAddress(fp(), reverse_index));
  }
}

ClosurePtr ActivationFrame::GetClosure() {
  ASSERT(function().IsClosureFunction());
  Object& param = Object::Handle(GetParameter(0));
  ASSERT(param.IsInstance());
  ASSERT(Instance::Cast(param).IsClosure());
  return Closure::Cast(param).ptr();
}

ObjectPtr ActivationFrame::GetSuspendStateVar() {
  ASSERT(function().IsSuspendableFunction());
  return GetStackVar(VariableIndex(SuspendState::kSuspendStateVarIndex));
}

ObjectPtr ActivationFrame::GetSuspendableFunctionData() {
  Object& suspend_state = Object::Handle(GetSuspendStateVar());
  if (suspend_state.IsSuspendState()) {
    return SuspendState::Cast(suspend_state).function_data();
  }
  return suspend_state.ptr();
}

ObjectPtr ActivationFrame::GetStackVar(VariableIndex variable_index) {
  const intptr_t slot_index =
      runtime_frame_layout.FrameSlotForVariableIndex(variable_index.value());
  if (deopt_frame_.IsNull()) {
    return GetVariableValue(LocalVarAddress(fp(), slot_index));
  } else {
    return deopt_frame_.At(LocalVarIndex(deopt_frame_offset_, slot_index));
  }
}

bool ActivationFrame::IsRewindable() const {
  if (deopt_frame_.IsNull()) {
    return true;
  }
  // TODO(turnidge): This is conservative.  It looks at all values in
  // the deopt_frame_ even though some of them may correspond to other
  // inlined frames.
  Object& obj = Object::Handle();
  for (int i = 0; i < deopt_frame_.Length(); i++) {
    obj = deopt_frame_.At(i);
    if (obj.ptr() == Object::optimized_out().ptr()) {
      return false;
    }
  }
  return true;
}

void ActivationFrame::PrintContextMismatchError(intptr_t ctx_slot,
                                                intptr_t frame_ctx_level,
                                                intptr_t var_ctx_level) {
  OS::PrintErr(
      "-------------------------\n"
      "Encountered context mismatch\n"
      "\tctx_slot: %" Pd
      "\n"
      "\tframe_ctx_level: %" Pd
      "\n"
      "\tvar_ctx_level: %" Pd "\n\n",
      ctx_slot, frame_ctx_level, var_ctx_level);

  OS::PrintErr(
      "-------------------------\n"
      "Current frame:\n%s\n",
      this->ToCString());

  OS::PrintErr(
      "-------------------------\n"
      "Context contents:\n");
  const Context& ctx = GetSavedCurrentContext();
  ctx.Dump(8);

  OS::PrintErr(
      "-------------------------\n"
      "Debugger stack trace...\n\n");
  DebuggerStackTrace* stack = Isolate::Current()->debugger()->StackTrace();
  intptr_t num_frames = stack->Length();
  for (intptr_t i = 0; i < num_frames; i++) {
    ActivationFrame* frame = stack->FrameAt(i);
    OS::PrintErr("#%04" Pd " %s", i, frame->ToCString());
  }

  OS::PrintErr(
      "-------------------------\n"
      "All frames...\n\n");
  StackFrameIterator iterator(ValidationPolicy::kDontValidateFrames,
                              Thread::Current(),
                              StackFrameIterator::kNoCrossThreadIteration);
  StackFrame* frame = iterator.NextFrame();
  intptr_t num = 0;
  while ((frame != nullptr)) {
    OS::PrintErr("#%04" Pd " %s\n", num++, frame->ToCString());
    frame = iterator.NextFrame();
  }
}

void ActivationFrame::VariableAt(intptr_t i,
                                 String* name,
                                 TokenPosition* declaration_token_pos,
                                 TokenPosition* visible_start_token_pos,
                                 TokenPosition* visible_end_token_pos,
                                 Object* value) {
  GetDescIndices();
  ASSERT(i < desc_indices_.length());
  intptr_t desc_index = desc_indices_[i];
  ASSERT(name != nullptr);

  *name = var_descriptors_.GetName(desc_index);

  UntaggedLocalVarDescriptors::VarInfo var_info;
  var_descriptors_.GetInfo(desc_index, &var_info);
  ASSERT(declaration_token_pos != nullptr);
  *declaration_token_pos = var_info.declaration_pos;
  ASSERT(visible_start_token_pos != nullptr);
  *visible_start_token_pos = var_info.begin_pos;
  ASSERT(visible_end_token_pos != nullptr);
  *visible_end_token_pos = var_info.end_pos;
  ASSERT(value != nullptr);
  const int8_t kind = var_info.kind();
  const auto variable_index = VariableIndex(var_info.index());
  if (kind == UntaggedLocalVarDescriptors::kStackVar) {
    *value = GetStackVar(variable_index);
  } else {
    ASSERT(kind == UntaggedLocalVarDescriptors::kContextVar);
    *value = GetContextVar(var_info.scope_id, variable_index.value());
  }
}

ObjectPtr ActivationFrame::GetContextVar(intptr_t var_ctx_level,
                                         intptr_t ctx_slot) {
  // The context level at the PC/token index of this activation frame.
  intptr_t frame_ctx_level = ContextLevel();

  return GetRelativeContextVar(var_ctx_level, ctx_slot, frame_ctx_level);
}

ObjectPtr ActivationFrame::GetRelativeContextVar(intptr_t var_ctx_level,
                                                 intptr_t ctx_slot,
                                                 intptr_t frame_ctx_level) {
  const Context& ctx = GetSavedCurrentContext();

  // It's possible that ctx was optimized out as no locals were captured by the
  // context. See issue #38182.
  if (ctx.IsNull()) {
    return Object::optimized_out().ptr();
  }

  intptr_t level_diff = frame_ctx_level - var_ctx_level;
  if (level_diff == 0) {
    if ((ctx_slot < 0) || (ctx_slot >= ctx.num_variables())) {
      PrintContextMismatchError(ctx_slot, frame_ctx_level, var_ctx_level);
    }
    ASSERT((ctx_slot >= 0) && (ctx_slot < ctx.num_variables()));
    return ctx.At(ctx_slot);
  } else if (level_diff > 0) {
    Context& var_ctx = Context::Handle(ctx.ptr());
    while (level_diff > 0 && !var_ctx.IsNull()) {
      level_diff--;
      var_ctx = var_ctx.parent();
    }
    if (var_ctx.IsNull() || (ctx_slot < 0) ||
        (ctx_slot >= var_ctx.num_variables())) {
      PrintContextMismatchError(ctx_slot, frame_ctx_level, var_ctx_level);
    }
    ASSERT(!var_ctx.IsNull());
    ASSERT((ctx_slot >= 0) && (ctx_slot < var_ctx.num_variables()));
    return var_ctx.At(ctx_slot);
  } else {
    PrintContextMismatchError(ctx_slot, frame_ctx_level, var_ctx_level);
    return Object::null();
  }
}

ArrayPtr ActivationFrame::GetLocalVariables() {
  GetDescIndices();
  intptr_t num_variables = desc_indices_.length();
  String& var_name = String::Handle();
  Object& value = Instance::Handle();
  const Array& list = Array::Handle(Array::New(2 * num_variables));
  for (intptr_t i = 0; i < num_variables; i++) {
    TokenPosition ignore = TokenPosition::kNoSource;
    VariableAt(i, &var_name, &ignore, &ignore, &ignore, &value);
    list.SetAt(2 * i, var_name);
    list.SetAt((2 * i) + 1, value);
  }
  return list.ptr();
}

ObjectPtr ActivationFrame::GetReceiver() {
  GetDescIndices();
  intptr_t num_variables = desc_indices_.length();
  String& var_name = String::Handle();
  Instance& value = Instance::Handle();
  for (intptr_t i = 0; i < num_variables; i++) {
    TokenPosition ignore = TokenPosition::kNoSource;
    VariableAt(i, &var_name, &ignore, &ignore, &ignore, &value);
    if (var_name.Equals(Symbols::This())) {
      return value.ptr();
    }
  }
  return Object::optimized_out().ptr();
}

static bool IsSyntheticVariableName(const String& var_name) {
  return (var_name.Length() >= 1) && (var_name.CharAt(0) == ':');
}

static bool IsPrivateVariableName(const String& var_name) {
  return (var_name.Length() >= 1) && (var_name.CharAt(0) == '_');
}

ObjectPtr ActivationFrame::EvaluateCompiledExpression(
    const ExternalTypedData& kernel_buffer,
    const Array& type_definitions,
    const Array& arguments,
    const TypeArguments& type_arguments) {
<<<<<<< HEAD
  if (function().IsClosureFunction()) {
    return Library::Handle(Library()).EvaluateCompiledExpression(
        kernel_buffer, type_definitions, arguments, type_arguments);
  } else if (function().is_static()) {
    const Class& cls = Class::Handle(function().Owner());
    return cls.EvaluateCompiledExpression(kernel_buffer, type_definitions,
                                          arguments, type_arguments);
  } else {
    const Object& receiver = Object::Handle(GetReceiver());
    if (receiver.ptr() == Object::optimized_out().ptr()) {
      // Cannot execute an instance method without a receiver.
      return Object::optimized_out().ptr();
    }
    const Class& method_cls = Class::Handle(function().origin());
    ASSERT(receiver.IsInstance() || receiver.IsNull());
    if (!(receiver.IsInstance() || receiver.IsNull())) {
      return Object::null();
    }
    const Instance& inst = Instance::Cast(receiver);
    return inst.EvaluateCompiledExpression(
        method_cls, kernel_buffer, type_definitions, arguments, type_arguments);
=======
  auto thread = Thread::Current();
  auto zone = thread->zone();

  // The expression evaluation function will get all it's captured state passed
  // as parameters (with `this` being the exception). As a result, we treat the
  // expression evaluation function as either a top-level, static or instance
  // method.
  const auto& outermost =
      Function::Handle(zone, function().GetOutermostFunction());
  const auto& klass = Class::Handle(zone, outermost.Owner());
  const auto& library = Library::Handle(zone, klass.library());

  auto& receiver = Object::Handle(zone);
  if (!klass.IsTopLevel() && !outermost.is_static()) {
    receiver = GetReceiver();
    RELEASE_ASSERT(receiver.IsInstance() ||
                   receiver.ptr() == Object::optimized_out().ptr());
>>>>>>> a30d2edb
  }
  return Instance::EvaluateCompiledExpression(thread, receiver, library, klass,
                                              kernel_buffer, type_definitions,
                                              arguments, type_arguments);
}

TypeArgumentsPtr ActivationFrame::BuildParameters(
    const GrowableObjectArray& param_names,
    const GrowableObjectArray& param_values,
    const GrowableObjectArray& type_params_names,
    const GrowableObjectArray& type_params_bounds,
    const GrowableObjectArray& type_params_defaults) {
  GetDescIndices();
  bool type_arguments_available = false;
  String& name = String::Handle();
  String& existing_name = String::Handle();
  Object& value = Instance::Handle();
  TypeArguments& type_arguments = TypeArguments::Handle();
  intptr_t num_variables = desc_indices_.length();
  for (intptr_t i = 0; i < num_variables; i++) {
    TokenPosition ignore = TokenPosition::kNoSource;
    VariableAt(i, &name, &ignore, &ignore, &ignore, &value);
    if (name.Equals(Symbols::FunctionTypeArgumentsVar())) {
      type_arguments_available = true;
      type_arguments ^= value.ptr();
    } else if (!name.Equals(Symbols::This()) &&
               !IsSyntheticVariableName(name)) {
      if (IsPrivateVariableName(name)) {
        name = Symbols::New(Thread::Current(), String::ScrubName(name));
      }
      bool conflict = false;
      for (intptr_t j = 0; j < param_names.Length(); j++) {
        existing_name ^= param_names.At(j);
        if (name.Equals(existing_name)) {
          conflict = true;
          break;
        }
      }
      // If local has the same name as a binding in the incoming scope, prefer
      // the one from the incoming scope, since it is logically a child scope
      // of the activation's current scope.
      if (!conflict) {
        param_names.Add(name);
        param_values.Add(value);
      }
    }
  }

  if ((function().IsGeneric() || function().HasGenericParent()) &&
      type_arguments_available) {
    intptr_t num_vars = function().NumTypeArguments();
    type_params_names.Grow(num_vars);
    type_params_names.SetLength(num_vars);
    type_params_bounds.Grow(num_vars);
    type_params_bounds.SetLength(num_vars);
    type_params_defaults.Grow(num_vars);
    type_params_defaults.SetLength(num_vars);
    AbstractType& bound = AbstractType::Handle();
    AbstractType& defaultType = AbstractType::Handle();
    TypeParameters& type_params = TypeParameters::Handle();
    Function& current = Function::Handle(function().ptr());
    intptr_t mapping_offset = num_vars;
    for (; !current.IsNull(); current = current.parent_function()) {
      type_params = current.type_parameters();
      if (type_params.IsNull()) continue;
      intptr_t size = current.NumTypeParameters();
      ASSERT(size > 0 && type_params.Length() == size);
      ASSERT(mapping_offset >= size);
      mapping_offset -= size;
      for (intptr_t j = 0; j < size; ++j) {
        name = type_params.NameAt(j);
        bound = type_params.BoundAt(j);
        defaultType = type_params.DefaultAt(j);
        // Write the names in backwards in terms of chain of functions.
        // But keep the order of names within the same function. so they
        // match up with the order of the types in 'type_arguments'.
        // Index:0 1 2 3 ...
        //       |Names in Grandparent| |Names in Parent| ..|Names in Child|
        type_params_names.SetAt(mapping_offset + j, name);
        type_params_bounds.SetAt(mapping_offset + j, bound);
        type_params_defaults.SetAt(mapping_offset + j, defaultType);
      }
    }
    if (!type_arguments.IsNull()) {
      if (type_arguments.Length() == 0) {
        for (intptr_t i = 0; i < num_vars; ++i) {
          type_arguments.SetTypeAt(i, Object::dynamic_type());
        }
      }
      ASSERT(type_arguments.Length() == num_vars);
    }
  }

  return type_arguments.ptr();
}

const char* ActivationFrame::ToCString() {
  if (function().IsNull()) {
    return Thread::Current()->zone()->PrintToString("[ Frame kind: %s]\n",
                                                    KindToCString(kind_));
  }
  const String& url = String::Handle(SourceUrl());
  intptr_t line = LineNumber();
  const char* func_name = function().ToFullyQualifiedCString();
  if (kind_ == kRegular) {
    return Thread::Current()->zone()->PrintToString(
        "[ Frame pc(0x%" Px " code offset:0x%" Px ") fp(0x%" Px ") sp(0x%" Px
        ")\n"
        "\tfunction = %s\n"
        "\turl = %s\n"
        "\tline = %" Pd
        "\n"
        "\tcontext = %s\n"
        "\tcontext level = %" Pd " ]\n",
        pc(), pc() - code().PayloadStart(), fp(), sp(), func_name,
        url.ToCString(), line, ctx_.ToCString(), ContextLevel());
  } else {
    return Thread::Current()->zone()->PrintToString(
        "[ Frame code function = %s\n"
        "\turl = %s\n"
        "\tline = %" Pd
        "\n"
        "\tcontext = %s]\n",
        func_name, url.ToCString(), line, ctx_.ToCString());
  }
}

void ActivationFrame::PrintToJSONObject(JSONObject* jsobj) {
  if (kind_ == kRegular) {
    PrintToJSONObjectRegular(jsobj);
  } else if (kind_ == kAsyncAwaiter) {
    PrintToJSONObjectAsyncAwaiter(jsobj);
  } else if (kind_ == kAsyncSuspensionMarker) {
    PrintToJSONObjectAsyncSuspensionMarker(jsobj);
  } else {
    UNIMPLEMENTED();
  }
}

void ActivationFrame::PrintToJSONObjectRegular(JSONObject* jsobj) {
  const Script& script = Script::Handle(SourceScript());
  jsobj->AddProperty("type", "Frame");
  jsobj->AddProperty("kind", KindToCString(kind_));
  const TokenPosition& pos = TokenPos();
  jsobj->AddLocation(script, pos);
  jsobj->AddProperty("function", function());
  jsobj->AddProperty("code", code());
  {
    JSONArray jsvars(jsobj, "vars");
    const int num_vars = NumLocalVariables();
    for (intptr_t v = 0; v < num_vars; v++) {
      String& var_name = String::Handle();
      Instance& var_value = Instance::Handle();
      TokenPosition declaration_token_pos = TokenPosition::kNoSource;
      TokenPosition visible_start_token_pos = TokenPosition::kNoSource;
      TokenPosition visible_end_token_pos = TokenPosition::kNoSource;
      VariableAt(v, &var_name, &declaration_token_pos, &visible_start_token_pos,
                 &visible_end_token_pos, &var_value);
      if (!IsSyntheticVariableName(var_name)) {
        JSONObject jsvar(&jsvars);
        jsvar.AddProperty("type", "BoundVariable");
        const char* scrubbed_var_name = String::ScrubName(var_name);
        jsvar.AddProperty("name", scrubbed_var_name);
        jsvar.AddProperty("value", var_value);
        // Where was the variable declared?
        jsvar.AddProperty("declarationTokenPos", declaration_token_pos);
        // When the variable becomes visible to the scope.
        jsvar.AddProperty("scopeStartTokenPos", visible_start_token_pos);
        // When the variable stops being visible to the scope.
        jsvar.AddProperty("scopeEndTokenPos", visible_end_token_pos);
      }
    }
  }
}

void ActivationFrame::PrintToJSONObjectAsyncAwaiter(JSONObject* jsobj) {
  jsobj->AddProperty("type", "Frame");
  jsobj->AddProperty("kind", KindToCString(kind_));
  const Script& script = Script::Handle(SourceScript());
  const TokenPosition& pos = TokenPos();
  jsobj->AddLocation(script, pos);
  jsobj->AddProperty("function", function());
  jsobj->AddProperty("code", code());
}

void ActivationFrame::PrintToJSONObjectAsyncSuspensionMarker(
    JSONObject* jsobj) {
  jsobj->AddProperty("type", "Frame");
  jsobj->AddProperty("kind", KindToCString(kind_));
  jsobj->AddProperty("marker", "AsynchronousSuspension");
}

static bool IsFunctionVisible(const Function& function) {
  return FLAG_show_invisible_frames || function.is_visible();
}

void DebuggerStackTrace::AddActivation(ActivationFrame* frame) {
  if (IsFunctionVisible(frame->function())) {
    trace_.Add(frame);
  }
}

void DebuggerStackTrace::AddAsyncSuspension(bool has_catch_error) {
  // We might start asynchronous unwinding in one of the internal
  // dart:async functions which would make synchronous part of the
  // stack empty. This would not happen normally but might happen
  // with stress flags.
  if (trace_.is_empty() ||
      trace_.Last()->kind() != ActivationFrame::kAsyncSuspensionMarker) {
    trace_.Add(new ActivationFrame(ActivationFrame::kAsyncSuspensionMarker));
  }
  if (has_catch_error) {
    trace_.Last()->set_has_catch_error(true);
  }
}

void DebuggerStackTrace::AddAsyncAwaiterFrame(uword pc,
                                              const Code& code,
                                              const Closure& closure) {
  trace_.Add(new ActivationFrame(pc, code, closure));
}

const uint8_t kSafepointKind = UntaggedPcDescriptors::kIcCall |
                               UntaggedPcDescriptors::kUnoptStaticCall |
                               UntaggedPcDescriptors::kRuntimeCall;

CodeBreakpoint::CodeBreakpoint(const Code& code,
                               BreakpointLocation* breakpoint_location,
                               uword pc,
                               UntaggedPcDescriptors::Kind kind)
    : code_(code.ptr()),
      pc_(pc),
      enabled_count_(0),
      next_(nullptr),
      breakpoint_kind_(kind),
      saved_value_(Code::null()) {
  ASSERT(!code.IsNull());
  ASSERT(pc_ != 0);
  ASSERT((breakpoint_kind_ & kSafepointKind) != 0);
  AddBreakpointLocation(breakpoint_location);
  ASSERT(breakpoint_location->token_pos().IsReal());
}

CodeBreakpoint::~CodeBreakpoint() {
  // Make sure we don't leave patched code behind.
  ASSERT(!IsEnabled());
// Poison the data so we catch use after free errors.
#ifdef DEBUG
  code_ = Code::null();
  pc_ = 0ul;
  next_ = nullptr;
  breakpoint_kind_ = UntaggedPcDescriptors::kOther;
#endif
}

void CodeBreakpoint::Enable() {
  if (enabled_count_ == 0) {
    PatchCode();
  }
  ++enabled_count_;
}

void CodeBreakpoint::Disable() {
  if (enabled_count_ == 1) {
    RestoreCode();
  }
  --enabled_count_;
}

bool CodeBreakpoint::HasBreakpointLocation(
    BreakpointLocation* breakpoint_location) {
  for (intptr_t i = 0; i < breakpoint_locations_.length(); i++) {
    if (breakpoint_locations_[i] == breakpoint_location) {
      return true;
    }
  }
  return false;
}

bool CodeBreakpoint::FindAndDeleteBreakpointLocation(
    BreakpointLocation* breakpoint_location) {
  for (intptr_t i = 0; i < breakpoint_locations_.length(); i++) {
    if (breakpoint_locations_[i] == breakpoint_location) {
      breakpoint_locations_.EraseAt(i);
      return true;
    }
  }
  return false;
}

BreakpointLocation* CodeBreakpoint::FindBreakpointForDebugger(
    Debugger* debugger) {
  for (intptr_t i = 0; i < breakpoint_locations_.length(); i++) {
    if (breakpoint_locations_[i]->debugger() == debugger) {
      return breakpoint_locations_[i];
    }
  }
  return nullptr;
}

GroupDebugger::GroupDebugger(IsolateGroup* isolate_group)
    : isolate_group_(isolate_group),
      code_breakpoints_lock_(new RwLock()),
      code_breakpoints_(nullptr),
      breakpoint_locations_lock_(new RwLock()),
      single_stepping_set_lock_(new RwLock()),
      needs_breakpoint_cleanup_(false) {}

GroupDebugger::~GroupDebugger() {
  while (code_breakpoints_ != nullptr) {
    CodeBreakpoint* cbpt = code_breakpoints_;
    code_breakpoints_ = code_breakpoints_->next();
    ASSERT(!cbpt->IsEnabled());
    delete cbpt;
  }
}

Debugger::Debugger(Isolate* isolate)
    : isolate_(isolate),
      next_id_(1),
      latent_locations_(nullptr),
      breakpoint_locations_(nullptr),
      resume_action_(kContinue),
      resume_frame_index_(-1),
      post_deopt_frame_index_(-1),
      ignore_breakpoints_(false),
      pause_event_(nullptr),
      stack_trace_(nullptr),
      async_awaiter_stack_trace_(nullptr),
      stepping_fp_(0),
      last_stepping_fp_(0),
      last_stepping_pos_(TokenPosition::kNoSource),
      skip_next_step_(false),
      exc_pause_info_(kNoPauseOnExceptions) {}

Debugger::~Debugger() {
  ASSERT(!IsPaused());
  ASSERT(latent_locations_ == nullptr);
  ASSERT(breakpoint_locations_ == nullptr);
  ASSERT(stack_trace_ == nullptr);
  ASSERT(async_awaiter_stack_trace_ == nullptr);
}

void Debugger::Shutdown() {
  // TODO(johnmccutchan): Do not create a debugger for isolates that don't need
  // them. Then, assert here that isolate_ is not one of those isolates.
  if (Isolate::IsSystemIsolate(isolate_)) {
    return;
  }
  {
    WriteRwLocker sl(Thread::Current(),
                     group_debugger()->breakpoint_locations_lock());
    while (breakpoint_locations_ != nullptr) {
      BreakpointLocation* loc = breakpoint_locations_;
      group_debugger()->UnlinkCodeBreakpoints(loc);
      group_debugger()->UnregisterBreakpointLocation(loc);
      breakpoint_locations_ = breakpoint_locations_->next();
      delete loc;
    }
    while (latent_locations_ != nullptr) {
      BreakpointLocation* loc = latent_locations_;
      group_debugger()->UnlinkCodeBreakpoints(loc);
      group_debugger()->UnregisterBreakpointLocation(loc);
      latent_locations_ = latent_locations_->next();
      delete loc;
    }
  }
  if (NeedsIsolateEvents()) {
    ServiceEvent event(isolate_, ServiceEvent::kIsolateExit);
    InvokeEventHandler(&event);
  }
}

static ActivationFrame* TopDartFrame();
static bool IsAtAsyncJump(ActivationFrame* top_frame);

bool Debugger::SetupStepOverAsyncSuspension(const char** error) {
  ActivationFrame* top_frame = TopDartFrame();
  if (!IsAtAsyncJump(top_frame)) {
    // Not at an async operation.
    if (error != nullptr) {
      *error = "Isolate must be paused at an async suspension point";
    }
    return false;
  }
  ASSERT(top_frame->function().IsAsyncFunction() ||
         top_frame->function().IsAsyncGenerator());
  const auto& function_data =
      Object::Handle(top_frame->GetSuspendableFunctionData());
  SetBreakpointAtResumption(function_data);
  return true;
}

static bool CanRewindFrame(intptr_t frame_index, const char** error);

bool Debugger::SetResumeAction(ResumeAction action,
                               intptr_t frame_index,
                               const char** error) {
  if (error != nullptr) {
    *error = nullptr;
  }
  resume_frame_index_ = -1;
  switch (action) {
    case kStepInto:
    case kStepOver:
    case kStepOut:
    case kContinue:
      set_resume_action(action);
      return true;
    case kStepRewind:
      if (!CanRewindFrame(frame_index, error)) {
        return false;
      }
      set_resume_action(kStepRewind);
      resume_frame_index_ = frame_index;
      return true;
    case kStepOverAsyncSuspension:
      return SetupStepOverAsyncSuspension(error);
    default:
      UNREACHABLE();
      return false;
  }
}

// Deoptimize all functions in the isolate.
// TODO(hausner): Actually we only need to deoptimize those functions
// that inline the function that contains the newly created breakpoint.
// We currently don't have this info so we deoptimize all functions.
void Debugger::DeoptimizeWorld() {
#if defined(DART_PRECOMPILED_RUNTIME)
  UNREACHABLE();
#else
  NoBackgroundCompilerScope no_bg_compiler(Thread::Current());
  if (FLAG_trace_deoptimization) {
    THR_Print("Deopt for debugger\n");
  }
  isolate_->set_has_attempted_stepping(true);

  DeoptimizeFunctionsOnStack();

  // Iterate over all classes, deoptimize functions.
  // TODO(hausner): Could possibly be combined with RemoveOptimizedCode()
  const ClassTable& class_table = *isolate_->group()->class_table();
  auto thread = Thread::Current();
  auto isolate_group = thread->isolate_group();
  auto zone = thread->zone();
  CallSiteResetter resetter(zone);
  Class& cls = Class::Handle(zone);
  Array& functions = Array::Handle(zone);
  Function& function = Function::Handle(zone);
  Code& code = Code::Handle(zone);

  const intptr_t num_classes = class_table.NumCids();
  const intptr_t num_tlc_classes = class_table.NumTopLevelCids();
  // TODO(dartbug.com/36097): Need to stop other mutators running in same IG
  // before deoptimizing the world.
  SafepointWriteRwLocker ml(thread, isolate_group->program_lock());
  for (intptr_t i = 1; i < num_classes + num_tlc_classes; i++) {
    const intptr_t cid =
        i < num_classes ? i : ClassTable::CidFromTopLevelIndex(i - num_classes);
    if (class_table.HasValidClassAt(cid)) {
      cls = class_table.At(cid);

      // Disable optimized functions.
      functions = cls.functions();
      if (!functions.IsNull()) {
        intptr_t num_functions = functions.Length();
        for (intptr_t pos = 0; pos < num_functions; pos++) {
          function ^= functions.At(pos);
          ASSERT(!function.IsNull());
          // Force-optimized functions don't have unoptimized code and can't
          // deoptimize. Their optimized codes are still valid.
          if (function.ForceOptimize()) {
            ASSERT(!function.HasImplicitClosureFunction());
            continue;
          }
          if (function.HasOptimizedCode()) {
            function.SwitchToUnoptimizedCode();
          }
          code = function.unoptimized_code();
          if (!code.IsNull()) {
            resetter.ResetSwitchableCalls(code);
          }
          // Also disable any optimized implicit closure functions.
          if (function.HasImplicitClosureFunction()) {
            function = function.ImplicitClosureFunction();
            if (function.HasOptimizedCode()) {
              function.SwitchToUnoptimizedCode();
            }
            code = function.unoptimized_code();
            if (!code.IsNull()) {
              resetter.ResetSwitchableCalls(code);
            }
          }
        }
      }
    }
  }

  // Disable optimized closure functions.
  ClosureFunctionsCache::ForAllClosureFunctions([&](const Function& function) {
    if (function.HasOptimizedCode()) {
      function.SwitchToUnoptimizedCode();
    }
    code = function.unoptimized_code();
    if (!code.IsNull()) {
      resetter.ResetSwitchableCalls(code);
    }
    return true;  // Continue iteration.
  });
#endif  // defined(DART_PRECOMPILED_RUNTIME)
}

void Debugger::NotifySingleStepping(bool value) const {
  isolate_->set_single_step(value);
}

static ActivationFrame* CollectDartFrame(uword pc,
                                         StackFrame* frame,
                                         const Code& code,
                                         const Array& deopt_frame,
                                         intptr_t deopt_frame_offset) {
  ASSERT(code.ContainsInstructionAt(pc));
  ActivationFrame* activation = new ActivationFrame(
      pc, frame->fp(), frame->sp(), code, deopt_frame, deopt_frame_offset);
  if (FLAG_trace_debugger_stacktrace) {
    const Context& ctx = activation->GetSavedCurrentContext();
    OS::PrintErr("\tUsing saved context: %s\n", ctx.ToCString());
    OS::PrintErr("\tLine number: %" Pd "\n", activation->LineNumber());
  }
  return activation;
}

#if !defined(DART_PRECOMPILED_RUNTIME)
static ArrayPtr DeoptimizeToArray(Thread* thread,
                                  StackFrame* frame,
                                  const Code& code) {
  ASSERT(code.is_optimized() && !code.is_force_optimized());
  Isolate* isolate = thread->isolate();
  // Create the DeoptContext for this deoptimization.
  DeoptContext* deopt_context =
      new DeoptContext(frame, code, DeoptContext::kDestIsAllocated, nullptr,
                       nullptr, true, false /* deoptimizing_code */);
  isolate->set_deopt_context(deopt_context);

  deopt_context->FillDestFrame();
  deopt_context->MaterializeDeferredObjects();
  const Array& dest_frame =
      Array::Handle(thread->zone(), deopt_context->DestFrameAsArray());

  isolate->set_deopt_context(nullptr);
  delete deopt_context;

  return dest_frame.ptr();
}
#endif  // !defined(DART_PRECOMPILED_RUNTIME)

DebuggerStackTrace* DebuggerStackTrace::Collect() {
  Thread* thread = Thread::Current();
  Zone* zone = thread->zone();

  Code& code = Code::Handle(zone);
  DebuggerStackTrace* stack_trace = new DebuggerStackTrace(8);

  StackFrameIterator iterator(ValidationPolicy::kDontValidateFrames, thread,
                              StackFrameIterator::kNoCrossThreadIteration);
  for (StackFrame* frame = iterator.NextFrame(); frame != nullptr;
       frame = iterator.NextFrame()) {
    ASSERT(frame->IsValid());
    if (FLAG_trace_debugger_stacktrace) {
      OS::PrintErr("CollectStackTrace: visiting frame:\n\t%s\n",
                   frame->ToCString());
    }
    if (frame->IsDartFrame()) {
      code = frame->LookupDartCode();
      stack_trace->AppendCodeFrames(frame, code);
    }
  }
  return stack_trace;
}

// Appends at least one stack frame. Multiple frames will be appended
// if |code| at the frame's pc contains inlined functions.
void DebuggerStackTrace::AppendCodeFrames(StackFrame* frame, const Code& code) {
#if !defined(DART_PRECOMPILED_RUNTIME)
  if (code.is_optimized()) {
    if (code.is_force_optimized()) {
      if (FLAG_trace_debugger_stacktrace) {
        const Function& function = Function::Handle(zone_, code.function());
        ASSERT(!function.IsNull());
        OS::PrintErr(
            "CollectStackTrace: skipping force-optimized function: %s\n",
            function.ToFullyQualifiedCString());
      }
      return;  // Skip frame of force-optimized (and non-debuggable) function.
    }
    // TODO(rmacnak): Use CodeSourceMap
    deopt_frame_ = DeoptimizeToArray(thread_, frame, code);
    for (InlinedFunctionsIterator it(code, frame->pc()); !it.Done();
         it.Advance()) {
      inlined_code_ = it.code();
      if (FLAG_trace_debugger_stacktrace) {
        const Function& function = Function::Handle(zone_, it.function());
        ASSERT(!function.IsNull());
        OS::PrintErr("CollectStackTrace: visiting inlined function: %s\n",
                     function.ToFullyQualifiedCString());
      }
      intptr_t deopt_frame_offset = it.GetDeoptFpOffset();
      AddActivation(CollectDartFrame(it.pc(), frame, inlined_code_,
                                     deopt_frame_, deopt_frame_offset));
    }
    return;
  }
#endif  // !defined(DART_PRECOMPILED_RUNTIME)
  AddActivation(
      CollectDartFrame(frame->pc(), frame, code, Object::null_array(), 0));
}

DebuggerStackTrace* DebuggerStackTrace::CollectAsyncAwaiters() {
  Thread* thread = Thread::Current();
  Zone* zone = thread->zone();

  Function& function = Function::Handle(zone);

  constexpr intptr_t kDefaultStackAllocation = 8;
  auto stack_trace = new DebuggerStackTrace(kDefaultStackAllocation);

  bool has_async = false;
  StackTraceUtils::CollectFrames(
      thread, /*skip_frames=*/0, [&](const StackTraceUtils::Frame& frame) {
        if (frame.frame != nullptr) {  // Synchronous portion of the stack.
          stack_trace->AppendCodeFrames(frame.frame, frame.code);
        } else {
          has_async = true;

          if (frame.code.ptr() == StubCode::AsynchronousGapMarker().ptr()) {
            stack_trace->AddAsyncSuspension(frame.has_async_catch_error);
            return;
          }

          // Skip invisible function frames.
          function ^= frame.code.function();
          if (!function.is_visible()) {
            return;
          }

          const uword absolute_pc = frame.code.PayloadStart() + frame.pc_offset;
          stack_trace->AddAsyncAwaiterFrame(absolute_pc, frame.code,
                                            frame.closure);
        }
      });

  // If the entire stack is sync, return no (async) trace.
  if (!has_async) {
    return nullptr;
  }

  return stack_trace;
}

static ActivationFrame* TopDartFrame() {
  StackFrameIterator iterator(ValidationPolicy::kDontValidateFrames,
                              Thread::Current(),
                              StackFrameIterator::kNoCrossThreadIteration);
  StackFrame* frame;
  while (true) {
    frame = iterator.NextFrame();
    RELEASE_ASSERT(frame != nullptr);
    if (!frame->IsDartFrame()) {
      continue;
    }
    Code& code = Code::Handle(frame->LookupDartCode());
    ActivationFrame* activation = new ActivationFrame(
        frame->pc(), frame->fp(), frame->sp(), code, Object::null_array(), 0);
    return activation;
  }
}

DebuggerStackTrace* Debugger::StackTrace() {
  return (stack_trace_ != nullptr) ? stack_trace_
                                   : DebuggerStackTrace::Collect();
}

DebuggerStackTrace* Debugger::AsyncAwaiterStackTrace() {
  return (async_awaiter_stack_trace_ != nullptr)
             ? async_awaiter_stack_trace_
             : DebuggerStackTrace::CollectAsyncAwaiters();
}

DebuggerStackTrace* DebuggerStackTrace::From(const class StackTrace& ex_trace) {
  DebuggerStackTrace* stack_trace = new DebuggerStackTrace(8);
  Function& function = Function::Handle();
  Object& code_object = Object::Handle();
  Code& code = Code::Handle();

  const uword fp = 0;
  const uword sp = 0;
  const Array& deopt_frame = Array::Handle();
  const intptr_t deopt_frame_offset = -1;

  for (intptr_t i = 0; i < ex_trace.Length(); i++) {
    code_object = ex_trace.CodeAtFrame(i);
    // Pre-allocated StackTraces may include empty slots, either (a) to indicate
    // where frames were omitted in the case a stack has more frames than the
    // pre-allocated trace (such as a stack overflow) or (b) because a stack has
    // fewer frames that the pre-allocated trace (such as memory exhaustion with
    // a shallow stack).
    if (!code_object.IsNull()) {
      code ^= code_object.ptr();
      ASSERT(code.IsFunctionCode());
      function = code.function();
      if (function.is_visible()) {
        ASSERT(function.ptr() == code.function());
        uword pc = code.PayloadStart() + ex_trace.PcOffsetAtFrame(i);
        if (code.is_optimized() && ex_trace.expand_inlined()) {
          // Traverse inlined frames.
          for (InlinedFunctionsIterator it(code, pc); !it.Done();
               it.Advance()) {
            function = it.function();
            code = it.code();
            ASSERT(function.ptr() == code.function());
            uword pc = it.pc();
            ASSERT(pc != 0);
            ASSERT(code.PayloadStart() <= pc);
            ASSERT(pc < (code.PayloadStart() + code.Size()));

            ActivationFrame* activation = new ActivationFrame(
                pc, fp, sp, code, deopt_frame, deopt_frame_offset);
            stack_trace->AddActivation(activation);
          }
        } else {
          ActivationFrame* activation = new ActivationFrame(
              pc, fp, sp, code, deopt_frame, deopt_frame_offset);
          stack_trace->AddActivation(activation);
        }
      }
    }
  }
  return stack_trace;
}

void Debugger::SetExceptionPauseInfo(Dart_ExceptionPauseInfo pause_info) {
  ASSERT((pause_info == kNoPauseOnExceptions) ||
         (pause_info == kPauseOnUnhandledExceptions) ||
         (pause_info == kPauseOnAllExceptions));
  exc_pause_info_ = pause_info;
}

Dart_ExceptionPauseInfo Debugger::GetExceptionPauseInfo() const {
  return exc_pause_info_;
}

bool Debugger::ShouldPauseOnException(DebuggerStackTrace* stack_trace,
                                      const Instance& exception) {
  if (exc_pause_info_ == kNoPauseOnExceptions) {
    return false;
  }
  if (exc_pause_info_ == kPauseOnAllExceptions) {
    return true;
  }
  ASSERT(exc_pause_info_ == kPauseOnUnhandledExceptions);
  // Exceptions coming from invalid token positions should be skipped
  ActivationFrame* top_frame = stack_trace->FrameAt(0);
  if (!top_frame->TokenPos().IsReal() && top_frame->TryIndex() != -1) {
    return false;
  }
  ActivationFrame* handler_frame = stack_trace->GetHandlerFrame(exception);
  if (handler_frame == nullptr) {
    // Did not find an exception handler that catches this exception.
    // Note that this check is not precise, since we can't check
    // uninstantiated types, i.e. types containing type parameters.
    // Thus, we may report an exception as unhandled when in fact
    // it will be caught once we unwind the stack.
    return true;
  }

  auto& handler_function = Function::Handle(handler_frame->function().ptr());

  // If handler_frame's function is annotated with
  // @pragma('vm:notify-debugger-on-exception'), we specifically want to notify
  // the debugger of this otherwise ignored exception.
  if (!handler_function.IsNull() &&
      Library::FindPragma(Thread::Current(), /*only_core=*/false,
                          handler_function,
                          Symbols::vm_notify_debugger_on_exception())) {
    return true;
  }
  return false;
}

void Debugger::PauseException(const Instance& exc) {
  if (FLAG_stress_async_stacks) {
    DebuggerStackTrace::CollectAsyncAwaiters();
  }
  // We ignore this exception event when the VM is executing code invoked
  // by the debugger to evaluate variables values, when we see a nested
  // breakpoint or exception event, or if the debugger is not
  // interested in exception events.
  if (ignore_breakpoints_ || IsPaused() ||
      (exc_pause_info_ == kNoPauseOnExceptions)) {
    return;
  }
  DebuggerStackTrace* async_awaiter_stack_trace =
      DebuggerStackTrace::CollectAsyncAwaiters();
  DebuggerStackTrace* stack_trace = DebuggerStackTrace::Collect();
  if (async_awaiter_stack_trace != nullptr) {
    if (!ShouldPauseOnException(async_awaiter_stack_trace, exc)) {
      return;
    }
  } else {
    if (!ShouldPauseOnException(stack_trace, exc)) {
      return;
    }
  }
  ServiceEvent event(isolate_, ServiceEvent::kPauseException);
  event.set_exception(&exc);
  if (stack_trace->Length() > 0) {
    event.set_top_frame(stack_trace->FrameAt(0));
  }
  CacheStackTraces(stack_trace, async_awaiter_stack_trace);
  Pause(&event);
  HandleSteppingRequest();  // we may get a rewind request
  ClearCachedStackTraces();
}

// Helper to refine the resolved token pos.
static void RefineBreakpointPos(const Script& script,
                                TokenPosition pos,
                                TokenPosition next_closest_token_position,
                                TokenPosition requested_token_pos,
                                TokenPosition last_token_pos,
                                intptr_t requested_column,
                                TokenPosition exact_token_pos,
                                TokenPosition* best_fit_pos,
                                intptr_t* best_column,
                                intptr_t* best_line,
                                TokenPosition* best_token_pos) {
  intptr_t token_start_column = -1;
  intptr_t token_line = -1;
  if (requested_column >= 0) {
    TokenPosition ignored = TokenPosition::kNoSource;
    TokenPosition end_of_line_pos = TokenPosition::kNoSource;
    script.GetTokenLocation(pos, &token_line, &token_start_column);
    script.TokenRangeAtLine(token_line, &ignored, &end_of_line_pos);
    TokenPosition token_end_pos =
        TokenPosition::Min(next_closest_token_position, end_of_line_pos);

    if ((token_end_pos.IsReal() && exact_token_pos.IsReal() &&
         (token_end_pos < exact_token_pos)) ||
        (token_start_column > *best_column)) {
      // Prefer the token with the lowest column number compatible
      // with the requested column.
      return;
    }
  }

  // Prefer the lowest (first) token pos.
  if (pos < *best_fit_pos) {
    *best_fit_pos = pos;
    *best_line = token_line;
    *best_column = token_start_column;
    // best_token_pos should only be real when the column number is specified.
    if (requested_column >= 0 && exact_token_pos.IsReal()) {
      *best_token_pos = TokenPosition::Deserialize(
          exact_token_pos.Pos() - (requested_column - *best_column));
    }
  }
}

// Returns the best fit token position for a breakpoint.
//
// Takes a range of tokens [requested_token_pos, last_token_pos] and
// an optional column (requested_column).  The range of tokens usually
// represents one line of the program text, but can represent a larger
// range on recursive calls.
//
// The best fit is found in two passes.
//
// The first pass finds a candidate token which:
//
//   - is a safepoint,
//   - has the lowest column number compatible with the requested column
//     if a column has been specified,
// and:
//   - has the lowest token position number which satisfies the above.
//
// When we consider a column number, we look for the token which
// intersects the desired column.  For example:
//
//          1         2         3
// 12345678901234567890         0
//
//   var x = function(function(y));
//              ^
//
// If we request a breakpoint at column 14, the lowest column number
// compatible with that would for column 11 (beginning of the
// 'function' token) in the example above.
//
// Once this candidate token from the first pass is found, we then
// have a second pass which considers only those tokens on the same
// line as the candidate token.
//
// The second pass finds a best fit token which:
//
//   - is a safepoint,
//   - has the same column number as the candidate token (perhaps
//     more than one token has the same column number),
// and:
//   - has the lowest code address in the generated code.
//
// We prefer the lowest compiled code address, because this tends to
// select the first subexpression on a line.  For example in a line
// with nested function calls f(g(x)), the call to g() will have a
// lower compiled code address than the call to f().
//
// If no best fit token can be found, the search is expanded,
// searching through the rest of the current function by calling this
// function recursively.
//
// TODO(turnidge): Given that we usually call this function with a
// token range restricted to a single line, this could be a one-pass
// algorithm, which would be simpler.  I believe that it only needs
// two passes to support the recursive try-the-whole-function case.
// Rewrite this later, once there are more tests in place.
static TokenPosition ResolveBreakpointPos(const Function& func,
                                          TokenPosition requested_token_pos,
                                          TokenPosition last_token_pos,
                                          intptr_t requested_column,
                                          TokenPosition exact_token_pos) {
  ASSERT(!func.HasOptimizedCode());

  requested_token_pos =
      TokenPosition::Max(requested_token_pos, func.token_pos());
  last_token_pos = TokenPosition::Min(last_token_pos, func.end_token_pos());

  Zone* zone = Thread::Current()->zone();
  Script& script = Script::Handle(zone, func.script());
  Code& code = Code::Handle(zone);
  PcDescriptors& desc = PcDescriptors::Handle(zone);
  ASSERT(func.HasCode());
  code = func.unoptimized_code();
  ASSERT(!code.IsNull());
  desc = code.pc_descriptors();

  // First pass: find the safe point which is closest to the beginning
  // of the given token range.
  TokenPosition best_fit_pos = TokenPosition::kMaxSource;
  intptr_t best_column = INT_MAX;
  intptr_t best_line = INT_MAX;
  // best_token_pos is only set to a real position if a real exact_token_pos
  // and a column number are provided.
  TokenPosition best_token_pos = TokenPosition::kNoSource;

  PcDescriptors::Iterator iter(desc, kSafepointKind);
  while (iter.MoveNext()) {
    const TokenPosition& pos = iter.TokenPos();
    if (pos.IsSynthetic() && pos == requested_token_pos) {
      // if there's a safepoint for a synthetic function start and the start
      // was requested, we're done.
      return pos;
    }
    if (!pos.IsWithin(requested_token_pos, last_token_pos)) {
      // Token is not in the target range.
      continue;
    }
    TokenPosition next_closest_token_position = TokenPosition::kMaxSource;
    if (requested_column >= 0) {
      // Find next closest safepoint
      PcDescriptors::Iterator iter2(desc, kSafepointKind);
      while (iter2.MoveNext()) {
        const TokenPosition& next = iter2.TokenPos();
        if (!next.IsReal()) continue;
        if ((pos < next) && (next < next_closest_token_position)) {
          next_closest_token_position = next;
        }
      }
    }
    RefineBreakpointPos(script, pos, next_closest_token_position,
                        requested_token_pos, last_token_pos, requested_column,
                        exact_token_pos, &best_fit_pos, &best_column,
                        &best_line, &best_token_pos);
  }

  // Second pass (if we found a safe point in the first pass).  Find
  // the token on the line which is at the best fit column (if column
  // was specified) and has the lowest code address.
  if (best_fit_pos != TokenPosition::kMaxSource) {
    ASSERT(best_fit_pos.IsReal());
    const Script& script = Script::Handle(zone, func.script());
    const TokenPosition begin_pos = best_fit_pos;

    TokenPosition end_of_line_pos = TokenPosition::kNoSource;
    if (best_line < 0) {
      script.GetTokenLocation(begin_pos, &best_line);
    }
    ASSERT(best_line > 0);
    TokenPosition ignored = TokenPosition::kNoSource;
    script.TokenRangeAtLine(best_line, &ignored, &end_of_line_pos);
    end_of_line_pos = TokenPosition::Max(end_of_line_pos, begin_pos);

    uword lowest_pc_offset = kUwordMax;
    PcDescriptors::Iterator iter(desc, kSafepointKind);
    while (iter.MoveNext()) {
      const TokenPosition& pos = iter.TokenPos();
      if (best_token_pos.IsReal()) {
        if (pos != best_token_pos) {
          // Not an match for the requested column.
          continue;
        }
      } else if (!pos.IsWithin(begin_pos, end_of_line_pos)) {
        // Token is not on same line as best fit.
        continue;
      }

      // Prefer the lowest pc offset.
      if (iter.PcOffset() < lowest_pc_offset) {
        lowest_pc_offset = iter.PcOffset();
        best_fit_pos = pos;
      }
    }
    return best_fit_pos;
  }

  // We didn't find a safe point in the given token range. Try and
  // find a safe point in the remaining source code of the function.
  // Since we have moved to the next line of the function, we no
  // longer are requesting a specific column number.
  if (last_token_pos < func.end_token_pos()) {
    return ResolveBreakpointPos(func, last_token_pos, func.end_token_pos(),
                                -1 /* no column */, TokenPosition::kNoSource);
  }
  return TokenPosition::kNoSource;
}

bool BreakpointLocation::EnsureIsResolved(const Function& target_function,
                                          TokenPosition exact_token_pos) {
  if (IsResolved()) {
    return true;
  }

  // Resolve source breakpoint in the newly compiled function.
  TokenPosition resolved_pos =
      ResolveBreakpointPos(target_function, token_pos(), end_token_pos(),
                           requested_column_number(), exact_token_pos);
  if (!resolved_pos.IsDebugPause()) {
    if (FLAG_verbose_debug) {
      OS::PrintErr("Failed resolving breakpoint for function '%s'\n",
                   target_function.ToFullyQualifiedCString());
    }
    return false;
  }
  TokenPosition requested_pos = token_pos();
  TokenPosition requested_end_pos = end_token_pos();
  SetResolved(target_function, resolved_pos);
  Breakpoint* breakpoint = breakpoints();
  while (breakpoint != nullptr) {
    if (FLAG_verbose_debug) {
      OS::PrintErr("Resolved breakpoint %" Pd
                   " to pos %s, function '%s' (requested range %s-%s, "
                   "requested col %" Pd ")\n",
                   breakpoint->id(), token_pos().ToCString(),
                   target_function.ToFullyQualifiedCString(),
                   requested_pos.ToCString(), requested_end_pos.ToCString(),
                   requested_column_number());
    }
    debugger()->SendBreakpointEvent(ServiceEvent::kBreakpointResolved,
                                    breakpoint);
    breakpoint = breakpoint->next();
  }

  return true;
}

void GroupDebugger::MakeCodeBreakpointAt(const Function& func,
                                         BreakpointLocation* loc) {
  ASSERT(loc->token_pos().IsReal());
  ASSERT((loc != nullptr) && loc->IsResolved());
  ASSERT(!func.HasOptimizedCode());
  ASSERT(func.HasCode());
  Code& code = Code::Handle(func.unoptimized_code());
  ASSERT(!code.IsNull());
  PcDescriptors& desc = PcDescriptors::Handle(code.pc_descriptors());
  uword lowest_pc_offset = kUwordMax;
  UntaggedPcDescriptors::Kind lowest_kind = UntaggedPcDescriptors::kAnyKind;
  // Find the safe point with the lowest compiled code address
  // that maps to the token position of the source breakpoint.
  PcDescriptors::Iterator iter(desc, kSafepointKind);
  while (iter.MoveNext()) {
    if (iter.TokenPos() == loc->token_pos_) {
      if (iter.PcOffset() < lowest_pc_offset) {
        lowest_pc_offset = iter.PcOffset();
        lowest_kind = iter.Kind();
      }
    }
  }
  if (lowest_pc_offset == kUwordMax) {
    return;
  }

  uword lowest_pc = code.PayloadStart() + lowest_pc_offset;
  WriteRwLocker sl(Thread::Current(), code_breakpoints_lock());
  CodeBreakpoint* code_bpt = GetCodeBreakpoint(lowest_pc);
  if (code_bpt == nullptr) {
    // No code breakpoint for this code exists; create one.
    code_bpt = new CodeBreakpoint(code, loc, lowest_pc, lowest_kind);
    if (FLAG_verbose_debug) {
      OS::PrintErr("Setting code breakpoint at pos %s pc %#" Px " offset %#" Px
                   "\n",
                   loc->token_pos().ToCString(), lowest_pc,
                   lowest_pc - code.PayloadStart());
    }
    RegisterCodeBreakpoint(code_bpt);
  } else {
    if (FLAG_verbose_debug) {
      OS::PrintErr(
          "Adding location to existing code breakpoint at pos %s pc %#" Px
          " offset %#" Px "\n",
          loc->token_pos().ToCString(), lowest_pc,
          lowest_pc - code.PayloadStart());
    }
    if (!code_bpt->HasBreakpointLocation(loc)) {
      code_bpt->AddBreakpointLocation(loc);
    }
  }
  if (loc->AnyEnabled()) {
    code_bpt->Enable();
  }
}

void Debugger::FindCompiledFunctions(
    const GrowableHandlePtrArray<const Script>& scripts,
    TokenPosition start_pos,
    TokenPosition end_pos,
    GrowableObjectArray* code_function_list) {
  auto thread = Thread::Current();
  auto zone = thread->zone();
  Script& script = Script::Handle(zone);
  for (intptr_t i = 0; i < scripts.length(); ++i) {
    script = scripts.At(i).ptr();
    ClosureFunctionsCache::ForAllClosureFunctions(
        [&](const Function& function) {
          ASSERT(!function.IsNull());
          if ((function.token_pos() == start_pos) &&
              (function.end_token_pos() == end_pos) &&
              (function.script() == script.ptr())) {
            if (function.is_debuggable() && function.HasCode()) {
              code_function_list->Add(function);
            }
            ASSERT(!function.HasImplicitClosureFunction());
          }
          return true;  // Continue iteration.
        });

    Class& cls = Class::Handle(zone);
    Function& function = Function::Handle(zone);
    Array& functions = Array::Handle(zone);

    const ClassTable& class_table = *isolate_->group()->class_table();
    const intptr_t num_classes = class_table.NumCids();
    const intptr_t num_tlc_classes = class_table.NumTopLevelCids();
    for (intptr_t i = 1; i < num_classes + num_tlc_classes; i++) {
      const intptr_t cid =
          i < num_classes ? i
                          : ClassTable::CidFromTopLevelIndex(i - num_classes);
      if (class_table.HasValidClassAt(cid)) {
        cls = class_table.At(cid);
        // If the class is not finalized, e.g. if it hasn't been parsed
        // yet entirely, we can ignore it. If it contains a function with
        // an unresolved breakpoint, we will detect it if and when the
        // function gets compiled.
        if (!cls.is_finalized()) {
          continue;
        }
        // Note: we need to check the functions of this class even if
        // the class is defined in a different 'script'. There could
        // be mixin functions from the given script in this class.
        functions = cls.current_functions();
        if (!functions.IsNull()) {
          const intptr_t num_functions = functions.Length();
          for (intptr_t pos = 0; pos < num_functions; pos++) {
            function ^= functions.At(pos);
            ASSERT(!function.IsNull());
            bool function_added = false;
            if (function.is_debuggable() && function.HasCode() &&
                function.token_pos() == start_pos &&
                function.end_token_pos() == end_pos &&
                function.script() == script.ptr()) {
              code_function_list->Add(function);
              function_added = true;
            }
            if (function_added && function.HasImplicitClosureFunction()) {
              function = function.ImplicitClosureFunction();
              if (function.is_debuggable() && function.HasCode()) {
                code_function_list->Add(function);
              }
            }
          }
        }
      }
    }
  }
}

static void UpdateBestFit(Function* best_fit, const Function& func) {
  if (best_fit->IsNull()) {
    *best_fit = func.ptr();
  } else if ((best_fit->token_pos().IsSynthetic() ||
              func.token_pos().IsSynthetic() ||
              (best_fit->token_pos() < func.token_pos())) &&
             (func.end_token_pos() <= best_fit->end_token_pos())) {
    *best_fit = func.ptr();
  }
}

// Returns true if a best fit is found. A best fit can either be a function
// or a field. If it is a function, then the best fit function is returned
// in |best_fit|. If a best fit is a field, it means that a latent
// breakpoint can be set in the range |token_pos| to |last_token_pos|.
bool Debugger::FindBestFit(const Script& script,
                           TokenPosition token_pos,
                           TokenPosition last_token_pos,
                           Function* best_fit) {
  auto thread = Thread::Current();
  auto isolate_group = thread->isolate_group();
  Zone* zone = thread->zone();
  Class& cls = Class::Handle(zone);

  // A single script can belong to several libraries because of mixins.
  // Go through all libraries and for each that contains the script, try to find
  // a fit there.
  // Return the first fit found, but if a library doesn't contain a fit,
  // process the next one.
  const GrowableObjectArray& libs = GrowableObjectArray::Handle(
      zone, isolate_group->object_store()->libraries());
  Library& lib = Library::Handle(zone);
  for (int i = 0; i < libs.Length(); i++) {
    lib ^= libs.At(i);
    ASSERT(!lib.IsNull());
    const Array& scripts = Array::Handle(zone, lib.LoadedScripts());
    bool lib_has_script = false;
    for (intptr_t j = 0; j < scripts.Length(); j++) {
      if (scripts.At(j) == script.ptr()) {
        lib_has_script = true;
        break;
      }
    }
    if (!lib_has_script) {
      continue;
    }

    if (!lib.IsDebuggable()) {
      if (FLAG_verbose_debug) {
        OS::PrintErr("Library '%s' has been marked as non-debuggable\n",
                     lib.ToCString());
      }
      continue;
    }

    const String& script_url = String::Handle(zone, script.url());
    ClosureFunctionsCache::ForAllClosureFunctions([&](const Function& fun) {
      if (FunctionOverlaps(fun, script_url, token_pos, last_token_pos)) {
        // Select the inner most closure.
        UpdateBestFit(best_fit, fun);
      }
      return true;  // Continue iteration
    });

    if (!best_fit->IsNull()) {
      // The inner most closure found will be the best fit. Going
      // over class functions below will not help in any further
      // narrowing.
      return true;
    }

    Array& functions = Array::Handle(zone);
    Function& function = Function::Handle(zone);
    Array& fields = Array::Handle(zone);
    Field& field = Field::Handle(zone);
    Error& error = Error::Handle(zone);

    const ClassTable& class_table = *isolate_->group()->class_table();
    const intptr_t num_classes = class_table.NumCids();
    const intptr_t num_tlc_classes = class_table.NumTopLevelCids();
    for (intptr_t i = 1; i < num_classes + num_tlc_classes; i++) {
      const intptr_t cid =
          i < num_classes ? i
                          : ClassTable::CidFromTopLevelIndex(i - num_classes);
      if (!class_table.HasValidClassAt(cid)) {
        continue;
      }
      cls = class_table.At(cid);
      // This class is relevant to us only if it belongs to the
      // library to which |script| belongs.
      if (cls.library() != lib.ptr()) {
        continue;
      }
      // Parse class definition if not done yet.
      error = cls.EnsureIsFinalized(Thread::Current());
      if (!error.IsNull()) {
        // Ignore functions in this class.
        // TODO(hausner): Should we propagate this error? How?
        // EnsureIsFinalized only returns an error object if there
        // is no longjump base on the stack.
        continue;
      }
      functions = cls.current_functions();
      if (!functions.IsNull()) {
        const intptr_t num_functions = functions.Length();
        for (intptr_t pos = 0; pos < num_functions; pos++) {
          function ^= functions.At(pos);
          ASSERT(!function.IsNull());
          if (IsImplicitFunction(function)) {
            // Implicit functions do not have a user specifiable source
            // location.
            continue;
          }
          if (FunctionOverlaps(function, script_url, token_pos,
                               last_token_pos)) {
            // Closures and inner functions within a class method are not
            // present in the functions of a class. Hence, we can return
            // right away as looking through other functions of a class
            // will not narrow down to any inner function/closure.
            *best_fit = function.ptr();
            return true;
          }
        }
      }
      // If none of the functions in the class contain token_pos, then we
      // check if it falls within a function literal initializer of a field
      // that has not been initialized yet. If the field (and hence the
      // function literal initializer) has already been initialized, then
      // it would have been found above in the object store as a closure.
      fields = cls.fields();
      if (!fields.IsNull()) {
        const intptr_t num_fields = fields.Length();
        for (intptr_t pos = 0; pos < num_fields; pos++) {
          TokenPosition start = TokenPosition::kNoSource;
          TokenPosition end = TokenPosition::kNoSource;
          field ^= fields.At(pos);
          ASSERT(!field.IsNull());
          if (field.Script() != script.ptr()) {
            // The field should be defined in the script we want to set
            // the breakpoint in.
            continue;
          }
          if (!field.has_nontrivial_initializer()) {
            continue;
          }
          start = field.token_pos();
          end = field.end_token_pos();
          if (token_pos.IsWithin(start, end) ||
              start.IsWithin(token_pos, last_token_pos)) {
            return true;
          }
        }
      }
    }
  }
  return false;
}

BreakpointLocation* Debugger::SetCodeBreakpoints(
    const GrowableHandlePtrArray<const Script>& scripts,
    TokenPosition token_pos,
    TokenPosition last_token_pos,
    intptr_t requested_line,
    intptr_t requested_column,
    TokenPosition exact_token_pos,
    const GrowableObjectArray& functions) {
  Function& function = Function::Handle();
  function ^= functions.At(0);
  TokenPosition breakpoint_pos = ResolveBreakpointPos(
      function, token_pos, last_token_pos, requested_column, exact_token_pos);
  if (!breakpoint_pos.IsReal()) {
    return nullptr;
  }
  const String& script_url = String::Handle(scripts.At(0).url());
  BreakpointLocation* loc =
      GetResolvedBreakpointLocation(script_url, breakpoint_pos);
  if (loc == nullptr) {
    // Find an existing unresolved breakpoint location.
    loc = GetBreakpointLocation(script_url, token_pos, requested_line,
                                requested_column);
  }
  if (loc == nullptr) {
    loc = new BreakpointLocation(this, scripts, breakpoint_pos, breakpoint_pos,
                                 requested_line, requested_column);
    RegisterBreakpointLocation(loc);
  }
  // A source breakpoint for this location may already exists, but it may
  // not yet be resolved in code.
  if (loc->IsResolved()) {
    return loc;
  }
  loc->SetResolved(function, breakpoint_pos);

  // Create code breakpoints for all compiled functions we found.
  Function& func = Function::Handle();
  const intptr_t num_functions = functions.Length();
  for (intptr_t i = 0; i < num_functions; i++) {
    func ^= functions.At(i);
    ASSERT(func.HasCode());
    group_debugger()->MakeCodeBreakpointAt(func, loc);
  }
  if (FLAG_verbose_debug) {
    intptr_t line_number = -1;
    intptr_t column_number = -1;
    scripts.At(0).GetTokenLocation(breakpoint_pos, &line_number,
                                   &column_number);
    OS::PrintErr("Resolved code breakpoint for function '%s' at line %" Pd
                 " col %" Pd "\n",
                 func.ToFullyQualifiedCString(), line_number, column_number);
  }
  return loc;
}

#if !defined(DART_PRECOMPILED_RUNTIME)
static TokenPosition FindExactTokenPosition(const Script& script,
                                            TokenPosition start_of_line,
                                            intptr_t column_number);
#endif  // !defined(DART_PRECOMPILED_RUNTIME)

BreakpointLocation* Debugger::SetBreakpoint(const Script& script,
                                            TokenPosition token_pos,
                                            TokenPosition last_token_pos,
                                            intptr_t requested_line,
                                            intptr_t requested_column,
                                            const Function& function) {
  GrowableHandlePtrArray<const Script> scripts(Thread::Current()->zone(), 1);
  scripts.Add(script);
  return SetBreakpoint(scripts, token_pos, last_token_pos, requested_line,
                       requested_column, function);
}

BreakpointLocation* Debugger::SetBreakpoint(
    const GrowableHandlePtrArray<const Script>& scripts,
    TokenPosition token_pos,
    TokenPosition last_token_pos,
    intptr_t requested_line,
    intptr_t requested_column,
    const Function& function) {
  Function& func = Function::Handle();
  const Script& script = scripts.At(0);
  if (function.IsNull()) {
    if (!FindBestFit(script, token_pos, last_token_pos, &func)) {
      return nullptr;
    }
    // If func was not set (still Null), the best fit is a field.
  } else {
    func = function.ptr();
    if (!func.token_pos().IsReal()) {
      return nullptr;  // Missing source positions?
    }
  }

  TokenPosition exact_token_pos = token_pos;
#if !defined(DART_PRECOMPILED_RUNTIME)
  if (token_pos != last_token_pos && requested_column >= 0) {
    exact_token_pos =
        FindExactTokenPosition(script, token_pos, requested_column);
  }
#endif  // !defined(DART_PRECOMPILED_RUNTIME)

  if (!func.IsNull()) {
    // There may be more than one function object for a given function
    // in source code. There may be implicit closure functions, and
    // there may be copies of mixin functions. Collect all compiled
    // functions whose source code range matches exactly the best fit
    // function we found.
    GrowableObjectArray& code_functions =
        GrowableObjectArray::Handle(GrowableObjectArray::New());
    FindCompiledFunctions(scripts, func.token_pos(), func.end_token_pos(),
                          &code_functions);

    if (code_functions.Length() > 0) {
      // One or more function object containing this breakpoint location
      // have already been compiled. We can resolve the breakpoint now.
      // If requested_column is larger than zero, [token_pos, last_token_pos]
      // governs one single line of code.
      DeoptimizeWorld();
      BreakpointLocation* loc =
          SetCodeBreakpoints(scripts, token_pos, last_token_pos, requested_line,
                             requested_column, exact_token_pos, code_functions);
      if (loc != nullptr) {
        return loc;
      }
    }
  }
  // There is either an uncompiled function, or an uncompiled function literal
  // initializer of a field at |token_pos|. Hence, Register an unresolved
  // breakpoint.
  if (FLAG_verbose_debug) {
    intptr_t line_number = -1;
    intptr_t column_number = -1;
    script.GetTokenLocation(exact_token_pos, &line_number, &column_number);
    if (func.IsNull()) {
      OS::PrintErr(
          "Registering pending breakpoint for "
          "an uncompiled function literal at line %" Pd " col %" Pd "\n",
          line_number, column_number);
    } else {
      OS::PrintErr(
          "Registering pending breakpoint for "
          "uncompiled function '%s' at line %" Pd " col %" Pd "\n",
          func.ToFullyQualifiedCString(), line_number, column_number);
    }
  }
  const String& script_url = String::Handle(script.url());
  BreakpointLocation* loc = GetBreakpointLocation(
      script_url, exact_token_pos, requested_line, requested_column);
  if (loc == nullptr) {
    loc =
        new BreakpointLocation(this, scripts, exact_token_pos, exact_token_pos,
                               requested_line, requested_column);
    RegisterBreakpointLocation(loc);
  }
  return loc;
}

// Synchronize the enabled/disabled state of all code breakpoints
// associated with the breakpoint location loc.
void GroupDebugger::SyncBreakpointLocation(BreakpointLocation* loc) {
  bool any_enabled = loc->AnyEnabled();
  WriteRwLocker sl(Thread::Current(), code_breakpoints_lock());
  CodeBreakpoint* cbpt = code_breakpoints_;
  while (cbpt != nullptr) {
    if (cbpt->HasBreakpointLocation(loc)) {
      if (any_enabled) {
        cbpt->Enable();
      } else {
        cbpt->Disable();
      }
    }
    cbpt = cbpt->next();
  }
}

Breakpoint* Debugger::SetBreakpointAtEntry(const Function& target_function,
                                           bool single_shot) {
  ASSERT(!target_function.IsNull());
  if (!target_function.is_debuggable()) {
    return nullptr;
  }
  const Script& script = Script::Handle(target_function.script());
  BreakpointLocation* bpt_location = SetBreakpoint(
      script, target_function.token_pos(), target_function.end_token_pos(), -1,
      -1 /* no requested line/col */, target_function);
  if (bpt_location == nullptr) {
    return nullptr;
  }

  if (single_shot) {
    return bpt_location->AddSingleShot(this);
  } else {
    return bpt_location->AddRepeated(this);
  }
}

Breakpoint* Debugger::SetBreakpointAtActivation(const Instance& closure,
                                                bool single_shot) {
  if (!closure.IsClosure()) {
    return nullptr;
  }
  const Function& func = Function::Handle(Closure::Cast(closure).function());
  const Script& script = Script::Handle(func.script());
  BreakpointLocation* bpt_location =
      SetBreakpoint(script, func.token_pos(), func.end_token_pos(), -1,
                    -1 /* no line/col */, func);
  return bpt_location->AddBreakpoint(this, Closure::Cast(closure), single_shot);
}

Breakpoint* Debugger::BreakpointAtActivation(const Instance& closure) {
  if (!closure.IsClosure()) {
    return nullptr;
  }

  BreakpointLocation* loc = breakpoint_locations_;
  while (loc != nullptr) {
    Breakpoint* bpt = loc->breakpoints();
    while (bpt != nullptr) {
      if (closure.ptr() == bpt->closure()) {
        return bpt;
      }
      bpt = bpt->next();
    }
    loc = loc->next();
  }

  return nullptr;
}

void Debugger::SetBreakpointAtResumption(const Object& function_data) {
  ASSERT(!function_data.IsNull());
  ASSERT(function_data.IsInstance());
  breakpoints_at_resumption_.Add(function_data.ptr());
  isolate_->set_has_resumption_breakpoints(true);
}

void Debugger::ResumptionBreakpoint() {
  ASSERT(!breakpoints_at_resumption_.is_empty());
  ASSERT(isolate_->has_resumption_breakpoints());

  ActivationFrame* top_frame = TopDartFrame();
  ASSERT(top_frame->function().IsSuspendableFunction());
  const auto& function_data =
      Object::Handle(top_frame->GetSuspendableFunctionData());

  for (intptr_t i = 0, n = breakpoints_at_resumption_.length(); i < n; ++i) {
    if (breakpoints_at_resumption_[i] == function_data.ptr()) {
      breakpoints_at_resumption_.RemoveAt(i);
      if (breakpoints_at_resumption_.is_empty()) {
        isolate_->set_has_resumption_breakpoints(false);
      }
      if (FLAG_verbose_debug) {
        OS::PrintErr(
            "ResumptionBreakpoint - hit a breakpoint, continue single "
            "stepping\n");
      }
      EnterSingleStepMode();
      return;
    }
  }
}

Breakpoint* Debugger::SetBreakpointAtLine(const String& script_url,
                                          intptr_t line_number) {
  // Prevent future tests from calling this function in the wrong
  // execution state.  If you hit this assert, consider using
  // Dart_SetBreakpoint instead.
  ASSERT(Thread::Current()->execution_state() == Thread::kThreadInVM);

  BreakpointLocation* loc =
      BreakpointLocationAtLineCol(script_url, line_number, -1 /* no column */);
  if (loc != nullptr) {
    return loc->AddRepeated(this);
  }
  return nullptr;
}

Breakpoint* Debugger::SetBreakpointAtLineCol(const String& script_url,
                                             intptr_t line_number,
                                             intptr_t column_number) {
  // Prevent future tests from calling this function in the wrong
  // execution state.  If you hit this assert, consider using
  // Dart_SetBreakpoint instead.
  ASSERT(Thread::Current()->execution_state() == Thread::kThreadInVM);

  BreakpointLocation* loc =
      BreakpointLocationAtLineCol(script_url, line_number, column_number);
  if (loc != nullptr) {
    return loc->AddRepeated(this);
  }
  return nullptr;
}

BreakpointLocation* Debugger::BreakpointLocationAtLineCol(
    const String& script_url,
    intptr_t line_number,
    intptr_t column_number) {
  Zone* zone = Thread::Current()->zone();
  Library& lib = Library::Handle(zone);
  GrowableHandlePtrArray<const Script> scripts(zone, 1);
  const GrowableObjectArray& libs = GrowableObjectArray::Handle(
      isolate_->group()->object_store()->libraries());
  bool is_package = script_url.StartsWith(Symbols::PackageScheme());
  bool is_dart_colon = script_url.StartsWith(Symbols::DartScheme());
  Script& script_for_lib = Script::Handle(zone);
  for (intptr_t i = 0; i < libs.Length(); i++) {
    lib ^= libs.At(i);
    // Ensure that all top-level members are loaded so their scripts
    // are available for look up. When certain script only contains
    // top level functions, scripts could still be loaded correctly.
    lib.EnsureTopLevelClassIsFinalized();
    bool useResolvedUri = !is_package && !is_dart_colon;
    script_for_lib = lib.LookupScript(script_url, useResolvedUri);
    if (!script_for_lib.IsNull()) {
      scripts.Add(script_for_lib);
    }
  }
  if (scripts.length() == 0) {
    // No script found with given url. Create a latent breakpoint which
    // will be set if the url is loaded later.
    BreakpointLocation* latent_bpt =
        GetLatentBreakpoint(script_url, line_number, column_number);
    if (FLAG_verbose_debug) {
      OS::PrintErr(
          "Set latent breakpoint in url '%s' at "
          "line %" Pd " col %" Pd "\n",
          script_url.ToCString(), line_number, column_number);
    }
    return latent_bpt;
  }
  TokenPosition first_token_idx = TokenPosition::kNoSource;
  TokenPosition last_token_idx = TokenPosition::kNoSource;
  // Assume all scripts with the same URL have the same token positions.
  scripts.At(0).TokenRangeAtLine(line_number, &first_token_idx,
                                 &last_token_idx);
  if (!first_token_idx.IsReal()) {
    // Script does not contain the given line number.
    if (FLAG_verbose_debug) {
      OS::PrintErr("Script '%s' does not contain line number %" Pd "\n",
                   script_url.ToCString(), line_number);
    }
    return nullptr;
  } else if (!last_token_idx.IsReal()) {
    // Line does not contain any tokens.
    if (FLAG_verbose_debug) {
      OS::PrintErr("No executable code at line %" Pd " in '%s'\n", line_number,
                   script_url.ToCString());
    }
    return nullptr;
  }

  BreakpointLocation* loc = nullptr;
  ASSERT(first_token_idx <= last_token_idx);
  while ((loc == nullptr) && (first_token_idx <= last_token_idx)) {
    loc = SetBreakpoint(scripts, first_token_idx, last_token_idx, line_number,
                        column_number, Function::Handle());
    first_token_idx = first_token_idx.Next();
  }
  if ((loc == nullptr) && FLAG_verbose_debug) {
    OS::PrintErr("No executable code at line %" Pd " in '%s'\n", line_number,
                 script_url.ToCString());
  }
  return loc;
}

// Return innermost closure contained in 'function' that contains
// the given token position.
static FunctionPtr FindInnermostClosure(Zone* zone,
                                        const Function& function,
                                        TokenPosition token_pos) {
  ASSERT(function.end_token_pos().IsReal());
  const TokenPosition& func_start = function.token_pos();
  const Script& outer_origin = Script::Handle(zone, function.script());

  Function& best_fit = Function::Handle(zone);
  ClosureFunctionsCache::ForAllClosureFunctions([&](const Function& closure) {
    const TokenPosition& closure_start = closure.token_pos();
    const TokenPosition& closure_end = closure.end_token_pos();
    // We're only interested in closures that have real ending token positions.
    // The starting token position can be synthetic.
    if (closure_end.IsReal() && (function.end_token_pos() > closure_end) &&
        (!closure_start.IsReal() || !func_start.IsReal() ||
         (closure_start > func_start)) &&
        token_pos.IsWithin(closure_start, closure_end) &&
        (closure.script() == outer_origin.ptr())) {
      UpdateBestFit(&best_fit, closure);
    }
    return true;  // Continue iteration.
  });
  return best_fit.ptr();
}

bool GroupDebugger::EnsureLocationIsInFunction(Zone* zone,
                                               const Function& function,
                                               BreakpointLocation* location) {
  const String& url = String::Handle(zone, location->url());
  if (!FunctionOverlaps(function, url, location->token_pos(),
                        location->end_token_pos())) {
    return false;
  }

  TokenPosition token_pos = location->token_pos();
#if !defined(DART_PRECOMPILED_RUNTIME)
  TokenPosition end_token_pos = location->end_token_pos();
  if (token_pos != end_token_pos && location->requested_column_number() >= 0) {
    // Narrow down the token position range to a single value
    // if requested column number is provided so that inner
    // Closure won't be missed.
    const Script& script = Script::Handle(location->script());
    token_pos = FindExactTokenPosition(script, token_pos,
                                       location->requested_column_number());
  }
#endif  // !defined(DART_PRECOMPILED_RUNTIME)
  const Function& inner_function =
      Function::Handle(zone, FindInnermostClosure(zone, function, token_pos));
  if (!inner_function.IsNull()) {
    if (FLAG_verbose_debug) {
      OS::PrintErr(
          "Pending breakpoint remains unresolved in "
          "inner function '%s'\n",
          inner_function.ToFullyQualifiedCString());
    }
    return false;
  }

  // There is no local function within function that contains the
  // breakpoint token position.
  return true;
}

void GroupDebugger::NotifyCompilation(const Function& function) {
  if (!function.is_debuggable()) {
    return;
  }
  Function& resolved_function = Function::Handle(function.ptr());
  auto thread = Thread::Current();
  auto zone = thread->zone();

  // Going through BreakpointLocations of all isolates and debuggers looking
  // for those that can be resolved and added code breakpoints at now.
  //
  // The check below is used instead of breakpoint_locations_lock acquisition.
  // We don't need to acquire the lock if always run with stopped mutators.
  // We can't acquire the lock if we run with stopped mutators as that could
  // result in deadlock.
  RELEASE_ASSERT(thread->IsInStoppedMutatorsScope());
  for (intptr_t i = 0; i < breakpoint_locations_.length(); i++) {
    BreakpointLocation* location = breakpoint_locations_.At(i);
    if (EnsureLocationIsInFunction(zone, resolved_function, location)) {
      // All mutators are stopped (see RELEASE_ASSERT above). We temporarily
      // enter the isolate for which the breakpoint was registered.
      // The code path below may issue service events which will use the active
      // isolate's object-id ring for naming VM objects.
      ActiveIsolateScope active_isolate(thread,
                                        location->debugger()->isolate());

      // Ensure the location is resolved for the original function.
      location->EnsureIsResolved(function, location->token_pos());
      if (FLAG_verbose_debug) {
        Breakpoint* bpt = location->breakpoints();
        while (bpt != nullptr) {
          OS::PrintErr("Setting breakpoint %" Pd " for %s '%s'\n", bpt->id(),
                       function.IsClosureFunction() ? "closure" : "function",
                       function.ToFullyQualifiedCString());
          bpt = bpt->next();
        }
      }
      MakeCodeBreakpointAt(function, location);
    }
  }
}

void GroupDebugger::VisitObjectPointers(ObjectPointerVisitor* visitor) {
  CodeBreakpoint* cbpt = code_breakpoints_;
  while (cbpt != nullptr) {
    cbpt->VisitObjectPointers(visitor);
    cbpt = cbpt->next();
  }
}

// static
void Debugger::VisitObjectPointers(ObjectPointerVisitor* visitor) {
  ASSERT(visitor != nullptr);
  BreakpointLocation* loc = breakpoint_locations_;
  while (loc != nullptr) {
    loc->VisitObjectPointers(visitor);
    loc = loc->next();
  }
  loc = latent_locations_;
  while (loc != nullptr) {
    loc->VisitObjectPointers(visitor);
    loc = loc->next();
  }
  for (intptr_t i = 0, n = breakpoints_at_resumption_.length(); i < n; ++i) {
    visitor->VisitPointer(&breakpoints_at_resumption_[i]);
  }
}

void Debugger::Pause(ServiceEvent* event) {
  ASSERT(event->IsPause());      // Should call InvokeEventHandler instead.
  ASSERT(!ignore_breakpoints_);  // We shouldn't get here when ignoring bpts.
  ASSERT(!IsPaused());           // No recursive pausing.

  pause_event_ = event;
  pause_event_->UpdateTimestamp();

  // We are about to invoke the debugger's event handler. Disable
  // interrupts for this thread while waiting for debug commands over
  // the service protocol.
  {
    Thread* thread = Thread::Current();
    DisableThreadInterruptsScope dtis(thread);
    TIMELINE_DURATION(thread, Debugger, "Debugger Pause");

    // Send the pause event.
    Service::HandleEvent(event);

    {
      TransitionVMToNative transition(thread);
      isolate_->PauseEventHandler();
    }

    // Notify the service that we have resumed.
    const Error& error = Error::Handle(Thread::Current()->sticky_error());
    ASSERT(error.IsNull() || error.IsUnwindError() ||
           error.IsUnhandledException());

    // Only send a resume event when the isolate is not unwinding.
    if (!error.IsUnwindError()) {
      ServiceEvent resume_event(event->isolate(), ServiceEvent::kResume);
      resume_event.set_top_frame(event->top_frame());
      Service::HandleEvent(&resume_event);
    }
  }

  group_debugger()->Pause();
  pause_event_ = nullptr;
}

void GroupDebugger::Pause() {
  WriteRwLocker sl(Thread::Current(), code_breakpoints_lock());
  if (needs_breakpoint_cleanup_) {
    RemoveUnlinkedCodeBreakpoints();
  }
}

void Debugger::EnterSingleStepMode() {
  ResetSteppingFramePointer();
  DeoptimizeWorld();
  NotifySingleStepping(true);
}

void Debugger::ResetSteppingFramePointer() {
  stepping_fp_ = 0;
}

void Debugger::SetSyncSteppingFramePointer(DebuggerStackTrace* stack_trace) {
  if (stack_trace->Length() > 0) {
    stepping_fp_ = stack_trace->FrameAt(0)->fp();
  } else {
    stepping_fp_ = 0;
  }
}

void Debugger::HandleSteppingRequest(bool skip_next_step /* = false */) {
  ResetSteppingFramePointer();
  if (resume_action_ == kStepInto) {
    // When single stepping, we need to deoptimize because we might be
    // stepping into optimized code.  This happens in particular if
    // the isolate has been interrupted, but can happen in other cases
    // as well.  We need to deoptimize the world in case we are about
    // to call an optimized function.
    DeoptimizeWorld();
    NotifySingleStepping(true);
    skip_next_step_ = skip_next_step;
    if (FLAG_verbose_debug) {
      OS::PrintErr("HandleSteppingRequest - kStepInto\n");
    }
  } else if (resume_action_ == kStepOver) {
    DeoptimizeWorld();
    NotifySingleStepping(true);
    skip_next_step_ = skip_next_step;
    SetSyncSteppingFramePointer(stack_trace_);
    if (FLAG_verbose_debug) {
      OS::PrintErr("HandleSteppingRequest - kStepOver stepping_fp=%" Px "\n",
                   stepping_fp_);
    }
  } else if (resume_action_ == kStepOut) {
    // Check if we have an asynchronous awaiter for the current frame.
    if (async_awaiter_stack_trace_ != nullptr &&
        async_awaiter_stack_trace_->Length() > 2 &&
        async_awaiter_stack_trace_->FrameAt(1)->kind() ==
            ActivationFrame::kAsyncSuspensionMarker) {
      auto awaiter_frame = async_awaiter_stack_trace_->FrameAt(2);
      AsyncStepInto(awaiter_frame->closure());
      if (FLAG_verbose_debug) {
        OS::PrintErr("HandleSteppingRequest - continue to async awaiter %s\n",
                     Function::Handle(awaiter_frame->closure().function())
                         .ToFullyQualifiedCString());
      }
      return;
    }

    // Fall through to synchronous stepping.
    DeoptimizeWorld();
    NotifySingleStepping(true);
    // Find topmost caller that is debuggable.
    for (intptr_t i = 1; i < stack_trace_->Length(); i++) {
      ActivationFrame* frame = stack_trace_->FrameAt(i);
      if (frame->IsDebuggable()) {
        stepping_fp_ = frame->fp();
        break;
      }
    }
    if (FLAG_verbose_debug) {
      OS::PrintErr("HandleSteppingRequest- kStepOut %" Px "\n", stepping_fp_);
    }
  } else if (resume_action_ == kStepRewind) {
    if (FLAG_trace_rewind) {
      OS::PrintErr("Rewinding to frame %" Pd "\n", resume_frame_index_);
      OS::PrintErr(
          "-------------------------\n"
          "All frames...\n\n");
      StackFrameIterator iterator(ValidationPolicy::kDontValidateFrames,
                                  Thread::Current(),
                                  StackFrameIterator::kNoCrossThreadIteration);
      StackFrame* frame = iterator.NextFrame();
      intptr_t num = 0;
      while ((frame != nullptr)) {
        OS::PrintErr("#%04" Pd " %s\n", num++, frame->ToCString());
        frame = iterator.NextFrame();
      }
    }
    RewindToFrame(resume_frame_index_);
    UNREACHABLE();
  }
}

void Debugger::CacheStackTraces(DebuggerStackTrace* stack_trace,
                                DebuggerStackTrace* async_awaiter_stack_trace) {
  ASSERT(stack_trace_ == nullptr);
  stack_trace_ = stack_trace;
  ASSERT(async_awaiter_stack_trace_ == nullptr);
  async_awaiter_stack_trace_ = async_awaiter_stack_trace;
}

void Debugger::ClearCachedStackTraces() {
  stack_trace_ = nullptr;
  async_awaiter_stack_trace_ = nullptr;
}

static intptr_t FindNextRewindFrameIndex(DebuggerStackTrace* stack,
                                         intptr_t frame_index) {
  for (intptr_t i = frame_index + 1; i < stack->Length(); i++) {
    ActivationFrame* frame = stack->FrameAt(i);
    if (frame->IsRewindable()) {
      return i;
    }
  }
  return -1;
}

// Can we rewind to the indicated frame?
static bool CanRewindFrame(intptr_t frame_index, const char** error) {
  // check rewind pc is found
  DebuggerStackTrace* stack = Isolate::Current()->debugger()->StackTrace();
  intptr_t num_frames = stack->Length();
  if (frame_index < 1 || frame_index >= num_frames) {
    if (error != nullptr) {
      *error = Thread::Current()->zone()->PrintToString(
          "Frame must be in bounds [1..%" Pd
          "]: "
          "saw %" Pd "",
          num_frames - 1, frame_index);
    }
    return false;
  }
  ActivationFrame* frame = stack->FrameAt(frame_index);
  if (!frame->IsRewindable()) {
    intptr_t next_index = FindNextRewindFrameIndex(stack, frame_index);
    if (next_index > 0) {
      *error = Thread::Current()->zone()->PrintToString(
          "Cannot rewind to frame %" Pd
          " due to conflicting compiler "
          "optimizations. "
          "Run the vm with --no-prune-dead-locals to disallow these "
          "optimizations. "
          "Next valid rewind frame is %" Pd ".",
          frame_index, next_index);
    } else {
      *error = Thread::Current()->zone()->PrintToString(
          "Cannot rewind to frame %" Pd
          " due to conflicting compiler "
          "optimizations. "
          "Run the vm with --no-prune-dead-locals to disallow these "
          "optimizations.",
          frame_index);
    }
    return false;
  }
  return true;
}

// Given a return address, find the "rewind" pc, which is the pc
// before the corresponding call.
static uword LookupRewindPc(const Code& code, uword return_address) {
  ASSERT(!code.is_optimized());
  ASSERT(code.ContainsInstructionAt(return_address));

  uword pc_offset = return_address - code.PayloadStart();
  const PcDescriptors& descriptors =
      PcDescriptors::Handle(code.pc_descriptors());
  PcDescriptors::Iterator iter(descriptors,
                               UntaggedPcDescriptors::kRewind |
                                   UntaggedPcDescriptors::kIcCall |
                                   UntaggedPcDescriptors::kUnoptStaticCall);
  intptr_t rewind_deopt_id = -1;
  uword rewind_pc = 0;
  while (iter.MoveNext()) {
    if (iter.Kind() == UntaggedPcDescriptors::kRewind) {
      // Remember the last rewind so we don't need to iterator twice.
      rewind_pc = code.PayloadStart() + iter.PcOffset();
      rewind_deopt_id = iter.DeoptId();
    }
    if ((pc_offset == iter.PcOffset()) && (iter.DeoptId() == rewind_deopt_id)) {
      return rewind_pc;
    }
  }
  return 0;
}

void Debugger::RewindToFrame(intptr_t frame_index) {
  Thread* thread = Thread::Current();
  Zone* zone = thread->zone();
  Code& code = Code::Handle(zone);
  Function& function = Function::Handle(zone);

  // Find the requested frame.
  StackFrameIterator iterator(ValidationPolicy::kDontValidateFrames,
                              Thread::Current(),
                              StackFrameIterator::kNoCrossThreadIteration);
  intptr_t current_frame = 0;
  for (StackFrame* frame = iterator.NextFrame(); frame != nullptr;
       frame = iterator.NextFrame()) {
    ASSERT(frame->IsValid());
    if (frame->IsDartFrame()) {
      code = frame->LookupDartCode();
      function = code.function();
      if (!IsFunctionVisible(function)) {
        continue;
      }
      if (code.is_optimized()) {
        intptr_t sub_index = 0;
        for (InlinedFunctionsIterator it(code, frame->pc()); !it.Done();
             it.Advance()) {
          if (current_frame == frame_index) {
            RewindToOptimizedFrame(frame, code, sub_index);
            UNREACHABLE();
          }
          current_frame++;
          sub_index++;
        }
      } else {
        if (current_frame == frame_index) {
          // We are rewinding to an unoptimized frame.
          RewindToUnoptimizedFrame(frame, code);
          UNREACHABLE();
        }
        current_frame++;
      }
    }
  }
  UNIMPLEMENTED();
}

void Debugger::RewindToUnoptimizedFrame(StackFrame* frame, const Code& code) {
  // We will be jumping out of the debugger rather than exiting this
  // function, so prepare the debugger state.
  ClearCachedStackTraces();
  set_resume_action(kContinue);
  resume_frame_index_ = -1;
  EnterSingleStepMode();

  uword rewind_pc = LookupRewindPc(code, frame->pc());
  if (FLAG_trace_rewind && rewind_pc == 0) {
    OS::PrintErr("Unable to find rewind pc for pc(%" Px ")\n", frame->pc());
  }
  ASSERT(rewind_pc != 0);
  if (FLAG_trace_rewind) {
    OS::PrintErr(
        "===============================\n"
        "Rewinding to unoptimized frame:\n"
        "    rewind_pc(0x%" Px " offset:0x%" Px ") sp(0x%" Px ") fp(0x%" Px
        ")\n"
        "===============================\n",
        rewind_pc, rewind_pc - code.PayloadStart(), frame->sp(), frame->fp());
  }
  Exceptions::JumpToFrame(Thread::Current(), rewind_pc, frame->sp(),
                          frame->fp(), true /* clear lazy deopt at target */);
  UNREACHABLE();
}

void Debugger::RewindToOptimizedFrame(StackFrame* frame,
                                      const Code& optimized_code,
                                      intptr_t sub_index) {
  post_deopt_frame_index_ = sub_index;

  // We will be jumping out of the debugger rather than exiting this
  // function, so prepare the debugger state.
  ClearCachedStackTraces();
  set_resume_action(kContinue);
  resume_frame_index_ = -1;
  EnterSingleStepMode();

  if (FLAG_trace_rewind) {
    OS::PrintErr(
        "===============================\n"
        "Deoptimizing frame for rewind:\n"
        "    deopt_pc(0x%" Px ") sp(0x%" Px ") fp(0x%" Px
        ")\n"
        "===============================\n",
        frame->pc(), frame->sp(), frame->fp());
  }
  Thread* thread = Thread::Current();
  thread->set_resume_pc(frame->pc());
  uword deopt_stub_pc = StubCode::DeoptForRewind().EntryPoint();
  Exceptions::JumpToFrame(thread, deopt_stub_pc, frame->sp(), frame->fp(),
                          true /* clear lazy deopt at target */);
  UNREACHABLE();
}

void Debugger::RewindPostDeopt() {
  intptr_t rewind_frame = post_deopt_frame_index_;
  post_deopt_frame_index_ = -1;
  if (FLAG_trace_rewind) {
    OS::PrintErr("Post deopt, jumping to frame %" Pd "\n", rewind_frame);
    OS::PrintErr(
        "-------------------------\n"
        "All frames...\n\n");
    StackFrameIterator iterator(ValidationPolicy::kDontValidateFrames,
                                Thread::Current(),
                                StackFrameIterator::kNoCrossThreadIteration);
    StackFrame* frame = iterator.NextFrame();
    intptr_t num = 0;
    while ((frame != nullptr)) {
      OS::PrintErr("#%04" Pd " %s\n", num++, frame->ToCString());
      frame = iterator.NextFrame();
    }
  }

  Thread* thread = Thread::Current();
  Zone* zone = thread->zone();
  Code& code = Code::Handle(zone);

  StackFrameIterator iterator(ValidationPolicy::kDontValidateFrames,
                              Thread::Current(),
                              StackFrameIterator::kNoCrossThreadIteration);
  intptr_t current_frame = 0;
  for (StackFrame* frame = iterator.NextFrame(); frame != nullptr;
       frame = iterator.NextFrame()) {
    ASSERT(frame->IsValid());
    if (frame->IsDartFrame()) {
      code = frame->LookupDartCode();
      ASSERT(!code.is_optimized());
      if (current_frame == rewind_frame) {
        RewindToUnoptimizedFrame(frame, code);
        UNREACHABLE();
      }
      current_frame++;
    }
  }
}

// static
bool Debugger::IsDebuggable(const Function& func) {
  if (!func.is_debuggable()) {
    return false;
  }
  const Class& cls = Class::Handle(func.Owner());
  const Library& lib = Library::Handle(cls.library());
  return lib.IsDebuggable();
}

void GroupDebugger::RegisterSingleSteppingDebugger(Thread* thread,
                                                   const Debugger* debugger) {
  ASSERT(single_stepping_set_lock()->IsCurrentThreadWriter());
  single_stepping_set_.Insert(debugger);
}

void GroupDebugger::UnregisterSingleSteppingDebugger(Thread* thread,
                                                     const Debugger* debugger) {
  ASSERT(single_stepping_set_lock()->IsCurrentThreadWriter());
  single_stepping_set_.Remove(debugger);
}

bool GroupDebugger::HasBreakpoint(Thread* thread, const Function& function) {
  {
    ReadRwLocker(thread, breakpoint_locations_lock());
    // Check if function has any breakpoints.
    String& url = String::Handle(thread->zone());
    for (intptr_t i = 0; i < breakpoint_locations_.length(); i++) {
      BreakpointLocation* location = breakpoint_locations_.At(i);
      url = location->url();
      if (FunctionOverlaps(function, url, location->token_pos(),
                           location->end_token_pos())) {
        return true;
      }
    }
  }

  // TODO(aam): do we have to iterate over both code breakpoints and
  // breakpoint locations? Wouldn't be sufficient to iterate over only
  // one list? Could you have a CodeBreakpoint without corresponding
  // BreakpointLocation?
  if (HasCodeBreakpointInFunction(function)) {
    return true;
  }

  return false;
}

bool GroupDebugger::IsDebugging(Thread* thread, const Function& function) {
  {
    ReadRwLocker ml(thread, single_stepping_set_lock());
    if (!single_stepping_set_.IsEmpty()) {
      return true;
    }
  }
  return HasBreakpoint(thread, function);
}

void Debugger::set_resume_action(ResumeAction resume_action) {
  auto thread = Thread::Current();
  WriteRwLocker sl(thread, group_debugger()->single_stepping_set_lock());
  if (resume_action == kContinue) {
    group_debugger()->UnregisterSingleSteppingDebugger(thread, this);
  } else {
    group_debugger()->RegisterSingleSteppingDebugger(thread, this);
  }
  resume_action_ = resume_action;
}

void Debugger::SignalPausedEvent(ActivationFrame* top_frame, Breakpoint* bpt) {
  set_resume_action(kContinue);
  ResetSteppingFramePointer();
  NotifySingleStepping(false);
  ASSERT(!IsPaused());
  if ((bpt != nullptr) && bpt->is_single_shot()) {
    RemoveBreakpoint(bpt->id());
    bpt = nullptr;
  }

  ServiceEvent event(isolate_, ServiceEvent::kPauseBreakpoint);
  event.set_top_frame(top_frame);
  event.set_breakpoint(bpt);
  event.set_at_async_jump(IsAtAsyncJump(top_frame));
  Pause(&event);
}

static bool IsAtAsyncJump(ActivationFrame* top_frame) {
  Zone* zone = Thread::Current()->zone();
  if (!top_frame->function().IsAsyncFunction() &&
      !top_frame->function().IsAsyncGenerator()) {
    return false;
  }
  const auto& pc_descriptors =
      PcDescriptors::Handle(zone, top_frame->code().pc_descriptors());
  if (pc_descriptors.IsNull()) {
    return false;
  }
  const TokenPosition looking_for = top_frame->TokenPos();
  PcDescriptors::Iterator it(pc_descriptors, UntaggedPcDescriptors::kOther);
  while (it.MoveNext()) {
    if (it.TokenPos() == looking_for &&
        it.YieldIndex() != UntaggedPcDescriptors::kInvalidYieldIndex) {
      return true;
    }
  }
  return false;
}

ErrorPtr Debugger::PauseStepping() {
  ASSERT(isolate_->single_step());
  // Don't pause recursively.
  if (IsPaused()) {
    return Error::null();
  }
  if (skip_next_step_) {
    skip_next_step_ = false;
    return Error::null();
  }

  // Check whether we are in a Dart function that the user is
  // interested in. If we saved the frame pointer of a stack frame
  // the user is interested in, we ignore the single step if we are
  // in a callee of that frame. Note that we assume that the stack
  // grows towards lower addresses.
  ActivationFrame* frame = TopDartFrame();
  ASSERT(frame != nullptr);

  if (stepping_fp_ != 0) {
    // There is an "interesting frame" set. Only pause at appropriate
    // locations in this frame.
    const ActivationFrame::Relation relation = frame->CompareTo(stepping_fp_);
    if (relation == ActivationFrame::kCallee) {
      // We are in a callee of the frame we're interested in.
      // Ignore this stepping break.
      return Error::null();
    } else if (relation == ActivationFrame::kCaller) {
      // We returned from the "interesting frame", there can be no more
      // stepping breaks for it. Pause at the next appropriate location
      // and let the user set the "interesting" frame again.
      ResetSteppingFramePointer();
    }
  }

  if (!frame->IsDebuggable()) {
    return Error::null();
  }
  if (!frame->TokenPos().IsDebugPause()) {
    return Error::null();
  }

  if (frame->fp() == last_stepping_fp_ &&
      frame->TokenPos() == last_stepping_pos_) {
    // Do not stop multiple times for the same token position.
    // Several 'debug checked' opcodes may be issued in the same token range.
    return Error::null();
  }

  // TODO(dartbug.com/48378): Consider aligning async/async* functions
  // with regular function wrt the first stop in the function prologue.
  if ((frame->function().IsAsyncFunction() ||
       frame->function().IsAsyncGenerator()) &&
      frame->GetSuspendStateVar() == Object::null()) {
    return Error::null();
  }

  // We are stopping in this frame at the token pos.
  last_stepping_fp_ = frame->fp();
  last_stepping_pos_ = frame->TokenPos();

  // If there is an active breakpoint at this pc, then we should have
  // already bailed out of this function in the skip_next_step_ test
  // above.
  ASSERT(!group_debugger()->HasActiveBreakpoint(frame->pc()));

  if (FLAG_verbose_debug) {
    OS::PrintErr(">>> single step break at %s:%" Pd ":%" Pd
                 " (func %s token %s address %#" Px " offset %#" Px ")\n",
                 String::Handle(frame->SourceUrl()).ToCString(),
                 frame->LineNumber(), frame->ColumnNumber(),
                 String::Handle(frame->QualifiedFunctionName()).ToCString(),
                 frame->TokenPos().ToCString(), frame->pc(),
                 frame->pc() - frame->code().PayloadStart());
  }

  CacheStackTraces(DebuggerStackTrace::Collect(),
                   DebuggerStackTrace::CollectAsyncAwaiters());
  SignalPausedEvent(frame, nullptr);
  HandleSteppingRequest();
  ClearCachedStackTraces();

  // If any error occurred while in the debug message loop, return it here.
  return Thread::Current()->StealStickyError();
}

ErrorPtr Debugger::PauseBreakpoint() {
  // We ignore this breakpoint when the VM is executing code invoked
  // by the debugger to evaluate variables values, or when we see a nested
  // breakpoint or exception event.
  if (ignore_breakpoints_ || IsPaused()) {
    return Error::null();
  }
  DebuggerStackTrace* stack_trace = DebuggerStackTrace::Collect();
  ASSERT(stack_trace->Length() > 0);
  ActivationFrame* top_frame = stack_trace->FrameAt(0);
  ASSERT(top_frame != nullptr);
  if (!Library::Handle(top_frame->Library()).IsDebuggable()) {
    return Error::null();
  }

  BreakpointLocation* bpt_location = nullptr;
  const char* cbpt_tostring = nullptr;
  {
    ReadRwLocker cbl(Thread::Current(),
                     group_debugger()->code_breakpoints_lock());
    CodeBreakpoint* cbpt = nullptr;
    bpt_location = group_debugger()->GetBreakpointLocationFor(
        this, top_frame->pc(), &cbpt);
    if (bpt_location == nullptr) {
      // There might be no breakpoint locations for this isolate/debugger.
      return Error::null();
    }
    ASSERT(cbpt != nullptr);
    if (FLAG_verbose_debug) {
      cbpt_tostring = cbpt->ToCString();
    }
  }

  Breakpoint* bpt_hit = bpt_location->FindHitBreakpoint(top_frame);
  if (bpt_hit == nullptr) {
    return Error::null();
  }

  if (FLAG_verbose_debug) {
    OS::PrintErr(">>> hit %" Pd
                 " %s"
                 " (func %s token %s address %#" Px " offset %#" Px ")\n",
                 bpt_hit->id(), cbpt_tostring,
                 String::Handle(top_frame->QualifiedFunctionName()).ToCString(),
                 bpt_location->token_pos().ToCString(), top_frame->pc(),
                 top_frame->pc() - top_frame->code().PayloadStart());
  }

  CacheStackTraces(stack_trace, DebuggerStackTrace::CollectAsyncAwaiters());
  SignalPausedEvent(top_frame, bpt_hit);
  // When we single step from a user breakpoint, our next stepping
  // point will be at the exact same pc.  Skip it.
  HandleSteppingRequest(/*skip_next_step=*/true);
  ClearCachedStackTraces();

  // If any error occurred while in the debug message loop, return it here.
  return Thread::Current()->StealStickyError();
}

Breakpoint* BreakpointLocation::FindHitBreakpoint(ActivationFrame* top_frame) {
  // There may be more than one applicable breakpoint at this location, but we
  // will report only one as reached. If there is a single-shot breakpoint, we
  // favor it; then a closure-specific breakpoint ; then an general breakpoint.

  // First check for a single-shot breakpoint.
  Breakpoint* bpt = breakpoints();
  while (bpt != nullptr) {
    if (bpt->is_single_shot() && bpt->closure() == Instance::null()) {
      return bpt;
    }
    bpt = bpt->next();
  }

  // Now check for a closure-specific breakpoint.
  bpt = breakpoints();
  while (bpt != nullptr) {
    if (bpt->closure() != Instance::null() &&
        bpt->closure() == top_frame->GetClosure()) {
      return bpt;
    }
    bpt = bpt->next();
  }

  // Finally, check for a general breakpoint.
  bpt = breakpoints();
  while (bpt != nullptr) {
    if (!bpt->is_single_shot() && bpt->closure() == Instance::null()) {
      return bpt;
    }
    bpt = bpt->next();
  }

  return nullptr;
}

void Debugger::PauseDeveloper(const String& msg) {
  // We ignore this breakpoint when the VM is executing code invoked
  // by the debugger to evaluate variables values, or when we see a nested
  // breakpoint or exception event.
  if (ignore_breakpoints_ || IsPaused()) {
    return;
  }

  DebuggerStackTrace* stack_trace = DebuggerStackTrace::Collect();
  ASSERT(stack_trace->Length() > 0);
  CacheStackTraces(stack_trace, DebuggerStackTrace::CollectAsyncAwaiters());
  // TODO(johnmccutchan): Send |msg| to Observatory.

  // We are in the native call to Developer_debugger.  the developer
  // gets a better experience by not seeing this call. To accomplish
  // this, we continue execution until the call exits (step out).
  SetResumeAction(kStepOut);
  HandleSteppingRequest();
  ClearCachedStackTraces();
}

void Debugger::NotifyIsolateCreated() {
  if (NeedsIsolateEvents()) {
    ServiceEvent event(isolate_, ServiceEvent::kIsolateStart);
    InvokeEventHandler(&event);
  }
}

#if !defined(DART_PRECOMPILED_RUNTIME)
// On single line of code with given column number,
// Calculate exact tokenPosition
static TokenPosition FindExactTokenPosition(const Script& script,
                                            TokenPosition start_of_line,
                                            intptr_t column_number) {
  intptr_t line;
  intptr_t col;
  if (script.GetTokenLocation(start_of_line, &line, &col)) {
    return TokenPosition::Deserialize(start_of_line.Pos() +
                                      (column_number - col));
  }
  return TokenPosition::kNoSource;
}
#endif  // !defined(DART_PRECOMPILED_RUNTIME)

void Debugger::NotifyDoneLoading() {
  if (latent_locations_ == nullptr) {
    // Common, fast path.
    return;
  }
  auto thread = Thread::Current();
  auto isolate_group = thread->isolate_group();
  auto zone = thread->zone();
  Library& lib = Library::Handle(zone);
  Script& script = Script::Handle(zone);
  String& url = String::Handle(zone);
  BreakpointLocation* loc = latent_locations_;
  BreakpointLocation* prev_loc = nullptr;
  const GrowableObjectArray& libs =
      GrowableObjectArray::Handle(isolate_group->object_store()->libraries());

  GrowableHandlePtrArray<const Script> scripts(zone, 1);
  while (loc != nullptr) {
    url = loc->url();
    bool found_match = false;
    bool is_package = url.StartsWith(Symbols::PackageScheme());
    for (intptr_t i = 0; i < libs.Length(); i++) {
      lib ^= libs.At(i);
      script = lib.LookupScript(url, !is_package);
      if (!script.IsNull()) {
        scripts.Add(script);
      }
    }
    if (scripts.length() > 0) {
      // Found a script with matching url for this latent breakpoint.
      // Unlink the latent breakpoint from the list.
      found_match = true;
      BreakpointLocation* matched_loc = loc;
      loc = loc->next();
      if (prev_loc == nullptr) {
        latent_locations_ = loc;
      } else {
        prev_loc->set_next(loc);
      }
      // Now find the token range at the requested line and make a
      // new unresolved source breakpoint.
      intptr_t line_number = matched_loc->requested_line_number();
      intptr_t column_number = matched_loc->requested_column_number();
      ASSERT(line_number >= 0);
      TokenPosition first_token_pos = TokenPosition::kNoSource;
      TokenPosition last_token_pos = TokenPosition::kNoSource;
      scripts.At(0).TokenRangeAtLine(line_number, &first_token_pos,
                                     &last_token_pos);
      if (!first_token_pos.IsDebugPause() || !last_token_pos.IsDebugPause()) {
        // Script does not contain the given line number or there are no
        // tokens on the line. Drop the breakpoint silently.
        Breakpoint* bpt = matched_loc->breakpoints();
        while (bpt != nullptr) {
          if (FLAG_verbose_debug) {
            OS::PrintErr("No code found at line %" Pd
                         ": "
                         "dropping latent breakpoint %" Pd " in '%s'\n",
                         line_number, bpt->id(), url.ToCString());
          }
          Breakpoint* prev = bpt;
          bpt = bpt->next();
          delete prev;
        }
        delete matched_loc;
      } else {
        // We don't expect to already have a breakpoint for this location.
        // If there is one, assert in debug build but silently drop
        // the latent breakpoint in release build.
        BreakpointLocation* existing_loc =
            GetBreakpointLocation(url, first_token_pos, -1, column_number);
        ASSERT(existing_loc == nullptr);
        if (existing_loc == nullptr) {
          // Create and register a new source breakpoint for the
          // latent breakpoint.
          BreakpointLocation* unresolved_loc = new BreakpointLocation(
              this, scripts, first_token_pos, last_token_pos, line_number,
              column_number);
          RegisterBreakpointLocation(unresolved_loc);

          // Move breakpoints over.
          Breakpoint* bpt = matched_loc->breakpoints();
          unresolved_loc->set_breakpoints(bpt);
          matched_loc->set_breakpoints(nullptr);
          while (bpt != nullptr) {
            bpt->set_bpt_location(unresolved_loc);
            if (FLAG_verbose_debug) {
              OS::PrintErr(
                  "Converted latent breakpoint "
                  "%" Pd " in '%s' at line %" Pd " col %" Pd "\n",
                  bpt->id(), url.ToCString(), line_number, column_number);
            }
            bpt = bpt->next();
          }
          group_debugger()->SyncBreakpointLocation(unresolved_loc);
        }
        delete matched_loc;
        // Break out of the iteration over loaded libraries. If the
        // same url has been loaded into more than one library, we
        // only set a breakpoint in the first one.
        // TODO(hausner): There is one possible pitfall here.
        // If the user sets a latent breakpoint using a partial url that
        // ends up matching more than one script, the breakpoint might
        // get set in the wrong script.
        // It would be better if we could warn the user if multiple
        // scripts are matching.
        break;
      }
    }
    if (!found_match) {
      // No matching url found in any of the libraries.
      if (FLAG_verbose_debug) {
        Breakpoint* bpt = loc->breakpoints();
        while (bpt != nullptr) {
          OS::PrintErr(
              "No match found for latent breakpoint id "
              "%" Pd " with url '%s'\n",
              bpt->id(), url.ToCString());
          bpt = bpt->next();
        }
      }
      loc = loc->next();
    }
  }
}

// TODO(hausner): Could potentially make this faster by checking
// whether the call target at pc is a debugger stub.
bool GroupDebugger::HasActiveBreakpoint(uword pc) {
  ReadRwLocker sl(Thread::Current(), code_breakpoints_lock());
  CodeBreakpoint* cbpt = GetCodeBreakpoint(pc);
  return (cbpt != nullptr) && (cbpt->IsEnabled());
}

CodeBreakpoint* GroupDebugger::GetCodeBreakpoint(uword breakpoint_address) {
  CodeBreakpoint* cbpt = code_breakpoints_;
  while (cbpt != nullptr) {
    if (cbpt->pc() == breakpoint_address) {
      return cbpt;
    }
    cbpt = cbpt->next();
  }
  return nullptr;
}

BreakpointLocation* GroupDebugger::GetBreakpointLocationFor(
    Debugger* debugger,
    uword breakpoint_address,
    CodeBreakpoint** pcbpt) {
  ASSERT(pcbpt != nullptr);
  ReadRwLocker sl(Thread::Current(), code_breakpoints_lock());
  *pcbpt = code_breakpoints_;
  while (*pcbpt != nullptr) {
    if ((*pcbpt)->pc() == breakpoint_address) {
      return (*pcbpt)->FindBreakpointForDebugger(debugger);
    }
    *pcbpt = (*pcbpt)->next();
  }
  return nullptr;
}

void GroupDebugger::RegisterCodeBreakpoint(CodeBreakpoint* cbpt) {
  ASSERT(cbpt->next() == nullptr);
  DEBUG_ASSERT(code_breakpoints_lock()->IsCurrentThreadWriter() ||
               Thread::Current()->IsInStoppedMutatorsScope());
  cbpt->set_next(code_breakpoints_);
  code_breakpoints_ = cbpt;
}

CodePtr GroupDebugger::GetPatchedStubAddress(uword breakpoint_address) {
  ReadRwLocker sl(Thread::Current(), code_breakpoints_lock());
  CodeBreakpoint* cbpt = GetCodeBreakpoint(breakpoint_address);
  if (cbpt != nullptr) {
    return cbpt->OrigStubAddress();
  }
  UNREACHABLE();
  return Code::null();
}

bool Debugger::SetBreakpointState(Breakpoint* bpt, bool enable) {
  WriteRwLocker sl(Thread::Current(),
                   group_debugger()->breakpoint_locations_lock());
  if (bpt->is_enabled() != enable) {
    if (FLAG_verbose_debug) {
      OS::PrintErr("Setting breakpoint %" Pd " to state: %s\n", bpt->id(),
                   enable ? "enabled" : "disabled");
    }
    enable ? bpt->Enable() : bpt->Disable();
    group_debugger()->SyncBreakpointLocation(bpt->bpt_location());
    return true;
  }
  return false;
}

// Remove and delete the source breakpoint bpt and its associated
// code breakpoints.
void Debugger::RemoveBreakpoint(intptr_t bp_id) {
  WriteRwLocker sl(Thread::Current(),
                   group_debugger()->breakpoint_locations_lock());
  if (RemoveBreakpointFromTheList(bp_id, &breakpoint_locations_)) {
    return;
  }
  RemoveBreakpointFromTheList(bp_id, &latent_locations_);
}

// Remove and delete the source breakpoint bpt and its associated
// code breakpoints. Returns true, if breakpoint was found and removed,
// returns false, if breakpoint was not found.
bool Debugger::RemoveBreakpointFromTheList(intptr_t bp_id,
                                           BreakpointLocation** list) {
  BreakpointLocation* prev_loc = nullptr;
  BreakpointLocation* curr_loc = *list;
  while (curr_loc != nullptr) {
    Breakpoint* prev_bpt = nullptr;
    Breakpoint* curr_bpt = curr_loc->breakpoints();
    while (curr_bpt != nullptr) {
      if (curr_bpt->id() == bp_id) {
        if (prev_bpt == nullptr) {
          curr_loc->set_breakpoints(curr_bpt->next());
        } else {
          prev_bpt->set_next(curr_bpt->next());
        }

        // Send event to client before the breakpoint's fields are
        // poisoned and deleted.
        SendBreakpointEvent(ServiceEvent::kBreakpointRemoved, curr_bpt);

        curr_bpt->set_next(nullptr);
        curr_bpt->set_bpt_location(nullptr);
        // Remove possible references to the breakpoint.
        if (pause_event_ != nullptr && pause_event_->breakpoint() == curr_bpt) {
          pause_event_->set_breakpoint(nullptr);
        }
        delete curr_bpt;
        curr_bpt = nullptr;

        // Delete the breakpoint location object if there are no more
        // breakpoints at that location.
        if (curr_loc->breakpoints() == nullptr) {
          if (prev_loc == nullptr) {
            *list = curr_loc->next();
          } else {
            prev_loc->set_next(curr_loc->next());
          }

          if (!curr_loc->IsLatent()) {
            // Remove references from code breakpoints to this breakpoint
            // location and disable them.
            // Latent breakpoint locations won't have code breakpoints.
            group_debugger()->UnlinkCodeBreakpoints(curr_loc);
          }
          group_debugger()->UnregisterBreakpointLocation(curr_loc);
          BreakpointLocation* next_loc = curr_loc->next();
          delete curr_loc;
          curr_loc = next_loc;
        }

        // The code breakpoints will be deleted when the VM resumes
        // after the pause event.
        return true;
      }

      prev_bpt = curr_bpt;
      curr_bpt = curr_bpt->next();
    }
    prev_loc = curr_loc;
    curr_loc = curr_loc->next();
  }
  // breakpoint with bp_id does not exist, nothing to do.
  return false;
}

void GroupDebugger::RegisterBreakpointLocation(BreakpointLocation* location) {
  ASSERT(breakpoint_locations_lock()->IsCurrentThreadWriter());
  breakpoint_locations_.Add(location);
}

void GroupDebugger::UnregisterBreakpointLocation(BreakpointLocation* location) {
  ASSERT(breakpoint_locations_lock()->IsCurrentThreadWriter());
  for (intptr_t i = 0; i < breakpoint_locations_.length(); i++) {
    if (breakpoint_locations_.At(i) == location) {
      breakpoint_locations_.EraseAt(i);
      return;
    }
  }
}

// Unlink code breakpoints from the given breakpoint location.
// They will later be deleted when control returns from the pause event
// callback. Also, disable the breakpoint so it no longer fires if it
// should be hit before it gets deleted.
void GroupDebugger::UnlinkCodeBreakpoints(BreakpointLocation* bpt_location) {
  ASSERT(bpt_location != nullptr);
  WriteRwLocker sl(Thread::Current(), code_breakpoints_lock());
  CodeBreakpoint* curr_bpt = code_breakpoints_;
  while (curr_bpt != nullptr) {
    if (curr_bpt->FindAndDeleteBreakpointLocation(bpt_location)) {
      curr_bpt->Disable();
      needs_breakpoint_cleanup_ = true;
    }
    curr_bpt = curr_bpt->next();
  }
}

// Remove and delete unlinked code breakpoints, i.e. breakpoints that
// are not associated with a breakpoint location.
void GroupDebugger::RemoveUnlinkedCodeBreakpoints() {
  ASSERT(code_breakpoints_lock()->IsCurrentThreadWriter());
  CodeBreakpoint* prev_bpt = nullptr;
  CodeBreakpoint* curr_bpt = code_breakpoints_;
  while (curr_bpt != nullptr) {
    if (curr_bpt->HasNoBreakpointLocations()) {
      if (prev_bpt == nullptr) {
        code_breakpoints_ = code_breakpoints_->next();
      } else {
        prev_bpt->set_next(curr_bpt->next());
      }
      CodeBreakpoint* temp_bpt = curr_bpt;
      curr_bpt = curr_bpt->next();
      delete temp_bpt;
    } else {
      prev_bpt = curr_bpt;
      curr_bpt = curr_bpt->next();
    }
  }
  needs_breakpoint_cleanup_ = false;
}

BreakpointLocation* Debugger::GetResolvedBreakpointLocation(
    const String& script_url,
    TokenPosition code_token_pos) {
  BreakpointLocation* loc = breakpoint_locations_;
  String& loc_url = String::Handle();
  while (loc != nullptr) {
    loc_url = loc->url();
    if (script_url.Equals(loc_url) && loc->code_token_pos_ == code_token_pos) {
      return loc;
    }
    loc = loc->next();
  }
  return nullptr;
}

BreakpointLocation* Debugger::GetBreakpointLocation(
    const String& script_url,
    TokenPosition token_pos,
    intptr_t requested_line,
    intptr_t requested_column,
    TokenPosition code_token_pos) {
  BreakpointLocation* loc = breakpoint_locations_;
  String& loc_url = String::Handle();
  while (loc != nullptr) {
    loc_url = loc->url();
    if (script_url.Equals(loc_url) &&
        (!token_pos.IsReal() || (loc->token_pos() == token_pos)) &&
        ((requested_line == -1) ||
         (loc->requested_line_number_ == requested_line)) &&
        ((requested_column == -1) ||
         (loc->requested_column_number_ == requested_column)) &&
        (!code_token_pos.IsReal() ||
         (loc->code_token_pos_ == code_token_pos))) {
      return loc;
    }
    loc = loc->next();
  }
  return nullptr;
}

Breakpoint* Debugger::GetBreakpointById(intptr_t id) {
  Breakpoint* bpt = GetBreakpointByIdInTheList(id, breakpoint_locations_);
  if (bpt != nullptr) {
    return bpt;
  }
  return GetBreakpointByIdInTheList(id, latent_locations_);
}

Breakpoint* Debugger::GetBreakpointByIdInTheList(intptr_t id,
                                                 BreakpointLocation* list) {
  BreakpointLocation* loc = list;
  while (loc != nullptr) {
    Breakpoint* bpt = loc->breakpoints();
    while (bpt != nullptr) {
      if (bpt->id() == id) {
        return bpt;
      }
      bpt = bpt->next();
    }
    loc = loc->next();
  }
  return nullptr;
}

void Debugger::AsyncStepInto(const Closure& awaiter) {
  Zone* zone = Thread::Current()->zone();

  auto& suspend_state = SuspendState::Handle(zone);
  if (StackTraceUtils::GetSuspendState(awaiter, &suspend_state)) {
    const auto& function_data =
        Object::Handle(zone, suspend_state.function_data());
    SetBreakpointAtResumption(function_data);
  } else {
    SetBreakpointAtActivation(awaiter, /*single_shot=*/true);
  }
  Continue();
}

void Debugger::Continue() {
  SetResumeAction(kContinue);
  ResetSteppingFramePointer();
  NotifySingleStepping(false);
}

BreakpointLocation* Debugger::GetLatentBreakpoint(const String& url,
                                                  intptr_t line,
                                                  intptr_t column) {
  BreakpointLocation* loc = latent_locations_;
  String& bpt_url = String::Handle();
  while (loc != nullptr) {
    bpt_url = loc->url();
    if (bpt_url.Equals(url) && (loc->requested_line_number() == line) &&
        (loc->requested_column_number() == column)) {
      return loc;
    }
    loc = loc->next();
  }
  // No breakpoint for this location requested. Allocate new one.
  loc = new BreakpointLocation(this, url, line, column);
  loc->set_next(latent_locations_);
  latent_locations_ = loc;
  return loc;
}

void Debugger::RegisterBreakpointLocation(BreakpointLocation* loc) {
  WriteRwLocker sl(Thread::Current(),
                   group_debugger()->breakpoint_locations_lock());
  ASSERT(loc->next() == nullptr);
  loc->set_next(breakpoint_locations_);
  breakpoint_locations_ = loc;
  group_debugger()->RegisterBreakpointLocation(loc);
}

#endif  // !PRODUCT

}  // namespace dart<|MERGE_RESOLUTION|>--- conflicted
+++ resolved
@@ -1053,29 +1053,6 @@
     const Array& type_definitions,
     const Array& arguments,
     const TypeArguments& type_arguments) {
-<<<<<<< HEAD
-  if (function().IsClosureFunction()) {
-    return Library::Handle(Library()).EvaluateCompiledExpression(
-        kernel_buffer, type_definitions, arguments, type_arguments);
-  } else if (function().is_static()) {
-    const Class& cls = Class::Handle(function().Owner());
-    return cls.EvaluateCompiledExpression(kernel_buffer, type_definitions,
-                                          arguments, type_arguments);
-  } else {
-    const Object& receiver = Object::Handle(GetReceiver());
-    if (receiver.ptr() == Object::optimized_out().ptr()) {
-      // Cannot execute an instance method without a receiver.
-      return Object::optimized_out().ptr();
-    }
-    const Class& method_cls = Class::Handle(function().origin());
-    ASSERT(receiver.IsInstance() || receiver.IsNull());
-    if (!(receiver.IsInstance() || receiver.IsNull())) {
-      return Object::null();
-    }
-    const Instance& inst = Instance::Cast(receiver);
-    return inst.EvaluateCompiledExpression(
-        method_cls, kernel_buffer, type_definitions, arguments, type_arguments);
-=======
   auto thread = Thread::Current();
   auto zone = thread->zone();
 
@@ -1093,7 +1070,6 @@
     receiver = GetReceiver();
     RELEASE_ASSERT(receiver.IsInstance() ||
                    receiver.ptr() == Object::optimized_out().ptr());
->>>>>>> a30d2edb
   }
   return Instance::EvaluateCompiledExpression(thread, receiver, library, klass,
                                               kernel_buffer, type_definitions,
