// Copyright (c) 2015, the Dart project authors.  Please see the AUTHORS file
// for details. All rights reserved. Use of this source code is governed by a
// BSD-style license that can be found in the LICENSE file.
#include "vm/globals.h"
#if !defined(PRODUCT) && !defined(DART_PRECOMPILED_RUNTIME)
#include "vm/source_report.h"

#include "vm/bit_vector.h"
#include "vm/closure_functions_cache.h"
#include "vm/compiler/jit/compiler.h"
#include "vm/isolate.h"
#include "vm/kernel_loader.h"
#include "vm/object.h"
#include "vm/object_store.h"
#include "vm/profiler.h"
#include "vm/profiler_service.h"

namespace dart {

const char* SourceReport::kCallSitesStr = "_CallSites";
const char* SourceReport::kCoverageStr = "Coverage";
const char* SourceReport::kPossibleBreakpointsStr = "PossibleBreakpoints";
const char* SourceReport::kProfileStr = "_Profile";
const char* SourceReport::kBranchCoverageStr = "BranchCoverage";

SourceReport::SourceReport(intptr_t report_set,
                           CompileMode compile_mode,
                           bool report_lines)
    : report_set_(report_set),
      compile_mode_(compile_mode),
      report_lines_(report_lines),
      library_filters_(GrowableObjectArray::Handle()),
      thread_(NULL),
      script_(NULL),
      start_pos_(TokenPosition::kMinSource),
      end_pos_(TokenPosition::kMaxSource),
      next_script_index_(0) {}

SourceReport::SourceReport(intptr_t report_set,
                           const GrowableObjectArray& library_filters,
                           CompileMode compile_mode,
                           bool report_lines)
    : report_set_(report_set),
      compile_mode_(compile_mode),
      report_lines_(report_lines),
      library_filters_(library_filters),
      thread_(NULL),
      script_(NULL),
      start_pos_(TokenPosition::kMinSource),
      end_pos_(TokenPosition::kMaxSource),
      next_script_index_(0) {}

SourceReport::~SourceReport() {
  ClearScriptTable();
}

void SourceReport::ClearScriptTable() {
  for (intptr_t i = 0; i < script_table_entries_.length(); i++) {
    delete script_table_entries_[i];
    script_table_entries_[i] = NULL;
  }
  script_table_entries_.Clear();
  script_table_.Clear();
  next_script_index_ = 0;
}

void SourceReport::Init(Thread* thread,
                        const Script* script,
                        TokenPosition start_pos,
                        TokenPosition end_pos) {
  thread_ = thread;
  script_ = script;
  start_pos_ = TokenPosition::Max(start_pos, TokenPosition::kMinSource);
  end_pos_ = TokenPosition::Min(end_pos, TokenPosition::kMaxSource);
  ClearScriptTable();
  if (IsReportRequested(kProfile)) {
    // Build the profile.
    SampleFilter samplesForIsolate(thread_->isolate()->main_port(),
                                   Thread::kMutatorTask, -1, -1);
    profile_.Build(thread, &samplesForIsolate, Profiler::sample_block_buffer());
  }
}

bool SourceReport::IsReportRequested(ReportKind report_kind) {
  return (report_set_ & report_kind) != 0;
}

bool SourceReport::ShouldSkipFunction(const Function& func) {
  // TODO(32315): Verify that the check is still needed after the issue is
  // resolved.
  if (!func.token_pos().IsReal() || !func.end_token_pos().IsReal()) {
    // At least one of the token positions is not known.
    return true;
  }

  if (script_ != NULL && !script_->IsNull()) {
    if (func.script() != script_->ptr()) {
      // The function is from the wrong script.
      return true;
    }
    if ((func.end_token_pos() < start_pos_) || (func.token_pos() > end_pos_)) {
      // The function does not intersect with the requested token range.
      return true;
    }
  }

  // These don't have unoptimized code and are only used for synthetic stubs.
  if (func.ForceOptimize()) return true;

  switch (func.kind()) {
    case UntaggedFunction::kRegularFunction:
    case UntaggedFunction::kClosureFunction:
    case UntaggedFunction::kImplicitClosureFunction:
    case UntaggedFunction::kImplicitStaticGetter:
    case UntaggedFunction::kFieldInitializer:
    case UntaggedFunction::kGetterFunction:
    case UntaggedFunction::kSetterFunction:
    case UntaggedFunction::kConstructor:
      break;
    default:
      return true;
  }
  if (func.is_abstract() || func.IsImplicitConstructor() ||
      func.is_synthetic() || func.is_redirecting_factory()) {
    return true;
  }
  if (func.IsNonImplicitClosureFunction() &&
      (func.context_scope() == ContextScope::null())) {
    // TODO(iposva): This can arise if we attempt to compile an inner function
    // before we have compiled its enclosing function or if the enclosing
    // function failed to compile.
    return true;
  }

  // There is an idiom where static utility classes are given a private
  // constructor to prevent the class from being instantiated. Ignore these
  // constructors so that they don't lower the coverage rate. See #47021.
  SafepointReadRwLocker ml(thread_, thread_->isolate_group()->program_lock());
  if (func.kind() == UntaggedFunction::kConstructor &&
      func.NumParameters() == func.NumImplicitParameters() &&
      func.IsPrivate()) {
    // Check that the class has no non-static members and no subclasses.
    Class& cls = Class::Handle(func.Owner());
    GrowableObjectArray& subclasses =
        GrowableObjectArray::Handle(cls.direct_subclasses());
    if (cls.is_abstract() && !cls.HasInstanceFields() &&
        (subclasses.IsNull() || subclasses.Length() == 0)) {
      // Check that the constructor is the only non-static function.
      Array& clsFuncs = Array::Handle(cls.functions());
      Function& otherFunc = Function::Handle();
      intptr_t numNonStaticFunctions = 0;
      for (intptr_t i = 0; i < clsFuncs.Length(); ++i) {
        otherFunc ^= clsFuncs.At(i);
        if (!otherFunc.IsStaticFunction()) {
          ++numNonStaticFunctions;
        }
      }
      if (numNonStaticFunctions == 1) {
        return true;
      }
    }
  }

  // Enum constuctors cannot be invoked by the user, so ignore them.
  if (func.IsGenerativeConstructor()) {
    Class& cls = Class::Handle(func.Owner());
    if (cls.is_enum_class()) {
      return true;
    }
  }

  return false;
}

bool SourceReport::ShouldSkipField(const Field& field) {
  if (!field.token_pos().IsReal() || !field.end_token_pos().IsReal()) {
    // At least one of the token positions is not known.
    return true;
  }

  if (script_ != NULL && !script_->IsNull()) {
    if (field.Script() != script_->ptr()) {
      // The field is from the wrong script.
      return true;
    }
    if ((field.end_token_pos() < start_pos_) ||
        (field.token_pos() > end_pos_)) {
      // The field does not intersect with the requested token range.
      return true;
    }
  }
  return false;
}

bool SourceReport::ShouldFiltersIncludeUrl(const String& url) {
  String& filter = String::Handle(zone());
  const intptr_t num_filters = library_filters_.Length();
  for (intptr_t i = 0; i < num_filters; ++i) {
    filter ^= library_filters_.At(i);
    if (url.StartsWith(filter)) {
      return true;
    }
  }
  return false;
}

<<<<<<< HEAD
=======
bool SourceReport::ShouldFiltersIncludeLibrary(const Library& lib) {
  if (library_filters_.IsNull()) {
    return true;
  }
  const String& url = String::Handle(zone(), lib.url());
  return ShouldFiltersIncludeUrl(url);
}

>>>>>>> 964e859d
bool SourceReport::ShouldFiltersIncludeScript(const Script& script) {
  if (library_filters_.IsNull()) return true;
  String& url = String::Handle(zone(), script.url());
  if (ShouldFiltersIncludeUrl(url)) return true;
  const Library& lib = Library::Handle(zone(), script.FindLibrary());
  url ^= lib.url();
  return ShouldFiltersIncludeUrl(url);
}

intptr_t SourceReport::GetScriptIndex(const Script& script) {
  ScriptTableEntry wrapper;
  const String& url = String::Handle(zone(), script.url());
  wrapper.key = &url;
  wrapper.script = &Script::Handle(zone(), script.ptr());
  ScriptTableEntry* pair = script_table_.LookupValue(&wrapper);
  if (pair != NULL) {
    return pair->index;
  }
  ScriptTableEntry* tmp = new ScriptTableEntry();
  tmp->key = &url;
  tmp->script = wrapper.script;
  if (ShouldFiltersIncludeScript(script)) {
    tmp->index = next_script_index_++;
    script_table_entries_.Add(tmp);
  } else {
    tmp->index = -1;
  }
  script_table_.Insert(tmp);
  ASSERT(script_table_entries_.length() == next_script_index_);
#if defined(DEBUG)
  VerifyScriptTable();
#endif
  return tmp->index;
}

#if defined(DEBUG)
void SourceReport::VerifyScriptTable() {
  for (intptr_t i = 0; i < script_table_entries_.length(); i++) {
    const String* url = script_table_entries_[i]->key;
    const Script* script = script_table_entries_[i]->script;
    intptr_t index = script_table_entries_[i]->index;
    ASSERT(i == index);
    const String& url2 = String::Handle(zone(), script->url());
    ASSERT(url2.Equals(*url));
    ScriptTableEntry wrapper;
    wrapper.key = &url2;
    wrapper.script = &Script::Handle(zone(), script->ptr());
    ScriptTableEntry* pair = script_table_.LookupValue(&wrapper);
    ASSERT(i == pair->index);
  }
}
#endif

bool SourceReport::ScriptIsLoadedByLibrary(const Script& script,
                                           const Library& lib) {
  const Array& scripts = Array::Handle(zone(), lib.LoadedScripts());
  for (intptr_t j = 0; j < scripts.Length(); j++) {
    if (scripts.At(j) == script.ptr()) {
      return true;
    }
  }
  return false;
}

void SourceReport::PrintCallSitesData(JSONObject* jsobj,
                                      const Function& function,
                                      const Code& code) {
  ASSERT(!code.IsNull());
  const TokenPosition& begin_pos = function.token_pos();
  const TokenPosition& end_pos = function.end_token_pos();
  ZoneGrowableArray<const ICData*>* ic_data_array =
      new (zone()) ZoneGrowableArray<const ICData*>();
  function.RestoreICDataMap(ic_data_array, false /* clone ic-data */);
  const PcDescriptors& descriptors =
      PcDescriptors::Handle(zone(), code.pc_descriptors());

  JSONArray sites(jsobj, "callSites");

  PcDescriptors::Iterator iter(
      descriptors,
      UntaggedPcDescriptors::kIcCall | UntaggedPcDescriptors::kUnoptStaticCall);
  while (iter.MoveNext()) {
    HANDLESCOPE(thread());
    ASSERT(iter.DeoptId() < ic_data_array->length());
    const ICData* ic_data = (*ic_data_array)[iter.DeoptId()];
    if (ic_data != NULL) {
      const TokenPosition& token_pos = iter.TokenPos();
      if (!token_pos.IsWithin(begin_pos, end_pos)) {
        // Does not correspond to a valid source position.
        continue;
      }
      ic_data->PrintToJSONArray(sites, token_pos);
    }
  }
}

intptr_t SourceReport::GetTokenPosOrLine(const Script& script,
                                         const TokenPosition& token_pos) {
  if (!report_lines_) {
    return token_pos.Pos();
  }
  intptr_t line = -1;
  const bool found = script.GetTokenLocation(token_pos, &line);
  ASSERT(found);
  return line;
}

bool SourceReport::ShouldCoverageSkipCallSite(const ICData* ic_data) {
  if (ic_data == NULL) return true;
  if (!ic_data->is_static_call()) return false;
  Function& func = Function::Handle(ic_data->GetTargetAt(0));

  // Ignore calls to the LateError functions. These are used to throw errors to
  // do with late variables. These errors shouldn't be hit in working code, so
  // shouldn't count against the coverage total.
  // See https://github.com/dart-lang/coverage/issues/341
  if (late_error_class_id_ == ClassId::kIllegalCid) {
    const Class& lateErrorClass =
        Class::Handle(Library::LookupCoreClass(Symbols::LateError()));
    late_error_class_id_ = lateErrorClass.id();
  }
  Class& cls = Class::Handle(func.Owner());
  if (late_error_class_id_ == cls.id()) {
    return true;
  }
  return false;
}

void SourceReport::PrintCoverageData(JSONObject* jsobj,
                                     const Function& function,
                                     const Code& code,
                                     bool report_branch_coverage) {
  ASSERT(!code.IsNull());
  const TokenPosition& begin_pos = function.token_pos();
  const TokenPosition& end_pos = function.end_token_pos();

  ZoneGrowableArray<const ICData*>* ic_data_array =
      new (zone()) ZoneGrowableArray<const ICData*>();
  function.RestoreICDataMap(ic_data_array, false /* clone ic-data */);
  const PcDescriptors& descriptors =
      PcDescriptors::Handle(zone(), code.pc_descriptors());
  const Script& script = Script::Handle(zone(), function.script());

  const int kCoverageNone = 0;
  const int kCoverageMiss = 1;
  const int kCoverageHit = 2;

  intptr_t func_length = function.SourceSize() + 1;
  GrowableArray<char> coverage(func_length);
  coverage.SetLength(func_length);
  for (int i = 0; i < func_length; i++) {
    coverage[i] = kCoverageNone;
  }

  if (function.WasExecuted()) {
    coverage[0] = kCoverageHit;
  } else {
    coverage[0] = kCoverageMiss;
  }

  auto update_coverage = [&](TokenPosition token_pos, bool was_executed) {
    if (!token_pos.IsWithin(begin_pos, end_pos)) {
      return;
    }

    const intptr_t token_offset = token_pos.Pos() - begin_pos.Pos();
    if (was_executed) {
      coverage[token_offset] = kCoverageHit;
    } else {
      if (coverage[token_offset] == kCoverageNone) {
        coverage[token_offset] = kCoverageMiss;
      }
    }
  };

  if (!report_branch_coverage) {
    PcDescriptors::Iterator iter(descriptors,
                                 UntaggedPcDescriptors::kIcCall |
                                     UntaggedPcDescriptors::kUnoptStaticCall);
    while (iter.MoveNext()) {
      HANDLESCOPE(thread());
      ASSERT(iter.DeoptId() < ic_data_array->length());
      const ICData* ic_data = (*ic_data_array)[iter.DeoptId()];
      if (!ShouldCoverageSkipCallSite(ic_data)) {
        const TokenPosition& token_pos = iter.TokenPos();
        update_coverage(token_pos, ic_data->AggregateCount() > 0);
      }
    }
  }

  // Merge the coverage from coverage_array attached to the function.
  const Array& coverage_array = Array::Handle(function.GetCoverageArray());
  if (!coverage_array.IsNull()) {
    for (intptr_t i = 0; i < coverage_array.Length(); i += 2) {
      bool is_branch_coverage;
      const TokenPosition token_pos = TokenPosition::DecodeCoveragePosition(
          Smi::Value(Smi::RawCast(coverage_array.At(i))), &is_branch_coverage);
      if (is_branch_coverage == report_branch_coverage) {
        const bool was_executed =
            Smi::Value(Smi::RawCast(coverage_array.At(i + 1))) != 0;
        update_coverage(token_pos, was_executed);
      }
    }
  }

  JSONObject cov(jsobj, report_branch_coverage ? "branchCoverage" : "coverage");
  {
    JSONArray hits(&cov, "hits");
    TokenPosition pos = begin_pos;
    for (int i = 0; i < func_length; i++) {
      if (coverage[i] == kCoverageHit) {
        // Add the token position or line number of the hit.
        hits.AddValue(GetTokenPosOrLine(script, pos));
      }
      pos = pos.Next();
    }
  }
  {
    JSONArray misses(&cov, "misses");
    TokenPosition pos = begin_pos;
    for (int i = 0; i < func_length; i++) {
      if (coverage[i] == kCoverageMiss) {
        // Add the token position or line number of the miss.
        misses.AddValue(GetTokenPosOrLine(script, pos));
      }
      pos = pos.Next();
    }
  }
}

void SourceReport::PrintPossibleBreakpointsData(JSONObject* jsobj,
                                                const Function& func,
                                                const Code& code) {
  const TokenPosition& begin_pos = func.token_pos();
  const TokenPosition& end_pos = func.end_token_pos();
  intptr_t func_length = func.SourceSize() + 1;

  BitVector possible(zone(), func_length);

  ASSERT(!code.IsNull());

  const uint8_t kSafepointKind = (UntaggedPcDescriptors::kIcCall |
                                  UntaggedPcDescriptors::kUnoptStaticCall |
                                  UntaggedPcDescriptors::kRuntimeCall);

  const PcDescriptors& descriptors =
      PcDescriptors::Handle(zone(), code.pc_descriptors());
  const Script& script = Script::Handle(zone(), func.script());

  PcDescriptors::Iterator iter(descriptors, kSafepointKind);
  while (iter.MoveNext()) {
    const TokenPosition& token_pos = iter.TokenPos();
    if (!token_pos.IsWithin(begin_pos, end_pos)) {
      // Does not correspond to a valid source position.
      continue;
    }
    intptr_t token_offset = token_pos.Pos() - begin_pos.Pos();
    possible.Add(token_offset);
  }

  JSONArray bpts(jsobj, "possibleBreakpoints");
  TokenPosition pos = begin_pos;
  for (int i = 0; i < func_length; i++) {
    if (possible.Contains(i)) {
      // Add the token position or line number.
      bpts.AddValue(GetTokenPosOrLine(script, pos));
    }
    pos = pos.Next();
  }
}

void SourceReport::PrintProfileData(JSONObject* jsobj,
                                    ProfileFunction* profile_function) {
  ASSERT(profile_function != NULL);
  ASSERT(profile_function->NumSourcePositions() > 0);

  {
    JSONObject profile(jsobj, "profile");

    {
      JSONObject profileData(&profile, "metadata");
      profileData.AddProperty("sampleCount", profile_.sample_count());
    }

    // Positions.
    {
      JSONArray positions(&profile, "positions");
      for (intptr_t i = 0; i < profile_function->NumSourcePositions(); i++) {
        const ProfileFunctionSourcePosition& position =
            profile_function->GetSourcePosition(i);
        if (position.token_pos().IsReal()) {
          // Add as an integer.
          positions.AddValue(position.token_pos().Pos());
        } else {
          // Add as a string.
          positions.AddValue(position.token_pos().ToCString());
        }
      }
    }

    // Exclusive ticks.
    {
      JSONArray exclusiveTicks(&profile, "exclusiveTicks");
      for (intptr_t i = 0; i < profile_function->NumSourcePositions(); i++) {
        const ProfileFunctionSourcePosition& position =
            profile_function->GetSourcePosition(i);
        exclusiveTicks.AddValue(position.exclusive_ticks());
      }
    }
    // Inclusive ticks.
    {
      JSONArray inclusiveTicks(&profile, "inclusiveTicks");
      for (intptr_t i = 0; i < profile_function->NumSourcePositions(); i++) {
        const ProfileFunctionSourcePosition& position =
            profile_function->GetSourcePosition(i);
        inclusiveTicks.AddValue(position.inclusive_ticks());
      }
    }
  }
}

void SourceReport::PrintScriptTable(JSONArray* scripts) {
  for (intptr_t i = 0; i < script_table_entries_.length(); i++) {
    const Script* script = script_table_entries_[i]->script;
    scripts->AddValue(*script);
  }
}

void SourceReport::VisitFunction(JSONArray* jsarr, const Function& func) {
  if (ShouldSkipFunction(func)) {
    return;
  }

  const Script& script = Script::Handle(zone(), func.script());
  const TokenPosition begin_pos = func.token_pos();
  const TokenPosition end_pos = func.end_token_pos();

  const intptr_t script_index = GetScriptIndex(script);
  if (script_index < 0) {
    return;
  }

  Code& code = Code::Handle(zone(), func.unoptimized_code());
  if (code.IsNull()) {
    if (func.HasCode() || (compile_mode_ == kForceCompile)) {
      const Error& err =
          Error::Handle(Compiler::EnsureUnoptimizedCode(thread(), func));
      if (!err.IsNull()) {
        // Emit an uncompiled range for this function with error information.
        JSONObject range(jsarr);
        range.AddProperty("scriptIndex", script_index);
        range.AddProperty("startPos", begin_pos);
        range.AddProperty("endPos", end_pos);
        range.AddProperty("compiled", false);
        range.AddProperty("error", err);
        return;
      }
      code = func.unoptimized_code();
    } else {
      // This function has not been compiled yet.
      JSONObject range(jsarr);
      range.AddProperty("scriptIndex", script_index);
      range.AddProperty("startPos", begin_pos);
      range.AddProperty("endPos", end_pos);
      range.AddProperty("compiled", false);
      return;
    }
  }
  ASSERT(!code.IsNull());

  JSONObject range(jsarr);
  range.AddProperty("scriptIndex", script_index);
  range.AddProperty("startPos", begin_pos);
  range.AddProperty("endPos", end_pos);
  range.AddProperty("compiled", true);

  if (IsReportRequested(kCallSites)) {
    PrintCallSitesData(&range, func, code);
  }
  if (IsReportRequested(kCoverage)) {
    PrintCoverageData(&range, func, code, /* report_branch_coverage */ false);
  }
  if (IsReportRequested(kBranchCoverage)) {
    PrintCoverageData(&range, func, code, /* report_branch_coverage */ true);
  }
  if (IsReportRequested(kPossibleBreakpoints)) {
    PrintPossibleBreakpointsData(&range, func, code);
  }
  if (IsReportRequested(kProfile)) {
    ProfileFunction* profile_function = profile_.FindFunction(func);
    if ((profile_function != NULL) &&
        (profile_function->NumSourcePositions() > 0)) {
      PrintProfileData(&range, profile_function);
    }
  }
}

void SourceReport::VisitField(JSONArray* jsarr, const Field& field) {
  if (ShouldSkipField(field) || !field.HasInitializerFunction()) return;
  const Function& func = Function::Handle(field.InitializerFunction());
  VisitFunction(jsarr, func);
}

void SourceReport::VisitLibrary(JSONArray* jsarr, const Library& lib) {
  Class& cls = Class::Handle(zone());
  Array& functions = Array::Handle(zone());
  Array& fields = Array::Handle(zone());
  Function& func = Function::Handle(zone());
  Field& field = Field::Handle(zone());
  Script& script = Script::Handle(zone());
  ClassDictionaryIterator it(lib, ClassDictionaryIterator::kIteratePrivate);

  if (!ShouldFiltersIncludeLibrary(lib)) {
    return;
  }

  while (it.HasNext()) {
    cls = it.GetNextClass();

    script = cls.script();
    const intptr_t script_index = GetScriptIndex(script);
    if (script_index < 0) {
      continue;
    }

    if (!cls.is_finalized()) {
      if (compile_mode_ == kForceCompile) {
        Error& err = Error::Handle(cls.EnsureIsFinalized(thread()));
        if (!err.IsNull()) {
          // Emit an uncompiled range for this class with error information.
          JSONObject range(jsarr);
          range.AddProperty("scriptIndex", script_index);
          range.AddProperty("startPos", cls.token_pos());
          range.AddProperty("endPos", cls.end_token_pos());
          range.AddProperty("compiled", false);
          range.AddProperty("error", err);
          continue;
        }
        ASSERT(cls.is_finalized());
      } else {
        cls.EnsureDeclarationLoaded();
        // Emit one range for the whole uncompiled class.
        JSONObject range(jsarr);
        range.AddProperty("scriptIndex", script_index);
        range.AddProperty("startPos", cls.token_pos());
        range.AddProperty("endPos", cls.end_token_pos());
        range.AddProperty("compiled", false);
        continue;
      }
    }

    functions = cls.current_functions();
    for (int i = 0; i < functions.Length(); i++) {
      func ^= functions.At(i);
      // Skip getter functions of static const field.
      if (func.kind() == UntaggedFunction::kImplicitStaticGetter) {
        field ^= func.accessor_field();
        if (field.is_const() && field.is_static()) {
          continue;
        }
      }
      VisitFunction(jsarr, func);
    }

    fields = cls.fields();
    for (intptr_t i = 0; i < fields.Length(); i++) {
      field ^= fields.At(i);
      VisitField(jsarr, field);
    }
  }
}

void SourceReport::VisitClosures(JSONArray* jsarr) {
  ClosureFunctionsCache::ForAllClosureFunctions([&](const Function& func) {
    VisitFunction(jsarr, func);
    return true;  // Continue iteration.
  });
}

void SourceReport::PrintJSON(JSONStream* js,
                             const Script& script,
                             TokenPosition start_pos,
                             TokenPosition end_pos) {
  Init(Thread::Current(), &script, start_pos, end_pos);

  JSONObject report(js);
  report.AddProperty("type", "SourceReport");
  {
    JSONArray ranges(&report, "ranges");

    const GrowableObjectArray& libs = GrowableObjectArray::Handle(
        zone(), thread()->isolate_group()->object_store()->libraries());

    // We only visit the libraries which actually load the specified script.
    Library& lib = Library::Handle(zone());
    for (intptr_t i = 0; i < libs.Length(); i++) {
      lib ^= libs.At(i);
      if (script.IsNull() || ScriptIsLoadedByLibrary(script, lib)) {
        VisitLibrary(&ranges, lib);
      }
    }

    // Visit all closures for this isolate.
    VisitClosures(&ranges);

    // Output constant coverage if coverage is requested.
    if (IsReportRequested(kCoverage)) {
      // Find all scripts. We need to go though all scripts because a script
      // (even one we don't want) can add coverage to another library (i.e.
      // potentially one we want).
      DirectChainedHashMap<ScriptTableTrait> local_script_table;
      GrowableArray<ScriptTableEntry*> local_script_table_entries;
      CollectAllScripts(&local_script_table, &local_script_table_entries);
      CollectConstConstructorCoverageFromScripts(&local_script_table_entries,
                                                 &ranges);
      CleanupCollectedScripts(&local_script_table, &local_script_table_entries);
    }
  }

  // Print the script table.
  JSONArray scripts(&report, "scripts");
  PrintScriptTable(&scripts);
}

void SourceReport::CollectAllScripts(
    DirectChainedHashMap<ScriptTableTrait>* local_script_table,
    GrowableArray<ScriptTableEntry*>* local_script_table_entries) {
  ScriptTableEntry wrapper;
  const GrowableObjectArray& libs = GrowableObjectArray::Handle(
      zone(), thread()->isolate_group()->object_store()->libraries());
  Library& lib = Library::Handle(zone());
  Script& scriptRef = Script::Handle(zone());
  for (int i = 0; i < libs.Length(); i++) {
    lib ^= libs.At(i);
    const Array& scripts = Array::Handle(zone(), lib.LoadedScripts());
    for (intptr_t j = 0; j < scripts.Length(); j++) {
      scriptRef ^= scripts.At(j);
      const String& url = String::Handle(zone(), scriptRef.url());
      wrapper.key = &url;
      wrapper.script = &Script::Handle(zone(), scriptRef.ptr());
      ScriptTableEntry* pair = local_script_table->LookupValue(&wrapper);
      if (pair != NULL) {
        // Existing one.
        continue;
      }
      // New one. Insert.
      ScriptTableEntry* tmp = new ScriptTableEntry();
      tmp->key = &url;
      tmp->index = -1;
      tmp->script = wrapper.script;
      local_script_table_entries->Add(tmp);
      local_script_table->Insert(tmp);
    }
  }
}

void SourceReport::CleanupCollectedScripts(
    DirectChainedHashMap<ScriptTableTrait>* local_script_table,
    GrowableArray<ScriptTableEntry*>* local_script_table_entries) {
  for (intptr_t i = 0; i < local_script_table_entries->length(); i++) {
    delete local_script_table_entries->operator[](i);
    local_script_table_entries->operator[](i) = NULL;
  }
  local_script_table_entries->Clear();
  local_script_table->Clear();
}

void SourceReport::CollectConstConstructorCoverageFromScripts(
    GrowableArray<ScriptTableEntry*>* local_script_table_entries,
    JSONArray* ranges) {
  // Now output the wanted constant coverage.
  for (intptr_t i = 0; i < local_script_table_entries->length(); i++) {
    const Script* script = local_script_table_entries->At(i)->script;

    // Whether we want *this* script or not we need to look at the constant
    // constructor coverage. Any of those could be in a script we *do* want.
    {
      Script& scriptRef = Script::Handle(zone());
      const Array& constructors =
          Array::Handle(kernel::CollectConstConstructorCoverageFrom(*script));
      intptr_t constructors_count = constructors.Length();
      Function& constructor = Function::Handle(zone());
      Code& code = Code::Handle(zone());
      for (intptr_t i = 0; i < constructors_count; i++) {
        constructor ^= constructors.At(i);
        // Check if we want coverage for this constructor.
        if (ShouldSkipFunction(constructor)) {
          continue;
        }
        scriptRef ^= constructor.script();
        const intptr_t script_index = GetScriptIndex(scriptRef);
        if (script_index < 0) {
          continue;
        }
        code ^= constructor.unoptimized_code();
        const TokenPosition begin_pos = constructor.token_pos();
        const TokenPosition end_pos = constructor.end_token_pos();
        JSONObject range(ranges);
        range.AddProperty("scriptIndex", script_index);
        range.AddProperty("compiled",
                          !code.IsNull());  // Does this make a difference?
        range.AddProperty("startPos", begin_pos);
        range.AddProperty("endPos", end_pos);

        JSONObject cov(&range, "coverage");
        {
          JSONArray hits(&cov, "hits");
          hits.AddValue(GetTokenPosOrLine(scriptRef, begin_pos));
        }
        {
          JSONArray misses(&cov, "misses");
          // No misses
        }
      }
    }
  }
}

}  // namespace dart
#endif  // !defined(PRODUCT) && !defined(DART_PRECOMPILED_RUNTIME)<|MERGE_RESOLUTION|>--- conflicted
+++ resolved
@@ -204,8 +204,6 @@
   return false;
 }
 
-<<<<<<< HEAD
-=======
 bool SourceReport::ShouldFiltersIncludeLibrary(const Library& lib) {
   if (library_filters_.IsNull()) {
     return true;
@@ -214,7 +212,6 @@
   return ShouldFiltersIncludeUrl(url);
 }
 
->>>>>>> 964e859d
 bool SourceReport::ShouldFiltersIncludeScript(const Script& script) {
   if (library_filters_.IsNull()) return true;
   String& url = String::Handle(zone(), script.url());
