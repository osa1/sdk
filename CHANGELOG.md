--- conflicted
+++ resolved
@@ -1,1097 +1,658 @@
-<<<<<<< HEAD
-=======
-## 2.0.0-dev.69.5
-* Cherry-pick cb70de8afaf72ffccc2cb296960d3ed755979167 to dev
-* Cherry-pick 4482d13ff75dadc68df64758a35976c5cbeadbc6 to dev
-* Cherry-pick 5a45b2a62b3d647b7b4feca78da5948b5d108573 to dev
-* Cherry-pick 24158b773d29d36305ce6e8dbc1a1ce24a54e58e to dev
-* Cherry-pick 68bfaf3ac349e78cf5a7ea78d48e0b51bae2e605 to dev
-* Cherry-pick 23ba527735b386371395cd06c4cf39381072fc89 to dev
-* Cherry-pick 72960de5f9a8bc36c7a6265d56c6643d93c512b5 to dev
-
-## 2.0.0-dev.69.4
-
-* Revert cherry-pick 9727a4a to dev
-* Cherry-pick 6bddb6c to dev
-* Cherry-pick 57e11e3 to dev
-* Cherry-pick 0998153 to dev
-
-## 2.0.0-dev.69.3
-
-Cherry-pick f3625375744979a4c65e289a3140cbdd7fbf6f32 to dev
-Cherry-pick 7b77fa217b7b7e45ceb1d5ca820e18853b7728a4 to dev
-Cherry-pick 071ca8c05c62d227b22d0c95a831bea98ec5aeb8 to dev
-Cherry-pick 9727a4a4ef6a3c3de8cd6be75ab515643ee15bc6 to dev
-Cherry-pick c353d02a3c1c26e78b17768e31e6093e6cbf538b to dev
-
-## 2.0.0-dev.69.2
-
-### Core library changes
-* Remove deprecated UPPER_CASE constant names. Use the lower-case names only
-  from now on. Example `HTML_ESCAPE` is now only `htmlEscape`.
-
-## 2.0.0-dev.69.1
-
-Cherry-pick 11f3c57e9c09c62c46aaf7824c3ffdc8debb3960 to dev
-Cherry-pick 83a615cf4b4acfd6c0fb58a15ed82b09ff1669cf to dev
-Cherry-pick ec733c3b3c20adefb188e4b6e55103eef452a691 to dev
-Cherry-pick a7e511f4dce66362fb6ec921e80cc8c93cc277d7 to dev
-Cherry-pick 651994ba70fbf916316af8dd37571a4549bb66a1 to dev
-Cherry-pick 296319d2f00e3f51942f884f8f340f725c598ac8 to dev
-Cherry-pick cc1a7b35d009eb0fb526baf87202d3e97cd8aa1f to dev
-Cherry-pick 64a1f8f69c5538ec89d3349c0dcee6f7304e9f75 to dev
-Cherry-pick 389b8997b3e8a9f0eea287a99099b1d847851b6d to dev
-Cherry-pick db45d049dbcd05e359f5ca09396d0685fa47ba4e to dev
-Cherry-pick c6f525634f7238eb2e55d04f839b4e300d1f7cc2 to dev
-Cherry-pick a3bb529eecf1b88b69f61500a311100a39e39899 to dev
-
-## 2.0.0-dev.69.0
-
-### Core library changes
-* `dart:collection`, `dart:core`:
-  * Re-enable `Iterable.whereType`. The method was disabled because code
-    was still being compiled in Dart 1 mode, and the function was
-    error-prone when used in that code.
-* `dart:async`
-  * Changed an internal lazily-allocated reusable "null future" to always belong
-    to the root zone. This avoids race conditions where the first access to the
-    future determined which zone it would belong to. The zone is only used
-    for *scheduling* the callback of listeners, the listeners themselves will
-    run in the correct zone in any case.
-    Issue [#32556](http://dartbug.com/32556).
-
-## 2.0.0-dev.68.0
-
-### Tool Changes
-
-#### dartfmt
-
-* Do not split long strings inside their string interpolations.
-
-#### Analyzer
-
-  * The analysis server will now only analyze code in Dart 2 mode ('strong
-    mode'). It will emit warnings for analysis options files that have
-    `strong-mode: false` set (and will emit a hint for `strong-mode: true`,
-    which is no longer necessary).
-  * The dartanalyzer `--strong` flag is now deprecated and ignored; the
-    command-line analyzer now only analyzes code in strong mode.
-
-## 2.0.0-dev.67.0
+## 2.0.0
+
+This is the first major version release of Dart since 1.0.0, so it contains many
+significant changes across all areas of the platform. Large changes include:
+
+*   **(Breaking)** The unsound optional static type system has been replaced
+    with a sound static type system using type inference and runtime checks.
+    This was formerly called "[strong mode][]" and only used by the Dart for web
+    products. Now it is the one official static type system for the entire
+    platform and replaces the previous "checked" and "production" modes.
+
+*   **(Breaking)** Functions marked `async` now run synchronously until the
+    first `await` statement. Previously, they would return to the event loop
+    once at the top of the function body before any code runs ([issue 30345][]).
+
+*   **(Breaking)** Constants in the core libraries have been renamed from
+    `SCREAMING_CAPS` to `lowerCamelCase`.
+
+*   **(Breaking)** Many new methods have been added to core library classes. If
+    you implement the interfaces of these classes, you will need to implement
+    the new methods.
+
+*   **(Breaking)** "dart:isolate" and "dart:mirrors" are no longer supported
+    when using Dart for the web. They are still supported in the command-line
+    VM.
+
+*   **(Breaking)** Pub's transformer-based build system has been [replaced by a
+    new build system][transformers].
+
+*   The `new` keyword is optional and can be omitted. Likewise, `const` can be
+    omitted inside a const context ([issue 30921][]).
+
+*   Dartium is no longer maintained or supported.
+
+[issue 30345]: https://github.com/dart-lang/sdk/issues/30345
+[issue 30921]: https://github.com/dart-lang/sdk/issues/30921
+[strong mode]: https://www.dartlang.org/guides/language/sound-dart
+[transformers]: https://www.dartlang.org/tools/pub/obsolete
 
 ### Language
 
-* New member conflict rules have been implemented. Most cases of conflicting
-  members with the same name are now static errors. Issue [33235][issue 33235].
-
-[issue 33235]: https://github.com/dart-lang/sdk/issues/33235
-
-### Tool Changes
-
-#### dartfmt
-
-  * Format expressions inside string interpolation.
-
-### Core library changes
-
-  * `dart:io`
-    * Adds `HttpClient.connectionTimeout`.
-    * Adds `{Socket,RawSocket,SecureSocket}.startConnect`. These return a
-      `ConnectionTask`, which can be used to cancel an in-flight connection
-      attempt.
-
-## 2.0.0-dev.66.0
-
-## 2.0.0-dev.65.0
-
-### Tool Changes
-
-#### dartfmt
-
-  * Add `--fix` to remove unneeded `new` and `const` keywords, and change `:`
-    to `=` before named parameter default values.
-  * Change formatting rules around static methods to uniformly format code with
-    and without `new` and `const`.
-
-#### Pub
-
-  * Pub no longer supports running with `DART_VM_OPTIONS=--no-preview-dart2`.
-
-## 2.0.0-dev.64.1
-
-### Language
-
-* Numerous corner case bugs around return statements in synchronous and
-asynchronous functions fixed.  Specifically:
-  * Issues [31887][issue 31887], [32881][issue 32881]. Future flattening should
-    not be recursive.
-  * Issues [30638][issue 30638], [32233][issue 32233]. Incorrect downcast errors
-    with `FutureOr`
-  * Issue [32233][issue 32233]. Errors when returning `FutureOr`
-  * Issue [33218][issue 33218]. Returns in functions with void related types
-  * Issue [31278][issue 31278]. Incorrect hint on empty returns in async
-    functions
-* An empty `return;` in an async function with return type `Future<Object>` will
-    not report an error.
-* `return exp;` where `exp` has type `void` in an async function is now an error
-unless the return type of the function is `void` or `dynamic`.
-* Mixed return statements of the form `return;` and `return exp;` are now
-allowed when `exp` has type `void`.
-
-* A compile time error is emitted for any literal which cannot be exactly
-  represented on the target platform. As a result, dart2js and DDC will
-  report errors if an integer literal cannot be represented exactly in
-  JavaScript. Issue [33282][issue 33282].
-
+*   "[Strong mode][]" is now the official type system of the language.
+
+*   The `new` keyword is optional and can be omitted. Likewise, `const` can be
+    omitted inside a const context.
+
+*   A string in a `part of` declaration may now be used to refer to the library
+    this file is part of. A library part can now declare its library as either:
+
+    ```dart
+    part of name.of.library;
+    ```
+
+    Or:
+
+    ```dart
+    part of "uriReferenceOfLibrary.dart";
+    ```
+
+    This allows libraries with no library declarations (and therefore no name)
+    to have parts, and it allows tools to easily find the library of a part
+    file. The Dart 1.0 syntax is supported but deprecated.
+
+*   Functions marked `async` now run synchronously until the first `await`
+    statement. Previously, they would return to the event loop once at the top
+    of the function body before any code runs ([issue 30345][]).
+
+*   The type `void` is now a Top type like `dynamic`, and `Object`. It also now
+    has new errors for being used where not allowed (such as being assigned to
+    any non-`void`-typed parameter). Some libraries (importantly, mockito) may
+    need to be updated to accept void values to keep their APIs working.
+
+*   Future flattening is now done only as specified in the Dart 2.0 spec, rather
+    than more broadly. This means that the following code has an error on the
+    assignment to `y`.
+
+    ```dart
+    test() {
+      Future<int> f;
+      var x = f.then<Future<List<int>>>((x) => []);
+      Future<List<int>> y = x;
+    }
+    ```
+
+*   Invocations of `noSuchMethod()` receive default values for optional args.
+    The following program used to print "No arguments passed", and now prints
+    "First argument is 3".
+
+    ```dart
+    abstract class B {
+      void m([int x = 3]);
+    }
+
+    class A implements B {
+      noSuchMethod(Invocation i) {
+        if (i.positionalArguments.length == 0) {
+          print("No arguments passed");
+        } else {
+          print("First argument is ${i.positionalArguments[0]}");
+        }
+      }
+    }
+
+    void main() {
+      A().m();
+    }
+    ```
+
+*   Bounds on generic functions are invariant. The following program now issues
+    an invalid override error ([issue 29014][sdk#29014]):
+
+    ```dart
+    class A {
+      void f<T extends int>() {}
+    }
+
+    class B extends A {
+      @override
+      void f<T extends num>() {}
+    }
+    ```
+
+*   Numerous corner case bugs around return statements in synchronous and
+    asynchronous functions fixed. Specifically:
+
+    *   Issues [31887][issue 31887], [32881][issue 32881]. Future flattening
+        should not be recursive.
+    *   Issues [30638][issue 30638], [32233][issue 32233]. Incorrect downcast
+        errors with `FutureOr`.
+    *   Issue [32233][issue 32233]. Errors when returning `FutureOr`.
+    *   Issue [33218][issue 33218]. Returns in functions with void related
+        types.
+    *   Issue [31278][issue 31278]. Incorrect hint on empty returns in async.
+        functions.
+
+*   An empty `return;` in an async function with return type `Future<Object>`
+    does not report an error.
+
+*   `return exp;` where `exp` has type `void` in an async function is now an
+    error unless the return type of the function is `void` or `dynamic`.
+
+*   Mixed return statements of the form `return;` and `return exp;` are now
+    allowed when `exp` has type `void`.
+
+*   A compile time error is emitted for any literal which cannot be exactly
+    represented on the target platform. As a result, dart2js and DDC report
+    errors if an integer literal cannot be represented exactly in JavaScript
+    ([issue 33282][]).
+
+*   New member conflict rules have been implemented. Most cases of conflicting
+    members with the same name are now static errors ([issue 33235][]).
+
+[sdk#29014]: https://github.com/dart-lang/sdk/issues/29014
+[issue 30638]: https://github.com/dart-lang/sdk/issues/30638
+[issue 31278]: https://github.com/dart-lang/sdk/issues/31278
 [issue 31887]: https://github.com/dart-lang/sdk/issues/31887
-[issue 30638]: https://github.com/dart-lang/sdk/issues/30638
 [issue 32233]: https://github.com/dart-lang/sdk/issues/32233
 [issue 32881]: https://github.com/dart-lang/sdk/issues/32881
 [issue 33218]: https://github.com/dart-lang/sdk/issues/33218
-[issue 31278]: https://github.com/dart-lang/sdk/issues/31278
+[issue 33235]: https://github.com/dart-lang/sdk/issues/33235
 [issue 33282]: https://github.com/dart-lang/sdk/issues/33282
-
-### Dart VM
-
-* The Dart VM now runs programs by default with Dart 2.0 semantics. The flag
-  `--preview-dart-2` is not available anymore.
-
-* A new flag `--no-preview-dart-2` has been added, this flag can be used
-  to revert to Dart 1.0 semantics. The flag is temporary and only meant to
-  help users in the migration process. The flag will go away in a future dev
-  release, when we no longer support Dart 1.0.
-
-### Tool Changes
-
-#### Dart2js
-
-* Dart2js now compiles programs by default with Dart 2.0 semantics. Apps are
-  expected to be bigger than before, because Dart 2.0 has many more implicit
-  checks (similar to the `--checked` flag in Dart 1.0). Other relevant flags:
-
-  * `--omit-implicit-checks`: is a flag that removes most of the extra implicit
-    checks. Only use this if you have enough test coverage to know that the app
-    will work well without the checks. If a check would have failed and it is
-    omitted, your app may crash or behave in unexpected ways.
-
-  * `--no-preview-dart-2`: a temporary flag to revert to Dart 1.0. This flag is
-    temporary and only meant to help users in the migration process. The flag
-    will go away in a future dev release, when we no longer support Dart 1.0.
-
-### Core library changes
-
-* `dart:core`
-  * `int.parse` on the VM no longer accepts unsigned hexadecimal numbers
-    greater than or equal to 2**63 when not prefixed by `0x`.
-    (SDK issue [32858](https://github.com/dart-lang/sdk/issues/32858))
-
-## 2.0.0-dev.63.0
-
-### Tool Changes
-
-#### Pub
-
-* Fix an error which prevented `pub publish` due to the package validation.
-
-## 2.0.0-dev.62.0
-
-### Language
-
-* Inference chooses `void` when combining `Object` or `dynamic` and `void` ([issue
-3341]).  When combining with other top types, inference now prefers `void`.  So
-for example, given:
-
-```dart
-void foo() {};
-dynamic bar() {};
-var a = [foo(), bar()];
-```
-
-the variable `a` would previously have been inferred as `dynamic`, and will now
-be inferred as `void`.
-
-[issue 3341]: https://github.com/dart-lang/sdk/issues/33341
-
-
-#### Strong Mode
-
-### Dart VM
-
-* The dart VM will no longer attempt to perform `packages/` directory
-  resolution (for loading scripts, and in `Isolate.resolveUri`). Users
-  relying on `packages/` directories should switch to `.packages` files.
-
-### Tool Changes
-
-#### Pub
-
-* Fix an error on `pub get` when running with Dart 2 mode and already existing
-  snapshots of executables.
-
-#### Other Tools
-
-### Core library changes
-
-* `dart:core`/`dart:collection`
-  * Remove the `retype` method on iterables and maps again. Use `cast` instead.
-  * Deprecated `Platform.packageRoot`, which is only used for `packages/`
-    directory resolution which is no longer supported. It will now always
-    return null, which is a value that was always possible for it to return
-    previously.
-* `dart:isolate`
-  * Deprecated `Isolate.packageRoot`, which is only used for `packages/`
-    directory resolution which is no longer supported. It will now always
-    return null, which is a value that was always possible for it to return
-    previously.
-  * Deprecated `packageRoot` parameter in `Isolate.spawnUri`, which is was
-    previously used only for `packages/` directory resolution. That style
-    of resolution is no longer supported in dart 2.
-
-## 2.0.0-dev.61.0
-
-### Dart VM
-
-* `async` functions now start synchronously by default.
-  Passing the `--no-sync-async` flag will produce the old behavior,
-  starting `async` functions asynchronously.
-
-### Tool Changes
-
-#### Pub
-
-* Fix support for running executables in Dart 2 mode.
-
-### Core library changes
-
-* `dart:io`
-  * Dart-styled constants have been added for `HttpStatus`, `HttpHeaders`,
-    `ContentType`, `HttpClient`, `WebSocketStatus`, `CompressionOptions`,
-    and `WebSocket`. The `SCREAMING_CAPS` constants are marked deprecated.
-    Note that `HttpStatus.CONTINUE` is now `HttpStatus.continue_`, and that
-    e.g. `HttpHeaders.FIELD_NAME` is now `HttpHeaders.fieldNameHeader`.
-
-## 2.0.0-dev.60.0
-
-### Core library changes
-
-* `dart:convert`
-  * Allow `utf8.decoder.fuse(json.decoder)` to ignore leading Unicode BOM.
-
-### Tool Changes
-
-#### Analyzer
-
-* New static checking of duplicate shown or hidden names in an export directive
-  ([issue 33182]).
-
-[issue 33182]: https://github.com/dart-lang/sdk/issues/33182
-
-## 2.0.0-dev.59.0
-
-### Language
-
-The change to make bounds on generic functions invariant has landed in the
-analyzer.  The analyzer will now issue an invalid override error on the
-following program ([issue 29014][sdk#29014]).
-
-```dart
-class A {
-  void f<T extends int>() {}
-}
-
-class B extends A {
-  @override
-  void f<T extends num>() {}
-}
-```
-
-[sdk#29014]: https://github.com/dart-lang/sdk/issues/29014
-
-## 2.0.0-dev.58.0
-
-## 2.0.0-dev.57.0
-
-* Support Javascript Promise APIs as a Dart Future.  In Javascript a Promise has two
-  callbacks one for success and one for failure.  For success the Future returns the
-  value e.g.,
-
-BackgroundFetchManager.get is exposed as:
-
-```dart
-  Future<BackgroundFetchRegistration> get(String id)
-```
-
-usage could be:
-
-   BackgroundFetchRegistration result = await fetchMgr.get('abc');
-
-  The underlying JS Promise to Future mechanism will be exposed as a public API in a future checkin.
-
-## 2.0.0-dev.56.0
-
-### Language
-
-* Invocations of noSuchMethod receive default values for optional args.
-  * The following program used to print "No arguments passed", and now prints
-    "First argument is 3".
-
-```dart
-abstract class B {
-  void m([int x = 3]);
-}
-
-class A implements B {
-  noSuchMethod(Invocation i) {
-    if (i.positionalArguments.length == 0) {
-      print("No arguments passed");
-    } else {
-      print("First argument is ${i.positionalArguments[0]}");
-    }
-  }
-}
-
-void main() {
-  A().m();
-}
-```
-
-### Core library changes
-
-* `dart:core`
-  * Deprecated the `NoSuchMethodError` constructor.
-
-* `dart:mirrors`
-  * Marked `MirrorsUsed` as deprecated. The mirrors library is no longer
-    supported by dart2js, and `MirrorsUsed` only affected dart2js.
-
-* `dart:io`
-  * Added `X509Certificate.der`, `X509Certificate.pem`, and
-    `X509Certificate.sha1`.
-  * Added `FileSystemEntity.fromRawPath` constructor to allow for
-    the creation of `FileSystemEntity` using `Uint8List` buffers.
-
-### Dart VM
-
-* `async` functions now start synchronously when previewing Dart 2 with
-  `--preview-dart-2`.  Build tools (e.g., build_runner) may override the
-  default and/or allow developers to configure.  Passing the
-  `--no-sync-async` flag will produce the old behavior, starting `async`
-  functions asynchronously.
-
-### Tool Changes
-
-#### dartfmt
-
-  * Support metadata annotations on enum cases.
-
-## 2.0.0-dev.55.0
-
-### Language
-
-* Changed the `cast` method to always change the type.  Deprecated the
-  `retype` method and made it redirect to `cast`.  Applies to all of the
-  following interfaces:
-  * `Stream`:
-  * `StreamTransformer`
-  * `Iterable`
-  * `Map`
-
-### Tool Changes
-
-#### dart2js
-
-* Several fixes to improve support for running output of dart2js as a webworker.
-
-* `dart:isolate` implementation removed. To launch background tasks,
-  please use webworkers instead. APIs for webworkers can be accessed from
-  `dart:html` or JS-interop.
-
-#### Pub
-
-* Use forward-slash paths to Git on Windows
-
-## 2.0.0-dev.54.0
-
-### Core library changes
-
-* `dart:io`
-  * Added Dart-styled constants to  `ZLibOptions`, `FileMode`, `FileLock`,
+[issue 33341]: https://github.com/dart-lang/sdk/issues/33341
+
+### Core libraries
+
+*   Replaced `UPPER_CASE` constant names with `lowerCamelCase`. For example,
+    `HTML_ESCAPE` is now `htmlEscape`.
+
+*   The Web libraries were re-generated using Chrome 63 WebIDLs
+    ([details][idl]).
+
+[idl]: https://github.com/dart-lang/sdk/wiki/Chrome-63-Dart-Web-Libraries
+
+#### `dart:async`
+
+*   `Stream`:
+    *   Added `cast` and `castFrom`.
+    *   Changed `firstWhere`, `lastWhere`, and `singleWhere` to return
+        `Future<T>` and added an optional `T orElse()` callback.
+*   `StreamTransformer`: added `cast` and `castFrom`.
+*   `StreamTransformerBase`: new class.
+*   `Timer`: added `tick` property.
+*   `Zone`
+    *   changed to be strong-mode clean. This required some breaking API
+        changes. See https://goo.gl/y9mW2x for more information.
+    *   Added `bindBinaryCallbackGuarded`, `bindCallbackGuarded`, and
+        `bindUnaryCallbackGuarded`.
+    *   Renamed `Zone.ROOT` to `Zone.root`.
+*   Removed the deprecated `defaultValue` parameter on `Stream.firstWhere` and
+    `Stream.lastWhere`.
+*   Changed an internal lazily-allocated reusable "null future" to always belong
+    to the root zone. This avoids race conditions where the first access to the
+    future determined which zone it would belong to. The zone is only used for
+    *scheduling* the callback of listeners, the listeners themselves will run in
+    the correct zone in any case. Issue [#32556](http://dartbug.com/32556).
+
+#### `dart:cli`
+
+*   *New* "provisional" library for CLI-specific features.
+*   `waitFor`: function that suspends a stack to wait for a `Future` to
+    complete.
+
+#### `dart:collection`
+
+*   `MapBase`: added `mapToString`.
+*   `LinkedHashMap` no longer implements `HashMap`
+*   `LinkedHashSet` no longer implements `HashSet`.
+*   Added `of` constructor to `Queue`, `ListQueue`, `DoubleLinkedQueue`,
+    `HashSet`, `LinkedHashSet`, `SplayTreeSet`, `Map`, `HashMap`,
+    `LinkedHashMap`, `SplayTreeMap`.
+*   Removed `Maps` class. Extend `MapBase` or mix in `MapMixin` instead to
+    provide map method implementations for a class.
+*   Removed experimental `Document` method `getCSSCanvasContext` and property
+    `supportsCssCanvasContext`.
+*   Removed obsolete `Element` property `xtag` no longer supported in browsers.
+*   Exposed `ServiceWorker` class.
+*   Added constructor to `MessageChannel` and `MessagePort` `addEventListener`
+    automatically calls `start` method to receive queued messages.
+
+#### `dart:convert`
+
+*   `Base64Codec.decode` return type is now `Uint8List`.
+*   `JsonUnsupportedObjectError`: added `partialResult` property
+*   `LineSplitter` now implements `StreamTransformer<String, String>` instead of
+    `Converter`. It retains `Converter` methods `convert` and
+    `startChunkedConversion`.
+*   `Utf8Decoder` when compiled with dart2js uses the browser's `TextDecoder` in
+    some common cases for faster decoding.
+*   Renamed `ASCII`, `BASE64`, `BASE64URI`, `JSON`, `LATIN1` and `UTF8` to
+    `ascii`, `base64`, `base64Uri`, `json`, `latin1` and `utf8`.
+*   Renamed the `HtmlEscapeMode` constants `UNKNOWN`, `ATTRIBUTE`,
+    `SQ_ATTRIBUTE` and `ELEMENT` to `unknown`, `attribute`, `sqAttribute` and
+    `elements`.
+*   Added `jsonEncode`, `jsonDecode`, `base64Encode`, `base64UrlEncode` and
+    `base64Decode` top-level functions.
+*   Changed return type of `encode` on `AsciiCodec` and `Latin1Codec`, and
+    `convert` on `AsciiEncoder`, `Latin1Encoder`, to `Uint8List`.
+*   Allow `utf8.decoder.fuse(json.decoder)` to ignore leading Unicode BOM.
+
+#### `dart:core`
+
+*   `BigInt` class added to support integers greater than 64-bits.
+*   Deprecated the `proxy` annotation.
+*   Added `Provisional` class and `provisional` field.
+*   Added `pragma` annotation.
+*   `RegExp` added static `escape` function.
+*   The `Uri` class now correctly handles paths while running on Node.js on
+    Windows.
+*   Core collection changes:
+    *   `Iterable` added members `cast`, `castFrom`, `followedBy` and
+        `whereType`.
+    *   `Iterable.singleWhere` added `orElse` parameter.
+    *   `List` added `+` operator, `first` and `last` setters, and `indexWhere`
+        and `lastIndexWhere` methods, and static `copyRange` and `writeIterable`
+        methods.
+    *   `Map` added `fromEntries` constructor.
+    *   `Map` added `addEntries`, `cast`, `entries`, `map`, `removeWhere`,
+        `update` and `updateAll` members.
+    *   `MapEntry`: new class used by `Map.entries`.
+    *   *Note*: if a class extends `IterableBase`, `ListBase`, `SetBase` or
+        `MapBase` (or uses the corresponding mixins) from `dart:collection`, the
+        new members are implemented automatically.
+    *   Added `of` constructor to `List`, `Set`, `Map`.
+*   Renamed `double.INFINITY`, `double.NEGATIVE_INFINITY`, `double.NAN`,
+    `double.MAX_FINITE` and `double.MIN_POSITIVE` to `double.infinity`,
+    `double.negativeInfinity`, `double.nan`, `double.maxFinite` and
+    `double.minPositive`.
+*   Renamed the following constants in `DateTime` to lower case: `MONDAY`
+    through `SUNDAY`, `DAYS_PER_WEEK` (as `daysPerWeek`), `JANUARY` through
+    `DECEMBER` and `MONTHS_PER_YEAR` (as `monthsPerYear`).
+*   Renamed the following constants in `Duration` to lower case:
+    `MICROSECONDS_PER_MILLISECOND` to `microsecondsPerMillisecond`,
+    `MILLISECONDS_PER_SECOND` to `millisecondsPerSecond`, `SECONDS_PER_MINUTE`
+    to `secondsPerMinute`, `MINUTES_PER_HOUR` to `minutesPerHour`,
+    `HOURS_PER_DAY` to `hoursPerDay`, `MICROSECONDS_PER_SECOND` to
+    `microsecondsPerSecond`, `MICROSECONDS_PER_MINUTE` to
+    `microsecondsPerMinute`, `MICROSECONDS_PER_HOUR` to `microsecondsPerHour`,
+    `MICROSECONDS_PER_DAY` to `microsecondsPerDay`, `MILLISECONDS_PER_MINUTE` to
+    `millisecondsPerMinute`, `MILLISECONDS_PER_HOUR` to `millisecondsPerHour`,
+    `MILLISECONDS_PER_DAY` to `millisecondsPerDay`, `SECONDS_PER_HOUR` to
+    `secondsPerHour`, `SECONDS_PER_DAY` to `secondsPerDay`, `MINUTES_PER_DAY` to
+    `minutesPerDay`, and `ZERO` to `zero`.
+*   Added `typeArguments` to `Invocation` class.
+*   Added constructors to invocation class that allows creation of `Invocation`
+    objects directly, without going through `noSuchMethod`.
+*   Added `unaryMinus` and `empty` constant symbols on the `Symbol` class.
+*   Changed return type of `UriData.dataAsBytes` to `Uint8List`.
+*   Added `tryParse` static method to `int`, `double`, `num`, `BigInt`, `Uri`
+    and `DateTime`.
+*   Deprecated `onError` parameter on `int.parse`, `double.parse` and
+    `num.parse`.
+*   Deprecated the `NoSuchMethodError` constructor.
+*   `int.parse` on the VM no longer accepts unsigned hexadecimal numbers greater
+    than or equal to `2**63` when not prefixed by `0x`. (SDK issue
+    [32858](https://github.com/dart-lang/sdk/issues/32858))
+
+#### `dart:developer`
+
+*   `Flow` class added.
+*   `Timeline.startSync` and `Timeline.timeSync` now accept an optional
+    parameter `flow` of type `Flow`. The `flow` parameter is used to generate
+    flow timeline events that are enclosed by the slice described by
+    `Timeline.{start,finish}Sync` and `Timeline.timeSync`.
+
+<!--
+Still need entries for all changes to dart:html since 1.x
+-->
+
+#### `dart:html`
+
+*   Removed deprecated `query` and `queryAll`. Use `querySelector` and
+    `querySelectorAll`.
+
+#### `dart:io`
+
+*   `HttpStatus` added `UPGRADE_REQUIRED`.
+*   `IOOverrides` and `HttpOverrides` added to aid in writing tests that wish to
+    mock varios `dart:io` objects.
+*   `Platform.operatingSystemVersion` added  that gives a platform-specific
+    String describing the version of the operating system.
+*   `ProcessStartMode.INHERIT_STDIO` added, which allows a child process to
+    inherit the parent's stdio handles.
+*   `RawZLibFilter` added  for low-level access to compression and decompression
+    routines.
+*   Unified backends for `SecureSocket`, `SecurityContext`, and
+    `X509Certificate` to be consistent across all platforms. All `SecureSocket`,
+    `SecurityContext`, and `X509Certificate` properties and methods are now
+    supported on iOS and OSX.
+*   `SecurityContext.alpnSupported` deprecated as ALPN is now supported on all
+    platforms.
+*   `SecurityContext`: added `withTrustedRoots` named optional parameter
+    constructor, which defaults to false.
+*   Added a `timeout` parameter to `Socket.connect`, `RawSocket.connect`,
+    `SecureSocket.connect` and `RawSecureSocket.connect`. If a connection
+    attempt takes longer than the duration specified in `timeout`, a
+    `SocketException` will be thrown. Note: if the duration specified in
+    `timeout` is greater than the OS level timeout, a timeout may occur sooner
+    than specified in `timeout`.
+*   `Stdin.hasTerminal` added, which is true if stdin is attached to a terminal.
+*   `WebSocket` added static `userAgent` property.
+*   `RandomAccessFile.close` returns `Future<void>`
+*   Added `IOOverrides.socketConnect`.
+*   Added Dart-styled constants to  `ZLibOptions`, `FileMode`, `FileLock`,
     `FileSystemEntityType`, `FileSystemEvent`, `ProcessStartMode`,
     `ProcessSignal`, `InternetAddressType`, `InternetAddress`,
     `SocketDirection`, `SocketOption`, `RawSocketEvent`, and `StdioType`, and
     deprecated the old `SCREAMING_CAPS` constants.
-  * Added the Dart-styled top-level constants `zlib`, `gzip`, and
+*   Added the Dart-styled top-level constants `zlib`, `gzip`, and
     `systemEncoding`, and deprecated the old `SCREAMING_CAPS` top-level
     constants.
-  * Removed the top-level `FileMode` constants `READ`, `WRITE`, `APPEND`,
+*   Removed the top-level `FileMode` constants `READ`, `WRITE`, `APPEND`,
     `WRITE_ONLY`, and `WRITE_ONLY_APPEND`. Please use e.g. `FileMode.read`
     instead.
+*   Added `X509Certificate.der`, `X509Certificate.pem`, and
+    `X509Certificate.sha1`.
+*   Added `FileSystemEntity.fromRawPath` constructor to allow for the creation
+    of `FileSystemEntity` using `Uint8List` buffers.
+*   Dart-styled constants have been added for `HttpStatus`, `HttpHeaders`,
+    `ContentType`, `HttpClient`, `WebSocketStatus`, `CompressionOptions`, and
+    `WebSocket`. The `SCREAMING_CAPS` constants are marked deprecated. Note that
+    `HttpStatus.CONTINUE` is now `HttpStatus.continue_`, and that e.g.
+    `HttpHeaders.FIELD_NAME` is now `HttpHeaders.fieldNameHeader`.
+*   Deprecated `Platform.packageRoot`, which is only used for `packages/`
+    directory resolution which is no longer supported. It will now always return
+    null, which is a value that was always possible for it to return previously.
+*   Adds `HttpClient.connectionTimeout`.
+*   Adds `{Socket,RawSocket,SecureSocket}.startConnect`. These return a
+    `ConnectionTask`, which can be used to cancel an in-flight connection
+    attempt.
+
+#### `dart:isolate`
+
+*   Make `Isolate.spawn` take a type parameter representing the argument type of
+    the provided function. This allows functions with arguments types other than
+    `Object` in strong mode.
+*   Rename `IMMEDIATE` and `BEFORE_NEXT_EVENT` on `Isolate` to `immediate` and
+    `beforeNextEvent`.
+*   Deprecated `Isolate.packageRoot`, which is only used for `packages/`
+    directory resolution which is no longer supported. It will now always return
+    null, which is a value that was always possible for it to return previously.
+*   Deprecated `packageRoot` parameter in `Isolate.spawnUri`, which is was
+    previously used only for `packages/` directory resolution. That style of
+    resolution is no longer supported in Dart 2.
+
+<!--
+Still need entries for all changes to dart:js since 1.x
+-->
+
+#### `dart.math`
+
+*   Renamed `E`, `LN10`, `LN`, `LOG2E`, `LOG10E`, `PI`, `SQRT1_2` and `SQRT2` to
+    `e`, `ln10`, `ln`, `log2e`, `log10e`, `pi`, `sqrt1_2` and `sqrt2`.
+
+#### `dart.mirrors`
+
+*   Added `IsolateMirror.loadUri`, which allows dynamically loading additional
+    code.
+*   Marked `MirrorsUsed` as deprecated. The `MirrorsUsed` annotation was only
+    used to inform the dart2js compiler about how mirrors were used, but dart2js
+    no longer supports the mirrors library altogether.
+
+<!--
+Still need entries for all changes to dart:svg since 1.x
+-->
+
+#### `dart:typed_data`
+
+*   Added `Unmodifiable` view classes over all `List` types.
+*   Renamed `BYTES_PER_ELEMENT` to `bytesPerElement` on all typed data lists.
+*   Renamed constants `XXXX` through `WWWW` on `Float32x4` and `Int32x4` to
+    lower-case `xxxx` through `wwww`.
+*   Renamed `Endinanness` to `Endian` and its constants from `BIG_ENDIAN`,
+    `LITTLE_ENDIAN` and `HOST_ENDIAN` to `little`, `big` and `host`.
+
+<!--
+Still need entries for all changes to dart:web_audio,web_gl,web_sql since 1.x
+-->
+
+### Dart VM
+
+*   Support for MIPS has been removed.
+
+*   Dart `int` is now restricted to 64 bits. On overflow, arithmetic operations
+    wrap around, and integer literals larger than 64 bits are not allowed. See
+    https://github.com/dart-lang/sdk/blob/master/docs/language/informal/int64.md
+    for details.
+
+*   The Dart VM no longer attempts to perform `packages/` directory resolution
+    (for loading scripts, and in `Isolate.resolveUri`). Users relying on
+    `packages/` directories should switch to `.packages` files.
+
+### Dart for the Web
+
+*   Expose JavaScript Promise APIs using Dart futures. For example,
+    `BackgroundFetchManager.get` is defined as:
+
+    ```dart
+      Future<BackgroundFetchRegistration> get(String id)
+    ```
+
+    It can be used like:
+
+    ```dart
+    BackgroundFetchRegistration result = await fetchMgr.get('abc');
+    ```
+
+    The underlying JS Promise-to-Future mechanism will be exposed as a public
+    API in the future.
+
+#### Dart Dev Compiler (DDC)
+
+*   dartdevc will no longer throw an error from `is` checks that return a
+    different result in weak mode (SDK [issue 28988][sdk#28988]). For example:
+
+    ```dart
+    main() {
+      List l = [];
+      // Prints "false", does not throw.
+      print(l is List<String>);
+    }
+    ```
+
+*   Failed `as` casts on `Iterable<T>`, `Map<T>`, `Future<T>`, and `Stream<T>`
+    are no longer ignored. These failures were ignored to make it easier to
+    migrate Dart 1 code to strong mode, but ignoring them is a hole in the type
+    system. This closes part of that hole. (We still need to stop ignoring "as"
+    cast failures on function types, and implicit cast failures on the above
+    types and function types.)
+
+[sdk#28988]: https://github.com/dart-lang/sdk/issues/28988
+
+#### dart2js
+
+*   dart2js now compiles programs with Dart 2.0 semantics. Apps are expected to
+    be bigger than before, because Dart 2.0 has many more implicit checks
+    (similar to the `--checked` flag in Dart 1.0).
+
+    We exposed a `--omit-implicit-checks` flag which removes most of the extra
+    implicit checks. Only use this if you have enough test coverage to know that
+    the app will work well without the checks. If a check would have failed and
+    it is omitted, your app may crash or behave in unexpected ways. This flag is
+    similar to `--trust-type-annotations` in Dart 1.0.
+
+*   dart2js replaced its front-end with the common front-end (CFE). Thanks to
+    the CFE, dart2js errors are more consistent with all other Dart tools.
+
+*   dart2js replaced its source-map implementation.  There aren't any big
+    differences, but more data is emitted for synthetic code generated by the
+    compiler.
+
+*   `dart:mirrors` support was removed. Frameworks are encouraged to use
+    code-generation instead. Conditional imports indicate that mirrors are not
+    supported, and any API in the mirrors library will throw at runtime.
+
+*   The generated output of dart2js can now be run as a webworker.
+
+*   `dart:isolate` support was removed. To launch background tasks, please
+    use webworkers instead. APIs for webworkers can be accessed from `dart:html`
+    or JS-interop.
+
+*   dart2js no longer supports the `--package-root` flag. This flag was
+    deprecated in favor of `--packages` long ago.
 
 ### Tool Changes
 
+#### Analyzer
+
+*   The analyzer will no longer issue a warning when a generic type parameter is
+    used as the type in an instance check. For example:
+
+    ```dart
+    test<T>() {
+      print(3 is T); // No warning
+    }
+    ```
+
+*   New static checking of `@visibleForTesting` elements. Accessing a method,
+    function, class, etc. annotated with `@visibleForTesting` from a file _not_
+    in a `test/` directory will result in a new hint ([issue 28273][]).
+
+*   Static analysis now respects functions annotated with `@alwaysThrows`
+    ([issue 31384][]).
+
+*   New hints added:
+
+    *   `NULL_AWARE_BEFORE_OPERATOR` when an operator is used after a null-aware
+        access. For example:
+
+        ```dart
+        x?.a - ''; // HINT
+        ```
+
+    *   `NULL_AWARE_IN_LOGICAL_OPERATOR` when an expression with null-aware
+        access is used as a condition in logical operators. For example:
+
+        ```dart
+        x.a || x?.b; // HINT
+        ```
+
+*   The command line analyzer (dartanalyzer) and the analysis server no longer
+    treat directories named `packages` specially. Previously they had ignored
+    these directories - and their contents - from the point of view of analysis.
+    Now they'll be treated just as regular directories. This special-casing of
+    `packages` directories was to support using symlinks for package:
+    resolution; that functionality is now handled by `.packages` files.
+
+*   New static checking of duplicate shown or hidden names in an export
+    directive ([issue 33182][]).
+
+*   The analysis server will now only analyze code in Dart 2 mode ('strong
+    mode'). It will emit warnings for analysis options files that have
+    `strong-mode: false` set (and will emit a hint for `strong-mode: true`,
+    which is no longer necessary).
+
+*   The dartanalyzer `--strong` flag is now deprecated and ignored. The
+    command-line analyzer now only analyzes code in strong mode.
+
+[issue 28273]: https://github.com/dart-lang/sdk/issues/28273
+[issue 31384]: https://github.com/dart-lang/sdk/issues/31384
+[issue 33182]: https://github.com/dart-lang/sdk/issues/33182
+
+#### dartfmt
+
+*   Support `assert()` in const constructor initializer lists.
+
+*   Better formatting for multi-line strings in argument lists.
+
+*   Force splitting an empty block as the then body of an if with an else.
+
+*   Support metadata annotations on enum cases.
+
+*   Add `--fix` to remove unneeded `new` and `const` keywords, and change `:` to
+    `=` before named parameter default values.
+
+*   Change formatting rules around static methods to uniformly format code with
+    and without `new` and `const`.
+
+*   Format expressions inside string interpolation.
+
 #### Pub
 
-* Retry on 500 errors from the pub server.
-
-## 2.0.0-dev.53.0
-
-## 2.0.0-dev.52.0
-
-### Tool Changes
-
-#### Dart Dev Compiler
-
-* Failed `as` casts on `Iterable<T>`, `Map<T>`, `Future<T>`, and `Stream<T>`
-  are no longer ignored. These failures were ignored to make it easier to
-  migrate Dart 1 code to strong mode, but ignoring them is a hole in the type
-  system. This closes part of that hole. (We still need to stop ignoring
-  "as" cast failures on function types, and implicit cast failures on the above
-  types and function types.)
-
-* `async` functions now start synchronously by default.  Build tools
-  (e.g., build_runner) may override the default and/or allow
-  developers to configure.
-
-## 2.0.0-dev.51.0
-
-### Tool Changes
-
-#### dartfmt
-  * Fixes a runtime error when dart_style is itself run in Dart 2.
-  * Force splitting an empty block as the then body of an if with an else.
-  * Uses the new lowercase Dart 2 constant names.
-
-#### Pub
-
-* The `build` and `serve` commands will now fail and point users to
-  https://webdev.dartlang.org/dart-2
-
-#### dart2js
-
-* `async` functions now start synchronously. This will be the default behavior
-  across all tools. To temporarily opt-out, use the `--no-sync-async` flag.
-
-## 2.0.0-dev.50.0
-
-## 2.0.0-dev.49.0
-
-### Tool Changes
-
-#### Pub
-
-* Fix another bug where the version solver could crash when resolving a conflict
-  involving pre-release constraints ([`pub_semver` issue 20][]).
-
-[`pub_semver` issue 20]: https://github.com/dart-lang/pub_semver/issues/20
-
-## 2.0.0-dev.48.0
+*   Pub has a brand new version solver! It supports all the same features as the
+    old version solver, but it's much less likely to stall out on difficult
+    package graphs, and it's much clearer about why a solution can't be found
+    when version solving fails.
+
+*   Remove support for transformers, `pub build`, and `pub serve`. Use the
+    [new build system][transformers] instead.
+
+*   There is now a default SDK constraint of `<2.0.0` for any package with no
+    existing upper bound. This allows us to move more safely to 2.0.0. All new
+    packages published on pub will now require an upper bound SDK constraint so
+    future major releases of Dart don't destabilize the package ecosystem.
+
+    All SDK constraint exclusive upper bounds are now treated as though they
+    allow pre-release versions of that upper bound. For example, the SDK
+    constraint `>=1.8.0 <2.0.0` now allows pre-release SDK versions such as
+    `2.0.0-beta.3.0`. This allows early adopters to try out packages that don't
+    explicitly declare support for the new version yet. You can disable this
+    functionality by setting the `PUB_ALLOW_PRERELEASE_SDK` environment variable
+    to `false`.
+
+*   Allow depending on a package in a subdirectory of a Git repository. Git
+    dependencies may now include a `path` parameter, indicating that the package
+    exists in a subdirectory of the Git repository. For example:
+
+    ```yaml
+    dependencies:
+      foobar:
+        git:
+          url: git://github.com/dart-lang/multi_package_repo
+          path: pkg/foobar
+    ```
+
+*   Added an `--executables` option to `pub deps` command. This will list all
+    available executables that can be run with `pub run`.
+
+*   The Flutter `sdk` source will now look for packages in
+    `flutter/bin/cache/pkg/` as well as `flutter/packages/`. In particular, this
+    means that packages can depend on the `sky_engine` package from the `sdk`
+    source ([issue 1775][pub#1775]).
+
+*   Pub now caches compiled packages and snapshots in the `.dart_tool/pub`
+    directory, rather than the `.pub` directory ([issue 1795][pub#1795]).
+
+*   Other bug fixes and improvements.
+
+[issue 30246]: https://github.com/dart-lang/sdk/issues/30246
+[pub#1679]: https://github.com/dart-lang/pub/issues/1679
+[pub#1684]: https://github.com/dart-lang/pub/issues/1684
+[pub#1775]: https://github.com/dart-lang/pub/issues/1775
+[pub#1795]: https://github.com/dart-lang/pub/issues/1795
+[pub#1823]: https://github.com/dart-lang/pub/issues/1823
+
+## 1.24.3 - 14-12-2017
+
+* Fix for constructing a new SecurityContext that contains the built-in
+  certificate authority roots
+  ([issue 24693](https://github.com/dart-lang/sdk/issues/24693)).
 
 ### Core library changes
 
-* `dart:core`
-  * Added `tryParse` static method to `int`, `double`, `num`, `BigInt`,
-    `Uri` and `DateTime`.
-  * Deprecated `onError` parameter on `int.parse`, `double.parse`
-    and `num.parse`.
-
-## 2.0.0-dev.47.0
-
-### Tool Changes
-
-#### Analyzer
-
-* The command line analyzer (dartanalyzer) and the analysis server no longer
-  treat directories named `packages` specially. Previously they had ignored
-  these directories - and their contents - from the point of view of analysis. Now
-  they'll be treated just as regular directories. This special-casing of
-  `packages` directories was to support using symlinks for package: resolution;
-  that functionality is now handled by `.packages` files.
-
-## 2.0.0-dev.46.0
-
-## 2.0.0-dev.45.0
-
-### Core library changes
-
-* `dart:async`
-  * Removed the deprecated `defaultValue` parameter on `Stream.firstWhere` and
-    `Stream.lastWhere`.
-
-### Tool Changes
-
-#### Pub
-
-* Fix a bug where the version solver could loop infinitely when resolving a
-  conflict involving pre-release constraints ([issue 1863][pub#1863]).
-
-[pub#1863]: https://github.com/dart-lang/pub/issues/1863
-
-## 2.0.0-dev.45.0
-
-### Tool Changes
-
-#### Pub
-
-* Fix a bug where the version solver could crash when resolving a conflict
-  involving pre-release constraints ([issue 1856][pub#1856]).
-
-[pub#1856]: https://github.com/dart-lang/pub/issues/1856
-
-
-## 2.0.0-dev.44.0
-
-### Tool Changes
-
-#### Pub
-
-* Pub has a brand new version solver! It supports all the same features as the
-  old version solver, but it's much less likely to stall out on difficult
-  package graphs, and it's much clearer about why a solution can't be found when
-  version solving fails.
-
-## 2.0.0-dev.43.0
-
-## 2.0.0-dev.42.0
-
-### Core library changes
-
-* `dart:collection`
-  * Removed `Maps` class. Extend `MapBase` or mix in `MapMixin` instead to
-    provide map method implementations for a class.
-* `dart:html`
-  * Removed deprecated `query` and `queryAll` use `querySelector` and `queryAllSelector`.
-  * Removed experimental `Document` method `getCSSCanvasContext` and property
-    `supportsCssCanvasContext`.
-  * Removed obsolete `Element` property `xtag` no longer supported in browsers.
-  * Exposed `ServiceWorker` class.
-  * Added constructor to `MessageChannel` and `MessagePort` `addEventListener` automatically calls
-    `start` method to receive queued messages.
 * `dart:io`
-  * Added `IOOverrides.socketConnect`.
-
-### Tool Changes
-
-#### dart2js
-
-* Fixed bug where dart2js crashed when invoked from `pub build` and `pub serve`
-  when given files that contain non-ASCII characters ([issue 32561][sdk#32561]).
-
-* Fixed `--no-frequency-based-minification`, which was not working together with
-  the common front-end ([issue 32600][sdk#32600]).
-
-* Support `--categories=Server` with the common front-end. This included also
-  fixes for the constant value `bool.fromEnvironment("*")` of
-  "dart.libraries.io", "dart.libraries.mirrors", "dart.libraries.isolate", and
-  "dart.libraries.html".
-
-[sdk#32561]: https://github.com/dart-lang/sdk/issues/32561
-[sdk#32600]: https://github.com/dart-lang/sdk/issues/32600
-
-#### Pub
-
-* Pub will now automatically retry HTTP requests that fail with an IO error
-  ([issue 1826][pub#1826]).
-
-* `pub deps` now includes the SDK version. This makes the output more helpful
-  when included in bug reports ([issue 1827][pub#1827]).
-
-* `build` and `serve` now print a deprecation warning pointing users to
-  https://webdev.dartlang.org/dart-2 ([issue 1823][pub#1823]).
-
-[pub#1823]: https://github.com/dart-lang/pub/issues/1823
-[pub#1826]: https://github.com/dart-lang/pub/issues/1826
-[pub#1827]: https://github.com/dart-lang/pub/issues/1827
-
-## 2.0.0-dev.41.0
-
-Not released, due to a failure in the pub tool.
-
-## 2.0.0-dev.40.0
-
-### Core library changes
-
-* The Web libraries were re-genereated using Chrome 63 WebIDLs.
-  See https://github.com/dart-lang/sdk/wiki/Chrome-63-Dart-Web-Libraries for
-  details.
-
-## 2.0.0-dev.39.0
-### Tool Changes
-#### Pub
-
-* Fixed bug in dart2js transformer when using the common front-end.
-
-## 2.0.0-dev.37.0
-### Tool Changes
-#### dart2js
-  * The dart2js compiler now uses the common front-end by default. This is a
-    step towards supporting Dart 2.0. At this time dart2js has no semantic
-    changes: the Dart 2.0 strong-mode semantics are not enabled, so dart2js
-    continues to support the Dart 1 type system. This change however lets us
-    start supporting new syntactic features of Dart 2.0, like optional
-    new/const. With this change you may notice:
-
-    * small code differences (~1% code size): some code is generated slightly
-      different, this is expected because the internal representation of the
-      program has small differences between the old and new front end.
-
-    * source-maps changes: with the new front-end, dart2js also is using a new
-      mechanism to generate source-map files. We don't expect big differences
-      here either, the new source-maps try to encode more data for locations
-      that are commonly used during debugging.
-
-    * some missing errors: the CFE is not complete and may not report some
-      static errors that the old front-end did. This is temporary. If you run
-      the analyzer on all your project already, you may never notice those
-      missing error messages.
-
-    * as announced earlier, this is the first version of dart2js that no longer
-      supports `dart:mirrors`.
-
-    * this is the first version of dart2js that no longer supports
-      `--package-root`, which long ago was deprecated in favor of `--packages`.
-
-#### Pub
-
-* dart2js transformer runs with the common front-end.
-
-## 2.0.0-dev.36.0
-
-### Core library changes
-* `dart:core`
-  * Temporarily disabled the `whereType` method until generic methods are
-    enabled on all platforms
-    ([issue 32463](https://github.com/dart-lang/sdk/issues/32463)).
-  * Changed return type of `UriData.dataAsBytes` to `Uint8List`.
-* `dart:convert`
-  * Added `jsonEncode`, `jsonDecode`, `base64Encode`, `base64UrlEncode` and
-    `base64Decode` top-level functions.
-  * Changed return type of `encode` on `AsciiCodec` and `Latin1Codec`,
-    and `convert` on `AsciiEncoder`, `Latin1Encoder`, to `Uint8List`.
-
-## 2.0.0
-
-### Language
-* A string in a `part of` declaration may now be used to refer to the library
-  this file is part of.
-  A library part can now declare its library either as:
-  `part of name.of.library;` or as `part of "uriReferenceOfLibrary.dart";`.
-  This allows libraries with no library declarations (and therefore no name)
-  to have parts, and it allows tools to easily find the library of a part
-  file.
-* Added support for starting `async` functions synchronously. All tools (VM,
-  dart2js, DDC) have now a flag `--sync-async` to enable this behavior.
-  Currently this behavior is opt-in. It will become the default.
-* The type `void` is now a Top type like `dynamic`, and `Object`. It also now
-  has new errors for being used where not allowed (such as being assigned to any
-  non-`void`-typed parameter). Some libraries (importantly, mockito) may need to
-  be updated to accept void values to keep their APIs working.
-
-#### Strong Mode
-
-* Future flattening is now done only as specified in the Dart 2.0 spec, rather
-than more broadly.  This means that the following code will now have an error on
-the assignment to `y`.
-
-  ```dart
-  test() {
-    Future<int> f;
-    var x = f.then<Future<List<int>>>((x) => []);
-    Future<List<int>> y = x;
-  }
-  ```
-
-### Core library changes
-
-* `dart:async`
-
-  * `Stream`:
-    * Added `cast`, `castFrom`, and `retype`.
-    * Changed `firstWhere`, `lastWhere`, and `singleWhere` to return `Future<T>`
-      and added an optional `T orElse()` callback.
-  * `StreamTransformer`: added `cast`, `castFrom`, `retype`.
-  * `StreamTransformerBase`: new class.
-  * `Timer`: added `tick` property.
-  * `Zone`
-    * changed to be strong-mode clean.
-      This required some breaking API changes.
-      See https://goo.gl/y9mW2x for more information.
-    * Added `bindBinaryCallbackGuarded`, `bindCallbackGuarded`, and
-      `bindUnaryCallbackGuarded`.
-    * Renamed `Zone.ROOT` to `Zone.root`.
-
-* `dart:cli`
-
-  * *New* "provisional" library for CLI-specific features.
-
-  * `waitFor`: function that suspends a stack to wait for a `Future` to
-    complete.
-
-* `dart:collection`
-
-  * `MapBase`: added `mapToString`.
-  * `LinkedHashMap` no longer implements `HashMap`
-  * `LinkedHashSet` no longer implements `HashSet`.
-  * Added `of` constructor to `Queue`, `ListQueue`,
-    `DoubleLinkedQueue`, `HashSet`, `LinkedHashSet`, `SplayTreeSet`,
-    `Map`, `HashMap`, `LinkedHashMap`, `SplayTreeMap`.
-
-* `dart:convert`
-
-  * `Base64Codec.decode` return type is now `Uint8List`.
-  * `JsonUnsupportedObjectError`: added `partialResult` property
-  * `LineSplitter` now implements `StreamTransformer<String, String>` instead of
-    `Converter`.
-    It retains `Converter` methods `convert` and `startChunkedConversion`.
-  * `Utf8Decoder` when compiled with dart2js uses the browser's `TextDecoder` in
-    some common cases for faster decoding.
-  * Renamed `ASCII`, `BASE64`, `BASE64URI`, `JSON`, `LATIN1` and `UTF8` to
-    `ascii`, `base64`, `base64Uri`, `json`, `latin1` and `utf8`.
-  * Renamed the `HtmlEscapeMode` constants `UNKNOWN`, `ATTRIBUTE`,
-    `SQ_ATTRIBUTE` and `ELEMENT` to `unknown`, `attribute`, `sqAttribute` and
-    `elements`.
-
-* `dart:core`
-
-  * `BigInt` class added to support integers greater than 64-bits.
-  * Deprecated the `proxy` annotation.
-  * Added `Provisional` class and `provisional` field.
-  * Added `pragma` annotation.
-  * `RegExp` added static `escape` function.
-  * The `Uri` class now correctly handles paths while running on Node.js on
-    Windows.
-  * Core collection changes
-      * `Iterable` added members `cast`, `castFrom`, `followedBy`, `retype` and
-        `whereType`.
-      * `Iterable.singleWhere` added `orElse` parameter.
-      * `List` added `+` operator, `first` and `last` setters, and `indexWhere`
-        and `lastIndexWhere` methods, and static `copyRange` and `writeIterable`
-        methods.
-      * `Map` added `fromEntries` constructor.
-      * `Map` added `addEntries`, `cast`, `entries`, `map`, `removeWhere`,
-        `retype`, `update` and `updateAll` members.
-      * `MapEntry`: new class used by `Map.entries`.
-      * *Note*: if a class extends `IterableBase`, `ListBase`, `SetBase` or
-        `MapBase` (or uses the corresponding mixins) from `dart:collection`, the
-        new members are implemented automatically.
-      * Added `of` constructor to `List`, `Set`, `Map`.
-  * Renamed `double.INFINITY`, `double.NEGATIVE_INFINITY`, `double.NAN`,
-    `double.MAX_FINITE` and `double.MIN_POSITIVE`
-    to `double.infinity`, `double.negativeInfinity`, `double.nan`,
-    `double.maxFinite` and `double.minPositive`.
-  * Renamed the following constants in `DateTime` to lower case:
-    `MONDAY` through `SUNDAY`, `DAYS_PER_WEEK` (as `daysPerWeek`),
-    `JANUARY` through `DECEMBER` and `MONTHS_PER_YEAR` (as `monthsPerYear`).
-  * Renamed the following constants in `Duration` to lower case:
-    `MICROSECONDS_PER_MILLISECOND` to `microsecondsPerMillisecond`,
-    `MILLISECONDS_PER_SECOND` to `millisecondsPerSecond`,
-    `SECONDS_PER_MINUTE` to `secondsPerMinute`,
-    `MINUTES_PER_HOUR` to `minutesPerHour`,
-    `HOURS_PER_DAY` to `hoursPerDay`,
-    `MICROSECONDS_PER_SECOND` to `microsecondsPerSecond`,
-    `MICROSECONDS_PER_MINUTE` to `microsecondsPerMinute`,
-    `MICROSECONDS_PER_HOUR` to `microsecondsPerHour`,
-    `MICROSECONDS_PER_DAY` to `microsecondsPerDay`,
-    `MILLISECONDS_PER_MINUTE` to `millisecondsPerMinute`,
-    `MILLISECONDS_PER_HOUR` to `millisecondsPerHour`,
-    `MILLISECONDS_PER_DAY` to `millisecondsPerDay`,
-    `SECONDS_PER_HOUR` to `secondsPerHour`,
-    `SECONDS_PER_DAY` to `secondsPerDay`,
-    `MINUTES_PER_DAY` to `minutesPerDay`, and
-    `ZERO` to `zero`.
-  * Added `typeArguments` to `Invocation` class.
-  * Added constructors to invocation class that allows creation of
-    `Invocation` objects directly, without going through `noSuchMethod`.
-  * Added `unaryMinus` and `empty` constant symbols on the `Symbol` class.
-
-* `dart:developer`
-
-  * `Flow` class added.
-  * `Timeline.startSync` and `Timeline.timeSync` now accept an optional
-    parameter `flow` of type `Flow`. The `flow` parameter is used to generate
-    flow timeline events that are enclosed by the slice described by
-    `Timeline.{start,finish}Sync` and `Timeline.timeSync`.
-
-<!--
-Still need entries for all changes to dart:html since 1.x
--->
-
-* `dart:io`
-
-  * `HttpStatus` added `UPGRADE_REQUIRED`.
-  * `IOOverrides` and `HttpOverrides` added to aid in writing tests that wish to
-    mock varios `dart:io` objects.
-  * `Platform.operatingSystemVersion` added  that gives a platform-specific
-    String describing the version of the operating system.
-  * `ProcessStartMode.INHERIT_STDIO` added, which allows a child process to
-    inherit the parent's stdio handles.
-  * `RawZLibFilter` added  for low-level access to compression and
-    decompression routines.
   * Unified backends for `SecureSocket`, `SecurityContext`, and
     `X509Certificate` to be consistent across all platforms. All
     `SecureSocket`, `SecurityContext`, and `X509Certificate` properties and
     methods are now supported on iOS and OSX.
-  * `SecurityContext.alpnSupported` deprecated as ALPN is now supported on all
-    platforms.
-  * `SecurityContext`: added `withTrustedRoots` named optional parameter
-    constructor, which defaults to false.
-  * Added a `timeout` parameter to `Socket.connect`, `RawSocket.connect`,
-    `SecureSocket.connect` and `RawSecureSocket.connect`. If a connection attempt
-    takes longer than the duration specified in `timeout`, a `SocketException`
-    will be thrown. Note: if the duration specified in `timeout` is greater than
-    the OS level timeout, a timeout may occur sooner than specified in
-    `timeout`.
-  * `Stdin.hasTerminal` added, which is true if stdin is attached to a terminal.
-  * `WebSocket` added static `userAgent` property.
-  * `RandomAccessFile.close` returns `Future<void>`
-
-* `dart:isolate`
-
-  * Make `Isolate.spawn` take a type parameter representing the argument type
-    of the provided function. This allows functions with arguments types other
-    than `Object` in strong mode.
-  * Rename `IMMEDIATE` and `BEFORE_NEXT_EVENT` on `Isolate` to `immediate` and
-    `beforeNextEvent`.
-
-<!--
-Still need entries for all changes to dart:js since 1.x
--->
-
-* `dart.math`
-
-  * Renamed `E`, `LN10`, `LN`, `LOG2E`, `LOG10E`, `PI`, `SQRT1_2` and `SQRT2`
-    to `e`, `ln10`, `ln`, `log2e`, `log10e`, `pi`, `sqrt1_2` and `sqrt2`.
-
-* `dart.mirrors`
-  * Added `IsolateMirror.loadUri`, which allows dynamically loading additional
-    code.
-
-<!--
-Still need entries for all changes to dart:svg since 1.x
--->
-
-* `dart:typed_data`
-
-  * Added `Unmodifiable` view classes over all `List` types.
-  * Renamed `BYTES_PER_ELEMENT` to `bytesPerElement` on all typed data lists.
-  * Renamed constants `XXXX` through `WWWW` on `Float32x4` and `Int32x4` to
-    lower-case `xxxx` through `wwww`.
-  * Renamed `Endinanness` to `Endian` and its constants from
-    `BIG_ENDIAN`, `LITTLE_ENDIAN` and `HOST_ENDIAN` to
-    `little`, `big` and `host`.
-
-<!--
-Still need entries for all changes to dart:web_audio,web_gl,web_sql since 1.x
--->
-
-### Dart VM
-
-* Support for MIPS has been removed.
-
-* Dart `int` is now restricted to 64 bits. On overflow, arithmetic operations wrap
-  around, and integer literals larger than 64 bits are not allowed.
-  See https://github.com/dart-lang/sdk/blob/master/docs/language/informal/int64.md
-  for details.
-
-### Tool Changes
-
-#### Analyzer
-
-* The analyzer will no longer issue a warning when a generic type parameter
-  is used as the type in an instance check. For example:
-
-  ```dart
-  test<T>() {
-    print(3 is T); // No warning
-  }
-  ```
-
-* New static checking of `@visibleForTesting` elements. Accessing a method,
-  function, class, etc. annotated with `@visibleForTesting` from a file _not_
-  in a `test/` directory will result in a new hint ([issue 28273]).
-* Static analysis now respects functions annotated with `@alwaysThrows`
-  ([issue 31384]).
-* New hints added:
-  * `NULL_AWARE_BEFORE_OPERATOR` when an operator is used after a null-aware
-    access. For example:
-
-    ```dart
-    x?.a - ''; // HINT
-    ```
-
-  * `NULL_AWARE_IN_LOGICAL_OPERATOR` when an expression with null-aware access
-    is used as a condition in logical operators. For example:
-
-    ```dart
-    x.a || x?.b; // HINT
-    ```
-
-[issue 28273]: https://github.com/dart-lang/sdk/issues/28273
-[issue 31384]: https://github.com/dart-lang/sdk/issues/31384
-
-#### Pub
-
-##### SDK Constraints
-
-There is now a default SDK constraint of `<2.0.0` for any package with no
-existing upper bound. This allows us to move more safely to 2.0.0. All new
-packages published on pub will now require an upper bound SDK constraint so
-future major releases of Dart don't destabilize the package ecosystem.
-
-All SDK constraint exclusive upper bounds are now treated as though they allow
-pre-release versions of that upper bound. For example, the SDK constraint
-`>=1.8.0 <2.0.0` now allows pre-release SDK versions such as `2.0.0-beta.3.0`.
-This allows early adopters to try out packages that don't explicitly declare
-support for the new version yet. You can disable this functionality by setting
-the `PUB_ALLOW_PRERELEASE_SDK` environment variable to `false`.
-
-##### Other Features
-
-* Git dependencies may now include a `path` parameter, indicating that the
-  package exists in a subdirectory of the Git repository. For example:
-
-  ```yaml
-  dependencies:
-    foobar:
-      git:
-        url: git://github.com/dart-lang/multi_package_repo
-        path: pkg/foobar
-  ```
-
-* Added an `--executables` option to `pub deps` command. This will list all
-  available executables that can be run with `pub run`.
-
-* Added a `PUB_MAX_WORKERS_PER_TASK` environment variable which can be set to
-  configure the number of dartdevc/analyzer workers that are used when compiling
-  with `--web-compiler=dartdevc`.
-
-* The Flutter `sdk` source will now look for packages in
-  `flutter/bin/cache/pkg/` as well as `flutter/packages/`. In particular, this
-  means that packages can depend on the `sky_engine` package from the `sdk`
-  source ([issue 1775][pub#1775]).
-
-* Pub will now automatically retry HTTP requests that fail with a 502, 503, of
-  504 error code ([issue 1556][pub#1556]).
-
-* Pub now caches compiled packages and snapshots in the `.dart_tool/pub`
-  directory, rather than the `.pub` directory ([issue 1795][pub#1795]).
-
-* Emit exit code 66 when a path dependency doesn't exist ([issue 1747][pub#1747]).
-
-* `pub publish` throws a more explicit error if the `publish_to` field isn't an
-  absolute URL ([issue 1769][pub#1769]).
-
-* `pub publish` provides more detailed information if the package is too large
-  to upload.
-
-[pub#1556]: https://github.com/dart-lang/pub/issues/1556
-[pub#1747]: https://github.com/dart-lang/pub/issues/1747
-[pub#1769]: https://github.com/dart-lang/pub/issues/1769
-[pub#1775]: https://github.com/dart-lang/pub/issues/1775
-[pub#1795]: https://github.com/dart-lang/pub/issues/1795
-
-##### Bug Fixes
-
-* Added a `--build-delay` argument to `pub serve` which sets the amount of time
-  (in ms) to wait between file watcher events before scheduling a build.
-  Defaults to 50.
-
-* `pub get` and `pub upgrade` properly produce an error message and exit code
-  when no network is present.
-
-* `pub serve` now waits for file watcher events to stabilize before scheduling
-   new builds. This helps specifically with `safe-write` features in editors,
-   as well as other situations such as `save all` which cause many fast edits.
-
-* Removed the require.js module loading timeout for dartdevc, which resolves an
-  issue where the initial load of an app might give a timeout error.
-
-* Root package analysis options are no longer enforced for dependencies when
-  compiling with dartdevc ([issue 1684][pub#1684]).
-
-* Dart scripts can be included from subdirectories with dartdevc
-  ([issue 30246][]).
-
-* The `barback` infrastructure now supports `async` 2.0.0.
-
-* Print a more informative error message when the Flutter SDK isn't
-  available ([issue 1719][pub#1719]).
-
-* Don't crash when publishing a package that contains an empty submodule
-  ([issue 1679][pub#1679]).
-
-* Emit exit code 69 for TLS errors ([issue 1729][pub#1729]).
-
-* Fix `pub global run` for packages activated from a local path that also have
-  relative path dependencies ([issue 1751][pub#1751]).
-
-* `pub build` and `pub serve` support using the common front-end in the dart2js
-  transformer.
-
-[pub#1684]: https://github.com/dart-lang/pub/issues/1684
-[pub#1719]: https://github.com/dart-lang/pub/issues/1719
-[pub#1679]: https://github.com/dart-lang/pub/issues/1679
-[pub#1729]: https://github.com/dart-lang/pub/issues/1729
-[pub#1751]: https://github.com/dart-lang/pub/issues/1751
-[issue 30246]: https://github.com/dart-lang/sdk/issues/30246
-
-#### Other Tools
-
-* dartfmt
-
-    * Support assert in const constructor initializer lists.
-    * Better formatting for multi-line strings in argument lists.
-    wasn't in a Git repository.
-
-* Dart Dev Compiler
-
-  * dartdevc will no longer throw an error from `is` checks that return a
-    different result in weak mode
-    (SDK issue [28988](https://github.com/dart-lang/sdk/issues/28988)).
-    For example:
-    ```dart
-    main() {
-      List l = [];
-      // Prints "false", does not throw.
-      print(l is List<String>);
-    }
-    ```
-
->>>>>>> 95919cec
-## 1.24.3 - 14-12-2017
-
-* Fix for constructing a new SecurityContext that contains the built-in
-  certificate authority roots
-<<<<<<< HEAD
-    (https://github.com/dart-lang/sdk/issues/24693).
-=======
-  ([issue 24693](https://github.com/dart-lang/sdk/issues/24693)).
->>>>>>> 95919cec
-
-### Core library changes
-
-* `dart:io`
-<<<<<<< HEAD
-  * Unified backends for `SecureSocket`, `SecurityContext`, and 
-=======
-  * Unified backends for `SecureSocket`, `SecurityContext`, and
->>>>>>> 95919cec
-    `X509Certificate` to be consistent across all platforms. All
-    `SecureSocket`, `SecurityContext`, and `X509Certificate` properties and
-    methods are now supported on iOS and OSX.
 
 ## 1.24.2 - 22-06-2017
 
 * Fixes for debugging in Dartium.
   * Fix DevConsole crash with JS
-<<<<<<< HEAD
-      (https://github.com/dart-lang/sdk/issues/29873).
-  * Fix debugging in WebStorm, NULL returned for JS objects
-      (https://github.com/dart-lang/sdk/issues/29854).
-=======
     ([issue 29873](https://github.com/dart-lang/sdk/issues/29873)).
   * Fix debugging in WebStorm, NULL returned for JS objects
     ([issue 29854](https://github.com/dart-lang/sdk/issues/29854)).
->>>>>>> 95919cec
 
 ## 1.24.1 - 14-06-2017
 
@@ -1105,11 +666,7 @@
   * Fixed a Safari issue during bootstrapping (note that Safari is still not
     officially supported but does work for trivial examples).
 * Fix for a Dartium issue where there was no sound in checked mode
-<<<<<<< HEAD
-    (https://github.com/dart-lang/sdk/issues/29810).
-=======
   ([issue 29810](https://github.com/dart-lang/sdk/issues/29810)).
->>>>>>> 95919cec
 
 ## 1.24.0 - 12-06-2017
 
