<<<<<<< HEAD
## 2.4.1 - 2019-08-07

This is a patch version release which fixes a performance regression in JIT as
well as a potential crash of our AOT compiler.

### Dart VM

* Working with `Int32List` could cause repeated deoptimizations leading to a big
  performance regression in JIT mode. The Issue [37551][] was fixed.

* Using a static getter with name `length` could cause a crash in our AOT
  compiler. The Issue [35121][] was fixed.

[37551]: https://github.com/dart-lang/sdk/issues/37551
[35121]: https://github.com/dart-lang/sdk/issues/35121

## 2.4.0 - 2019-06-27
=======
## Next release
(Add new changes here, and they will be copied to the change section for the
 next release)

### Language

The set of operations allowed in constant expressions has been expanded as
described in
the [constant update proposal](https://github.com/dart-lang/language/issues/61).
The control flow and spread collection features shipped in Dart 2.3 are now also
supported in constants
as
[described in the specification here](https://github.com/dart-lang/language/blob/master/accepted/2.3/unified-collections/feature-specification.md#constant-semantics).

Specifically, it is now valid to use the following operations in constant
expressions under the appropriate conditions:
  - Casts (`e as T`) and type tests (`e is T`).
  - Comparisons to `null`, even for types which override the `==` operator.
  - The `&`, `|`, and `^` binary operators on booleans.
  - The spread operators (`...` and `...?`).
  - An `if` element in a collection literal.

```dart
// Example: these are now valid constants.
const i = 3;
const list = [i as int];
const set = {if (list is List<int>) ...list};
const map = {if (i is int) i : "int"};
```

In addition, the semantics of constant evaluation has been changed as follows:
  - The `&&` operator only evaluates its second operand if the first evaluates
  to true.
  - The `||` operator only evaluates its second operand if the first evaluates
  to false.
  - The `??` operator only evaluates its second operand if the first evaluates
  to null.
  - The conditional operator (`e ? e1 : e2`) only evaluates one of the two
    branches, depending on the value of the first operand.

```dart
// Example: x is now a valid constant definition.
const String s = null;
const int x = (s == null) ? 0 : s.length;
```

### Core libraries

* **Breaking change** [#36900](https://github.com/dart-lang/sdk/issues/36900):
  The following methods and
  properties across various core libraries, which used to declare a return type
  of `List<int>`, were updated to declare a return type of `Uint8List`:
>>>>>>> 1ef83b86

  * `BytesBuilder.takeBytes()`
  * `BytesBuilder.toBytes()`
  * `Datagram.data`
  * `File.readAsBytes()` (`Future<Uint8List>`)
  * `File.readAsBytesSync()`
  * `InternetAddress.rawAddress`
  * `RandomAccessFile.read()` (`Future<Uint8List>`)
  * `RandomAccessFile.readSync()`
  * `RawSocket.read()`
  * `Utf8Codec.encode()` (and `Utf8Encoder.convert()`)

  In addition, the following classes were updated to implement
  `Stream<Uint8List>` rather than `Stream<List<int>>`:

  * `HttpRequest`
  * `Socket`

  **Possible errors and how to fix them**

    * > The argument type 'Utf8Decoder' can't be assigned to the parameter type 'StreamTransformer<Uint8List, dynamic>'

      > type 'Utf8Decoder' is not a subtype of type 'StreamTransformer' of 'streamTransformer'"

      You can fix these call sites by updating your code to use
      `StreamTransformer.bind()` instead of `Stream.transform()`, like so:

      *Before:* `stream.transform(utf8.decoder)`
      *After:* `utf8.decoder.bind(stream)`

    * > The argument type 'IOSink' can't be assigned to the parameter type 'StreamConsumer<Uint8List>'

      > type '_IOSinkImpl' is not a subtype of type 'StreamConsumer<Uint8List>' of 'streamConsumer'

      You can fix these call sites by casting your stream instance to a `Stream<List<int>>` before calling `.pipe()` on the stream, like so:

      *Before:* `stream.pipe(consumer)`
      *After:* `stream.cast<List<int>>().pipe(consumer)`

  Finally, the following typed lists were updated to have their `sublist()`
  methods declare a return type that is the same as the source list:

  * `Int8List.sublist()` → `Int8List`
  * `Int16List.sublist()` → `Int16List`
  * `Int32List.sublist()` → `Int32List`
  * `Int64List.sublist()` → `Int64List`
  * `Int32x4List.sublist()` → `Int32x4List`
  * `Float32List.sublist()` → `Float32List`
  * `Float64List.sublist()` → `Float64List`
  * `Float32x4List.sublist()` → `Float32x4List`
  * `Float64x2List.sublist()` → `Float64x2List`
  * `Uint8List.sublist()` → `Uint8List`
  * `Uint8ClampedList.sublist()` → `Uint8ClampedList`
  * `Uint16List.sublist()` → `Uint16List`
  * `Uint32List.sublist()` → `Uint32List`
  * `Uint64List.sublist()` → `Uint64List`

#### `dart:async`

* Add `value` and `error` constructors on `Stream`
  to allow easily creating single-value or single-error streams.

#### `dart:core`

* Update `Uri` class to support [RFC6874](https://tools.ietf.org/html/rfc6874):
  "%25" or "%" can be appended to the end of a valid IPv6 representing a Zone
  Identifier. A valid zone ID consists of unreversed character or Percent
  encoded octet, which was defined in RFC3986.
  IPv6addrz = IPv6address "%25" ZoneID

  [29456]: https://github.com/dart-lang/sdk/issues/29456

#### `dart:io`

* **Breaking change** [#37192](https://github.com/dart-lang/sdk/issues/37192): 
  The `Cookie` class's constructor's `name` and `value`
  optional positional parameters are now mandatory. The
  signature changes from:

      Cookie([String name, String value])

  to

      Cookie(String name, String value)

  However, it has not been possible to set `name` and `value` to null since Dart
  1.3.0 (2014) where a bug made it impossible. Any code not using both
  parameters or setting any to null would necessarily get a noSuchMethod
  exception at runtime. This change catches such erroneous uses at compile time.
  Since code could not previously correctly omit the parameters, this is not
  really a breaking change.

* **Breaking change** [#37192](https://github.com/dart-lang/sdk/issues/37192): 
  The `Cookie` class's `name` and `value` setters now
  validates that the strings are made from the allowed character set and are not
  null. The constructor already made these checks and this
  fixes the loophole where the setters didn't also validate.

### Dart VM

### Tools

#### Pub

 * Clean-up invalid git repositories in cache when fetching from git.
 * **Breaking change**  [#36765](https://github.com/dart-lang/sdk/issues/36765):
   Packages published to [pub.dev](https://pub.dev) can no longer contain git
   dependencies. These packages will be rejected by the server.

<<<<<<< HEAD
* **Breaking change**: `Isolate.resolvePackageUri` will always throw an
  `UnsupportedError` when compiled with dart2js or DDC. This was the only
  remaining API in `dart:isolate` that didn't automatically throw since we
  dropped support for this library in [Dart 2.0.0][1]. Note that the API already
  throws in dart2js if the API is used directly without manually setting up a
  `defaultPackagesBase` hook.

[1]: https://github.com/dart-lang/sdk/blob/master/CHANGELOG.md#200---2018-08-07
=======
#### Linter

The Linter was updated to `0.1.96`, which includes:

* fixed false positives in `unnecessary_parens`
* various changes to migrate to preferred analyzer APIs
* rule test fixes

#### Dartdoc

Dartdoc was updated to `0.28.4`; this version includes several fixes and is based
on a newer version of the analyzer package.

## 2.4.1 - 2019-08-07

This is a patch release that fixes a performance regression in JIT mode, as
well as a potential crash of our AOT compiler.

### Dart VM

* Fixed a performance regression where usage of `Int32List` could trigger
  repeated deoptimizations in JIT mode (Issue [37551][]).

* Fixed a bug where usage of a static getter with name `length` could cause a
  crash in our AOT compiler (Issue [35121][]).

[37551]: https://github.com/dart-lang/sdk/issues/37551
[35121]: https://github.com/dart-lang/sdk/issues/35121

## 2.4.0 - 2019-06-27
>>>>>>> 1ef83b86


#### `dart:isolate`

* `TransferableTypedData` class was added to facilitate faster cross-isolate
communication of `Uint8List` data.

* **Breaking change**: `Isolate.resolvePackageUri` will always throw an
  `UnsupportedError` when compiled with dart2js or DDC. This was the only
  remaining API in `dart:isolate` that didn't automatically throw since we
  dropped support for this library in [Dart 2.0.0][1]. Note that the API already
  throws in dart2js if the API is used directly without manually setting up a
  `defaultPackagesBase` hook.

[1]: https://github.com/dart-lang/sdk/blob/master/CHANGELOG.md#200---2018-08-07


#### `dart:developer`
* Exposed `result`, `errorCode` and `errorDetail` getters in
  `ServiceExtensionResponse` to allow for better debugging of VM service
  extension RPC results.

#### `dart:io`

* Fixed `Cookie` class interoperability with certain websites by allowing the
  cookie values to be the empty string (Issue [35804][]) and not stripping
  double quotes from the value (Issue [33327][]) in accordance with RFC 6265.

  [33327]: https://github.com/dart-lang/sdk/issues/33327
  [35804]: https://github.com/dart-lang/sdk/issues/35804

* [#36971](https://github.com/dart-lang/sdk/issues/36971):
  The `HttpClientResponse` interface has been extended with the addition of a
  new `compressionState` getter, which specifies whether the body of a
  response was compressed when it was received and whether it has been
  automatically uncompressed via `HttpClient.autoUncompress`.

  As part of this change, a corresponding new enum was added to `dart:io`:
  `HttpClientResponseCompressionState`.

  This is a **breaking change** for those implementing the `HttpClientResponse`
  interface as subclasses will need to implement the new getter.

#### `dart:async`

<<<<<<< HEAD
#### `dart:async`

* **Breaking change:** The `await for` allowed `null` as a stream due to a bug
  in `StreamIterator` class. This bug has now been fixed.

#### `dart:core`

* **Breaking change:** The `RegExp` interface has been extended with two new
  constructor named parameters:

  * `unicode:` (`bool`, default: `false`), for Unicode patterns
  * `dotAll:` (`bool`, default: `false`), to change the matching behavior of
    '.' to also match line terminating characters.

  Appropriate properties for these named parameters have also been added so
  their use can be detected after construction.

  In addition, `RegExp` methods that originally returned `Match` objects
  now return a more specific subtype, `RegExpMatch`, which adds two features:

  * `Iterable<String> groupNames`, a property that contains the names of all
    named capture groups
  * `String namedGroup(String name)`, a method that retrieves the match for
    the given named capture group

  This change only affects implementers of the `RegExp` interface; current
  code using Dart regular expressions will not be affected.

### Language

*   **Breaking change:** Covariance of type variables used in super-interfaces
    is now enforced (issue [35097][]).  For example, the following code was
=======
* **Breaking change** [#36382](https://github.com/dart-lang/sdk/issues/36382):
  The `await for` allowed `null` as a stream due to a bug
  in `StreamIterator` class. This bug has now been fixed.

#### `dart:core`

* [#36171](https://github.com/dart-lang/sdk/issues/36171):
  The `RegExp` interface has been extended with two new
  constructor named parameters:

  * `unicode:` (`bool`, default: `false`), for Unicode patterns
  * `dotAll:` (`bool`, default: `false`), to change the matching behavior of
    '.' to also match line terminating characters.

  Appropriate properties for these named parameters have also been added so
  their use can be detected after construction.

  In addition, `RegExp` methods that originally returned `Match` objects
  now return a more specific subtype, `RegExpMatch`, which adds two features:

  * `Iterable<String> groupNames`, a property that contains the names of all
    named capture groups
  * `String namedGroup(String name)`, a method that retrieves the match for
    the given named capture group

  This is a **breaking change** for implementers of the `RegExp` interface.
  Subclasses will need to add the new properties and may have to update the
  return types on overridden methods.

### Language

*   **Breaking change** [#35097](https://github.com/dart-lang/sdk/issues/35097):
    Covariance of type variables used in super-interfaces
    is now enforced. For example, the following code was
>>>>>>> 1ef83b86
    previously accepted and will now be rejected:

```dart
class A<X> {};
class B<X> extends A<void Function(X)> {};
```
<<<<<<< HEAD

* The identifier `async` can now be used in asynchronous and generator
  functions.

[35097]: https://github.com/dart-lang/sdk/issues/35097
=======

* The identifier `async` can now be used in asynchronous and generator
  functions.

### Dart for the Web

#### Dart Dev Compiler (DDC)

* Improve `NoSuchMethod` errors for failing dynamic calls. Now they include
  specific information about the nature of the error such as:
  * Attempting to call a null value.
  * Calling an object instance with a null `call()` method.
  * Passing too few or too many arguments.
  * Passing incorrect named arguments.
  * Passing too few or too many type arguments.
  * Passing type arguments to a non-generic method.
>>>>>>> 1ef83b86

### Tools

#### Linter

The Linter was updated to `0.1.91`, which includes the following changes:

* Fixed missed cases in `prefer_const_constructors`
* Fixed `prefer_initializing_formals` to no longer suggest API breaking changes
* Updated `omit_local_variable_types` to allow explicit `dynamic`s
* Fixed null-reference in `unrelated_type_equality_checks`
* New lint: `unsafe_html`
* Broadened `prefer_null_aware_operators` to work beyond local variables.
* Added `prefer_if_null_operators`.
* Fixed `prefer_contains` false positives.
* Fixed `unnecessary_parenthesis` false positives.
<<<<<<< HEAD
* New lint: `prefer_double_quotes`
=======
>>>>>>> 1ef83b86
* Fixed `prefer_asserts_in_initializer_lists` false positives
* Fixed `curly_braces_in_flow_control_structures` to handle more cases
* New lint: `prefer_double_quotes`
* New lint: `sort_child_properties_last`
* Fixed `type_annotate_public_apis` false positive for `static const` initializers

#### Pub

* `pub publish` will no longer warn about missing dependencies for import
   statements in `example/`.
* OAuth2 authentication will explicitely ask for the `openid` scope.

## 2.3.2 - 2019-06-11

This is a patch version release with a security improvement.

### Security vulnerability

*  **Security improvement:** On Linux and Android, starting a process with
   `Process.run`, `Process.runSync`, or `Process.start` would first search the
   current directory before searching `PATH` (Issue [37101][]). This behavior
   effectively put the current working directory in the front of `PATH`, even if
   it wasn't in the `PATH`. This release changes that behavior to only searching
   the directories in the `PATH` environment variable. Operating systems other
   than Linux and Android didn't have this behavior and aren't affected by this
   vulnerability.

   This vulnerability could result in execution of untrusted code if a command
   without a slash in its name was run inside an untrusted directory containing
   an executable file with that name:

   ```dart
   Process.run("ls", workingDirectory: "/untrusted/directory")
   ```

   This would attempt to run `/untrusted/directory/ls` if it existed, even
   though it is not in the `PATH`. It was always safe to instead use an absolute
   path or a path containing a slash.

   This vulnerability was introduced in Dart 2.0.0.

[37101]: https://github.com/dart-lang/sdk/issues/37101

## 2.3.1 - 2019-05-21

This is a patch version release with bug fixes.

### Tools

#### dart2js

* Fixed a bug that caused the compiler to crash when it compiled UI-as-code
  features within fields (Issue [36864][]).

[36864]: https://github.com/dart-lang/sdk/issues/36864

## 2.3.0 - 2019-05-08

The focus in this release is on the new "UI-as-code" language features which
make collections more expressive and declarative.

### Language

Flutter is growing rapidly, which means many Dart users are building UI in code
out of big deeply-nested expressions. Our goal with 2.3.0 was to [make that kind
of code easier to write and maintain][ui-as-code]. Collection literals are a
large component, so we focused on three features to make collections more
powerful. We'll use list literals in the examples below, but these features also
work in map and set literals.

[ui-as-code]: https://medium.com/dartlang/making-dart-a-better-language-for-ui-f1ccaf9f546c

#### Spread

Placing `...` before an expression inside a collection literal unpacks the
result of the expression and inserts its elements directly inside the new
collection. Where before you had to write something like this:

```dart
CupertinoPageScaffold(
  child: ListView(children: [
    Tab2Header()
  ]..addAll(buildTab2Conversation())
    ..add(buildFooter())),
);
```

Now you can write this:

```dart
CupertinoPageScaffold(
  child: ListView(children: [
    Tab2Header(),
    ...buildTab2Conversation(),
    buildFooter()
  ]),
);
```

If you know the expression might evaluate to null and you want to treat that as
equivalent to zero elements, you can use the null-aware spread `...?`.

#### Collection if

Sometimes you might want to include one or more elements in a collection only
under certain conditions. If you're lucky, you can use a `?:` operator to
selectively swap out a single element, but if you want to exchange more than one
or omit elements, you are forced to write imperative code like this:

```dart
Widget build(BuildContext context) {
  var children = [
    IconButton(icon: Icon(Icons.menu)),
    Expanded(child: title)
  ];

  if (isAndroid) {
    children.add(IconButton(icon: Icon(Icons.search)));
  }

  return Row(children: children);
}
```

We now allow `if` inside collection literals to conditionally omit or (with
`else`) swap out an element:

```dart
Widget build(BuildContext context) {
  return Row(
    children: [
      IconButton(icon: Icon(Icons.menu)),
      Expanded(child: title),
      if (isAndroid)
        IconButton(icon: Icon(Icons.search)),
    ],
  );
}
```

Unlike the existing `?:` operator, a collection `if` can be composed with
spreads to conditionally include or omit multiple items:

```dart
Widget build(BuildContext context) {
  return Row(
    children: [
      IconButton(icon: Icon(Icons.menu)),
      if (isAndroid) ...[
        Expanded(child: title),
        IconButton(icon: Icon(Icons.search)),
      ]
    ],
  );
}
```

#### Collection for

In many cases, the higher-order methods on Iterable give you a declarative way
to modify a collection in the context of a single expression. But some
operations, especially involving both transforming and filtering, can be
cumbersome to express in a functional style.

To solve this problem, you can use `for` inside a collection literal. Each
iteration of the loop produces an element which is then inserted in the
resulting collection. Consider the following code:

```dart
var command = [
  engineDartPath,
  frontendServer,
  ...fileSystemRoots.map((root) => "--filesystem-root=$root"),
  ...entryPoints
      .where((entryPoint) => fileExists("lib/$entryPoint.json"))
      .map((entryPoint) => "lib/$entryPoint"),
  mainPath
];
```

With a collection `for`, the code becomes simpler:

```dart
var command = [
  engineDartPath,
  frontendServer,
  for (var root in fileSystemRoots) "--filesystem-root=$root",
  for (var entryPoint in entryPoints)
    if (fileExists("lib/$entryPoint.json")) "lib/$entryPoint",
  mainPath
];
```

As you can see, all three of these features can be freely composed. For full
details of the changes, see [the official proposal][ui-as-code proposal].

[ui-as-code proposal]: https://github.com/dart-lang/language/blob/master/accepted/future-releases/unified-collections/feature-specification.md

**Note: These features are not currently supported in *const* collection
literals. In a future release, we intend to relax this restriction and allow
spread and collection `if` inside const collections.**

### Core library changes

#### `dart:isolate`

*   Added `debugName` property to `Isolate`.
*   Added `debugName` optional parameter to `Isolate.spawn` and
    `Isolate.spawnUri`.

#### `dart:core`

*   RegExp patterns can now use lookbehind assertions.
*   RegExp patterns can now use named capture groups and named backreferences.
    Currently, named group matches can only be retrieved in Dart either by the
    implicit index of the named group or by downcasting the returned Match
    object to the type RegExpMatch. The RegExpMatch interface contains methods
    for retrieving the available group names and retrieving a match by group
    name.

### Dart VM

*   The VM service now requires an authentication code by default. This behavior
    can be disabled by providing the `--disable-service-auth-codes` flag.

*   Support for deprecated flags '-c' and '--checked' has been removed.

### Dart for the Web

#### dart2js

A binary format was added to dump-info. The old JSON format is still available
and provided by default, but we are starting to deprecate it. The new binary
format is more compact and cheaper to generate. On some large apps we tested, it
was 4x faster to serialize and used 6x less memory.

To use the binary format today, use `--dump-info=binary`, instead of
`--dump-info`.

What to expect next?

*   The [visualizer tool][visualizer] will not be updated to support the new
    binary format, but you can find several command-line tools at
    `package:dart2js_info` that provide similar features to those in the
    visualizer.

*   The command-line tools in `package:dart2js_info` also work with the old JSON
    format, so you can start using them even before you enable the new format.

*   In a future release `--dump-info` will default to `--dump-info=binary`. At
    that point, there will be an option to fallback to the JSON format, but the
    visualizer tool will be deprecated.

*   A release after that, the JSON format will no longer be available from
    dart2js, but may be available from a command-line tool in
    `package:dart2js_info`.

[visualizer]: https://dart-lang.github.io/dump-info-visualizer/

### Tools

#### dartfmt

*   Tweak set literal formatting to follow other collection literals.
*   Add support for "UI as code" features.
*   Properly format trailing commas in assertions.
*   Improve indentation of adjacent strings in argument lists.

#### Linter

The Linter was updated to `0.1.86`, which includes the following changes:

*   Added the following lints: `prefer_inlined_adds`,
    `prefer_for_elements_to_map_fromIterable`,
    `prefer_if_elements_to_conditional_expressions`,
    `diagnostic_describe_all_properties`.
*   Updated `file_names` to skip prefixed-extension Dart files (`.css.dart`,
  `.g.dart`, etc.).
*   Fixed false positives in `unnecessary_parenthesis`.

#### Pub

*   Added a CHANGELOG validator that complains if you `pub publish` without
    mentioning the current version.
*   Removed validation of library names when doing `pub publish`.
*   Added support for `pub global activate`ing package from a custom pub URL.
*   Added subcommand: `pub logout`. Logs you out of the current session.

#### Dart native

Initial support for compiling Dart apps to native machine code has been added.
Two new tools have been added to the `bin` folder of the Dart SDK:

* `dart2aot`: AOT (ahead-of-time) compiles a Dart program to native
machine code. The tool is supported on Windows, macOS, and Linux.

* `dartaotruntime`: A small runtime used for executing an AOT compiled program.

## 2.2.0 - 2019-02-26

### Language

Sets now have a literal syntax like lists and maps do:

```dart
var set = {1, 2, 3};
```

Using curly braces makes empty sets ambiguous with maps:

```dart
var collection = {}; // Empty set or map?
```

To avoid breaking existing code, an ambiguous literal is treated as a map.
To create an empty set, you can rely on either a surrounding context type
or an explicit type argument:

```dart
// Variable type forces this to be a set:
Set<int> set = {};

// A single type argument means this must be a set:
var set2 = <int>{};
```

Set literals are released on all platforms. The `set-literals` experiment flag
has been disabled.

### Tools

#### Analyzer

*   The `DEPRECATED_MEMBER_USE` hint was split into two hints:

    *   `DEPRECATED_MEMBER_USE` reports on usage of `@deprecated` members
        declared in a different package.
    *   `DEPRECATED_MEMBER_USE_FROM_SAME_PACKAGE` reports on usage of
        `@deprecated` members declared in the same package.

#### Linter

Upgraded the linter to `0.1.82` which adds the following improvements:

*   Added `provide_deprecation_message`, and
    `use_full_hex_values_for_flutter_colors`, `prefer_null_aware_operators`.
*   Fixed `prefer_const_declarations` set literal false-positives.
*   Updated `prefer_collection_literals` to support set literals.
*   Updated `unnecessary_parenthesis` play nicer with cascades.
*   Removed deprecated lints from the "all options" sample.
*   Stopped registering "default lints".
*   Fixed `hash_and_equals` to respect `hashCode` fields.

### Other libraries

#### `package:kernel`

*   **Breaking change:** The `klass` getter on the `InstanceConstant` class in
    the Kernel AST API has been renamed to `classNode` for consistency.

*   **Breaking change:** Updated `Link` implementation to utilize true symbolic
    links instead of junctions on Windows. Existing junctions will continue to
    work with the new `Link` implementation, but all new links will create
    symbolic links.

    To create a symbolic link, Dart must be run with administrative privileges
    or Developer Mode must be enabled, otherwise a `FileSystemException` will be
    raised with errno set to `ERROR_PRIVILEGE_NOT_HELD` (Issue [33966]).

[33966]: https://github.com/dart-lang/sdk/issues/33966

## 2.1.1 - 2019-02-18

This is a patch version release. Again, the team's focus was mostly on improving
performance and stability after the large changes in Dart 2.0.0. In particular,
dart2js now always uses the "fast startup" emitter and the old emitter has been
removed.

There are a couple of very minor **breaking changes:**

*   In `dart:io`, adding to a closed `IOSink` now throws a `StateError`.

*   On the Dart VM, a soundness hole when using `dart:mirrors` to reflectively
    invoke a method in an incorrect way that violates its static types has
    been fixed (Issue [35611][]).

### Language

This release has no language changes.

### Core library

#### `dart:core`

*   Made `DateTime.parse()` also recognize `,` as a valid decimal separator
    when parsing from a string (Issue [35576][]).

[35576]: https://github.com/dart-lang/sdk/issues/35576

#### `dart:html`

*   Added methods `Element.removeAttribute`, `Element.removeAttributeNS`,
    `Element.hasAttribute` and `Element.hasAttributeNS`. (Issue [35655][]).
*   Improved dart2js compilation of `element.attributes.remove(name)` to
    generate `element.removeAttribute(name)`, so that there is no performance
    reason to migrate to the above methods.
*   Fixed a number of `dart:html` bugs:

    *   Fixed HTML API's with callback typedef to correctly convert Dart
        functions to JS functions (Issue [35484]).
    *   HttpStatus constants exposed in `dart:html` (Issue [34318]).
    *   Expose DomName `ondblclick` and `dblclickEvent` for Angular analyzer.
    *   Fixed `removeAll` on `classes`; `elements` parameter should be
        `Iterable<Object>` to match Set's `removeAll` not `Iterable<E>` (Issue
        [30278]).
    *   Fixed a number of methods on DataTransferItem, Entry, FileEntry and
        DirectoryEntry which previously returned NativeJavaScriptObject.  This
        fixes handling drag/drop of files/directories (Issue [35510]).
    *   Added ability to allow local file access from Chrome browser in ddb.

[35655]: https://github.com/dart-lang/sdk/issues/35655
[30278]: https://github.com/dart-lang/sdk/issues/30278
[34318]: https://github.com/dart-lang/sdk/issues/34318
[35484]: https://github.com/dart-lang/sdk/issues/35484
[35510]: https://github.com/dart-lang/sdk/issues/35510

#### `dart:io`

*   **Breaking Change:** Adding to a closed `IOSink` now throws a `StateError`.
*   Added ability to get and set low level socket options.

[29554]: https://github.com/dart-lang/sdk/issues/29554

### Dart VM

In previous releases it was possible to violate static types using
`dart:mirrors`. This code would run without any TypeErrors and print
"impossible" output:

```dart
import 'dart:mirrors';

class A {
  void method(int v) {
    if (v != null && v is! int) {
      print("This should be impossible: expected null or int got ${v}");
    }
  }
}

void main() {
  final obj = A();
  reflect(obj).invoke(#method, ['not-an-number']);
}
```

This bug is fixed now. Only code that already violates static typing will break.
See Issue [35611][] for more details.

[35611]: https://github.com/dart-lang/sdk/issues/35611

### Dart for the Web

#### dart2js

*   The old "full emitter" back-end is removed and dart2js always uses the "fast
    startup" back-end. The generated fast startup code is optimized to load
    faster, even though it can be slightly larger. The `--fast-startup` and
    `--no-fast-startup` are allowed but ignored. They will be removed in a
    future version.

*   We fixed a bug in how deferred constructor calls were incorrectly not marked
    as deferred. The old behavior didn't cause breakages, but was imprecise and
    pushed more code to the main output unit.

*   A new deferred split algorithm implementation was added.

    This implementation fixes a soundness bug and addresses performance issues
    of the previous implementation, because of that it can have a visible impact
    on apps. In particular:

    *   We fixed a performance issue which was introduced when we migrated to
        the common front-end. On large apps, the fix can cut 2/3 of the time
        spent on this task.

    *   We fixed a bug in how inferred types were categorized (Issue [35311][]).
        The old behavior was unsound and could produce broken programs. The fix
        may cause more code to be pulled into the main output unit.

        This shows up frequently when returning deferred values from closures
        since the closure's inferred return type is the deferred type. For
        example, if you have:

        ```dart
        () async {
          await deferred_prefix.loadLibrary();
          return new deferred_prefix.Foo();
        }
        ```

        The closure's return type is `Future<Foo>`. The old implementation
        defers `Foo`, and incorrectly makes the return type `Future<dynamic>`.
        This may break in places where the correct type is expected.

        The new implementation will not defer `Foo`, and will place it in the
        main output unit. If your intent is to defer it, then you need to ensure
        the return type is not inferred to be `Foo`. For example, you can do so
        by changing the code to a named closure with a declared type, or by
        ensuring that the return expression has the type you want, like:

        ```dart
        () async {
          await deferred_prefix.loadLibrary();
          return new deferred_prefix.Foo() as dynamic;
        }
        ```

        Because the new implementation might require you to inspect and fix your
        app, we exposed two temporary flags:

    *   The `--report-invalid-deferred-types` causes dart2js to run both the
        old and new algorithms and report any cases where an invalid type was
        detected.

    *   The `--new-deferred-split` flag enables this new algorithm.

*   The `--categories=*` flag is being replaced. `--categories=all` was only
    used for testing and it is no longer supported. `--categories=Server`
    continues to work at this time but it is deprecated, please use
    `--server-mode` instead.

*   The `--library-root` flag was replaced by `--libraries-spec`. This flag is
    rarely used by developers invoking dart2js directly. It's important for
    integrating dart2js with build systems. See `--help` for more details on the
    new flag.

[35311]: https://github.com/dart-lang/sdk/issues/35311

### Tools

#### Analyzer

*   Support for `declarations-casts` has been removed and the `implicit-casts`
    option now has the combined semantics of both options. This means that
    users that disable `implicit-casts` might now see errors that were not
    previously being reported.

*   New hints added:

    *   `NON_CONST_CALL_TO_LITERAL_CONSTRUCTOR` and
        `NON_CONST_CALL_TO_LITERAL_CONSTRUCTOR_USING_NEW` inform you when a
        `@literal` const constructor is called in a non-const context (or with
        `new`).
    *   `INVALID_LITERAL_ANNOTATION` reports when something other than a const
        constructor is annotated with `@literal`.
    *   `SUBTYPE_OF_SEALED_CLASS` reports when any class or mixin subclasses
        (extends, implements, mixes in, or constrains to) a `@sealed` class, and
        the two are declared in different packages.
    *   `MIXIN_ON_SEALED_CLASS` reports when a `@sealed` class is used as a
        superclass constraint of a mixin.

#### dartdoc

Default styles now work much better on mobile. Simple browsing and searching of
API docs now work in many cases.

Upgraded the linter to `0.1.78` which adds the following improvements:

*   Added `prefer_final_in_for_each`, `unnecessary_await_in_return`,
    `use_function_type_syntax_for_parameters`,
    `avoid_returning_null_for_future`, and `avoid_shadowing_type_parameters`.
*   Updated `invariant_booleans` status to experimental.
*   Fixed `type_annotate_public_apis` false positives on local functions.
*   Fixed `avoid_shadowing_type_parameters` to report shadowed type parameters
    in generic typedefs.
*   Fixed `use_setters_to_change_properties` to not wrongly lint overriding
    methods.
*   Fixed `cascade_invocations` to not lint awaited targets.
*   Fixed `prefer_conditional_assignment` false positives.
*   Fixed `join_return_with_assignment` false positives.
*   Fixed `cascade_invocations` false positives.
*   Deprecated `prefer_bool_in_asserts` as it is redundant in Dart 2.

## 2.1.0 - 2018-11-15

This is a minor version release. The team's focus was mostly on improving
performance and stability after the large changes in Dart 2.0.0. Notable
changes:

*   We've introduced a dedicated syntax for declaring a mixin. Instead of the
    `class` keyword, it uses `mixin`:

    ```dart
    mixin SetMixin<E> implements Set<E> {
      ...
    }
    ```

    The new syntax also enables `super` calls inside mixins.

*   Integer literals now work in double contexts. When passing a literal number
    to a function that expects a `double`, you no longer need an explicit `.0`
    at the end of the number. In releases before 2.1, you need code like this
    when setting a double like `fontSize`:

    ```dart
    TextStyle(fontSize: 18.0)
    ```

    Now you can remove the `.0`:

    ```dart
    TextStyle(fontSize: 18)
    ```

    In releases before 2.1, `fontSize : 18` causes a static error. This was a
    common mistake and source of friction.

*   **Breaking change:** A number of static errors that should have been
    detected and reported were not supported in 2.0.0. These are reported now,
    which means existing incorrect code may show new errors.

*   `dart:core` now exports `Future` and `Stream`. You no longer need to import
    `dart:async` to use those very common types.

### Language

*   Introduced a new syntax for mixin declarations.

    ```dart
    mixin SetMixin<E> implements Set<E> {
      ...
    }
    ```

    Most classes that are intended to be used as mixins are intended to *only*
    be used as mixins. The library author doesn't want users to be able to
    construct or subclass the class. The new syntax makes that intent clear and
    enforces it in the type system. It is an error to extend or construct a type
    declared using `mixin`. (You can implement it since mixins expose an
    implicit interface.)

    Over time, we expect most mixin declarations to use the new syntax. However,
    if you have a "mixin" class where users *are* extending or constructing it,
    note that moving it to the new syntax is a breaking API change since it
    prevents users from doing that. If you have a type like this that is a
    mixin as well as being a concrete class and/or superclass, then the existing
    syntax is what you want.

    If you need to use a `super` inside a mixin, the new syntax is required.
    This was previously only allowed with the experimental `--supermixins` flag
    because it has some complex interactions with the type system. The new
    syntax addresses those issues and lets you use `super` calls by declaring
    the superclass constraint your mixin requires:

    ```dart
    class Superclass {
      superclassMethod() {
        print("in superclass");
      }
    }

    mixin SomeMixin on Superclass {
      mixinMethod() {
        // This is OK:
        super.superclassMethod();
      }
    }

    class GoodSub extends Superclass with SomeMixin {}

    class BadSub extends Object with SomeMixin {}
    // Error: Since the super() call in mixinMethod() can't find a
    // superclassMethod() to call, this is prohibited.
    ```

    Even if you don't need to use `super` calls, the new mixin syntax is good
    because it clearly expresses that you intend the type to be mixed in.

*   Allow integer literals to be used in double contexts. An integer literal
    used in a place where a double is required is now interpreted as a double
    value. The numerical value of the literal needs to be precisely
    representable as a double value.

*   Integer literals compiled to JavaScript are now allowed to have any value
    that can be exactly represented as a JavaScript `Number`. They were
    previously limited to such numbers that were also representable as signed
    64-bit integers.

**(Breaking)** A number of static errors that should have been detected and
reported were not supported in 2.0.0. These are reported now, which means
existing incorrect code may show new errors:

*   **Setters with the same name as the enclosing class aren't allowed.** (Issue
    [34225][].) It is not allowed to have a class member with the same name as
    the enclosing class:

    ```dart
    class A {
      set A(int x) {}
    }
    ```

    Dart 2.0.0 incorrectly allows this for setters (only). Dart 2.1.0 rejects
    it.

    *To fix:* This is unlikely to break anything, since it violates all style
    guides anyway.

*   **Constant constructors cannot redirect to non-constant constructors.**
    (Issue [34161][].) It is not allowed to have a constant constructor that
    redirects to a non-constant constructor:

    ```dart
    class A {
      const A.foo() : this(); // Redirecting to A()
      A() {}
    }
    ```

    Dart 2.0.0 incorrectly allows this. Dart 2.1.0 rejects it.

    *To fix:* Make the target of the redirection a properly const constructor.

*   **Abstract methods may not unsoundly override a concrete method.** (Issue
    [32014][].) Concrete methods must be valid implementations of their
    interfaces:

    ```dart
    class A {
      num get thing => 2.0;
    }

    abstract class B implements A {
      int get thing;
    }

    class C extends A with B {}
    // 'thing' from 'A' is not a valid override of 'thing' from 'B'.

    main() {
      print(new C().thing.isEven); // Expects an int but gets a double.
    }
    ```

    Dart 2.0.0 allows unsound overrides like the above in some cases. Dart 2.1.0
    rejects them.

    *To fix:* Relax the type of the invalid override, or tighten the type of the
    overridden method.

*   **Classes can't implement FutureOr.** (Issue [33744][].) Dart doesn't allow
    classes to implement the FutureOr type:

    ```dart
    class A implements FutureOr<Object> {}
    ```

    Dart 2.0.0 allows classes to implement FutureOr. Dart 2.1.0 does not.

    *To fix:* Don't do this.

*   **Type arguments to generic typedefs must satisfy their bounds.** (Issue
    [33308][].) If a parameterized typedef specifies a bound, actual arguments
    must be checked against it:

    ```dart
    class A<X extends int> {}

    typedef F<Y extends int> = A<Y> Function();

    F<num> f = null;
    ```

    Dart 2.0.0 allows bounds violations like `F<num>` above. Dart 2.1.0 rejects
    them.

    *To fix:* Either remove the bound on the typedef parameter, or pass a valid
    argument to the typedef.

*   **Constructor invocations must use valid syntax, even with optional `new`.**
    (Issue [34403][].) Type arguments to generic named constructors go after the
    class name, not the constructor name, even when used without an explicit
    `new`:

    ```dart
    class A<T> {
      A.foo() {}
    }

    main() {
      A.foo<String>(); // Incorrect syntax, was accepted in 2.0.0.
      A<String>.foo(); // Correct syntax.
    }
    ```

    Dart 2.0.0 accepts the incorrect syntax when the `new` keyword is left out.
    Dart 2.1.0 correctly rejects this code.

    *To fix:* Move the type argument to the correct position after the class
    name.

*   **Instance members should shadow prefixes.** (Issue [34498][].) If the same
    name is used as an import prefix and as a class member name, then the class
    member name takes precedence in the class scope.

    ```dart
    import 'dart:core';
    import 'dart:core' as core;

    class A {
      core.List get core => null; // "core" refers to field, not prefix.
    }
    ```

    Dart 2.0.0 incorrectly resolves the use of `core` in `core.List` to the
    prefix name. Dart 2.1.0 correctly resolves this to the field name.

    *To fix:* Change the prefix name to something which does not clash with the
    instance member.

*   **Implicit type arguments in extends clauses must satisfy the class
    bounds.** (Issue [34532][].) Implicit type arguments for generic classes are
    computed if not passed explicitly, but when used in an `extends` clause they
    must be checked for validity:

    ```dart
    class Foo<T> {}

    class Bar<T extends Foo<T>> {}

    class Baz extends Bar {} // Should error because Bar completes to Bar<Foo>
    ```

    Dart 2.0.0 accepts the broken code above. Dart 2.1.0 rejects it.

    *To fix:* Provide explicit type arguments to the superclass that satisfy the
    bound for the superclass.

*   **Mixins must correctly override their superclasses.** (Issue [34235][].) In
    some rare cases, combinations of uses of mixins could result in invalid
    overrides not being caught:

    ```dart
    class A {
      num get thing => 2.0;
    }

    class M1 {
      int get thing => 2;
    }

    class B = A with M1;

    class M2 {
      num get thing => 2.0;
    }

    class C extends B with M2 {} // 'thing' from 'M2' not a valid override.

    main() {
      M1 a = new C();
      print(a.thing.isEven); // Expects an int but gets a double.
    }
    ```

    Dart 2.0.0 accepts the above example. Dart 2.1.0 rejects it.

    *To fix:* Ensure that overriding methods are correct overrides of their
    superclasses, either by relaxing the superclass type, or tightening the
    subclass/mixin type.

[32014]: https://github.com/dart-lang/sdk/issues/32014
[33308]: https://github.com/dart-lang/sdk/issues/33308
[33744]: https://github.com/dart-lang/sdk/issues/33744
[34161]: https://github.com/dart-lang/sdk/issues/34161
[34225]: https://github.com/dart-lang/sdk/issues/34225
[34235]: https://github.com/dart-lang/sdk/issues/34235
[34403]: https://github.com/dart-lang/sdk/issues/34403
[34498]: https://github.com/dart-lang/sdk/issues/34498
[34532]: https://github.com/dart-lang/sdk/issues/34532

### Core libraries

#### `dart:async`

*   Fixed a bug where calling `stream.take(0).drain(value)` would not correctly
    forward the `value` through the returned `Future`.
*   Added a `StreamTransformer.fromBind` constructor.
*   Updated `Stream.fromIterable` to send a done event after the error when the
    iterator's `moveNext` throws, and handle if the `current` getter throws
    (issue [33431][]).

[33431]: http://dartbug.com/33431

#### `dart:core`

*   Added `HashMap.fromEntries` and `LinkedHashmap.fromEntries` constructors.
*   Added `ArgumentError.checkNotNull` utility method.
*   Made `Uri` parsing more permissive about `[` and `]` occurring in the path,
    query or fragment, and `#` occurring in fragment.
*   Exported `Future` and `Stream` from `dart:core`.
*   Added operators `&`, `|` and `^` to `bool`.
*   Added missing methods to `UnmodifiableMapMixin`. Some maps intended to
    be unmodifiable incorrectly allowed new methods added in Dart 2 to
    succeed.
*   Deprecated the `provisional` annotation and the `Provisional`
    annotation class. These should have been removed before releasing Dart 2.0,
    and they have no effect.

#### `dart:html`

Fixed Service Workers and any Promise/Future API with a Dictionary parameter.

APIs in dart:html (that take a Dictionary) will receive a Dart Map parameter.
The Map parameter must be converted to a Dictionary before passing to the
browser's API.  Before this change, any Promise/Future API with a
Map/Dictionary parameter never called the Promise and didn't return a Dart
Future - now it does.

This caused a number of breaks especially in Service Workers (register, etc.).
Here is a complete list of the fixed APIs:

*   BackgroundFetchManager
    *   `Future<BackgroundFetchRegistration> fetch(String id, Object requests,
        [Map options])`
*   CacheStorage
    *   `Future match(/*RequestInfo*/ request, [Map options])`
*   CanMakePayment
    *   `Future<List<Client>> matchAll([Map options])`
*   CookieStore
    *   `Future getAll([Map options])`
    *   `Future set(String name, String value, [Map options])`
*   CredentialsContainer
    *   `Future get([Map options])`
    *   `Future create([Map options])`
*   ImageCapture
    *   `Future setOptions(Map photoSettings)`
*   MediaCapabilities
    *   `Future<MediaCapabilitiesInfo> decodingInfo(Map configuration)`
    *   `Future<MediaCapabilitiesInfo> encodingInfo(Map configuration)`
*   MediaStreamTrack
    *   `Future applyConstraints([Map constraints])`
*   Navigator
    *   `Future requestKeyboardLock([List<String> keyCodes])`
    *   `Future requestMidiAccess([Map options])`
    *   `Future share([Map data])`
*   OffscreenCanvas
    *   `Future<Blob> convertToBlob([Map options])`
*   PaymentInstruments
    *   `Future set(String instrumentKey, Map details)`
*   Permissions
    *   `Future<PermissionStatus> query(Map permission)`
    *   `Future<PermissionStatus> request(Map permissions)`
    *   `Future<PermissionStatus> revoke(Map permission)`
*   PushManager
    *   `Future permissionState([Map options])`
    *   `Future<PushSubscription> subscribe([Map options])`
*   RtcPeerConnection
    *   Changed:

        ```dart
        Future createAnswer([options_OR_successCallback,
            RtcPeerConnectionErrorCallback failureCallback,
            Map mediaConstraints])
        ```

        to:

        ```dart
        Future<RtcSessionDescription> createAnswer([Map options])
        ```

    *   Changed:

        ```dart
        Future createOffer([options_OR_successCallback,
            RtcPeerConnectionErrorCallback failureCallback,
            Map rtcOfferOptions])
        ```

        to:

        ```dart
        Future<RtcSessionDescription> createOffer([Map options])
        ```

    *   Changed:

        ```dart
        Future setLocalDescription(Map description,
            VoidCallback successCallback,
            [RtcPeerConnectionErrorCallback failureCallback])
        ```

        to:

        ```dart
        Future setLocalDescription(Map description)
        ```

    *   Changed:

        ```dart
        Future setLocalDescription(Map description,
            VoidCallback successCallback,
            [RtcPeerConnectionErrorCallback failureCallback])
        ```

        to:

        ```dart
        Future setRemoteDescription(Map description)
        ```

*   ServiceWorkerContainer
    *   `Future<ServiceWorkerRegistration> register(String url, [Map options])`
*   ServiceWorkerRegistration
    *   `Future<List<Notification>> getNotifications([Map filter])`
    *   `Future showNotification(String title, [Map options])`
*   VRDevice
    *   `Future requestSession([Map options])`
    *   `Future supportsSession([Map options])`
*   VRSession
    *   `Future requestFrameOfReference(String type, [Map options])`
*   Window
    *   `Future fetch(/*RequestInfo*/ input, [Map init])`
*   WorkerGlobalScope
    *   `Future fetch(/*RequestInfo*/ input, [Map init])`

In addition, exposed Service Worker "self" as a static getter named "instance".
The instance is exposed on four different Service Worker classes and can throw
a InstanceTypeError if the instance isn't of the class expected
(WorkerGlobalScope.instance will always work and not throw):

*   `SharedWorkerGlobalScope.instance`
*   `DedicatedWorkerGlobalScope.instance`
*   `ServiceWorkerGlobalScope.instance`
*   `WorkerGlobalScope.instance`

#### `dart:io`

*   Added new HTTP status codes.

### Dart for the Web

#### dart2js

*   **(Breaking)** Duplicate keys in a const map are not allowed and produce a
    compile-time error. Dart2js used to report this as a warning before. This
    was already an error in dartanalyzer and DDC and will be an error in other
    tools in the future as well.

*   Added `-O` flag to tune optimization levels.  For more details run `dart2js
    -h -v`.

    We recommend to enable optimizations using the `-O` flag instead of
    individual flags for each optimization. This is because the `-O` flag is
    intended to be stable and continue to work in future versions of dart2js,
    while individual flags may come and go.

    At this time we recommend to test and debug with `-O1` and to deploy with
    `-O3`.

### Tool Changes

#### dartfmt

*   Addressed several dartfmt issues when used with the new CFE parser.

#### Linter

Bumped the linter to `0.1.70` which includes the following new lints:

*   `avoid_returning_null_for_void`
*   `sort_pub_dependencies`
*   `prefer_mixin`
*   `avoid_implementing_value_types`
*   `flutter_style_todos`
*   `avoid_void_async`
*   `prefer_void_to_null`

and improvements:

*   Fixed NPE in `prefer_iterable_whereType`.
*   Improved message display for `await_only_futures`
*   Performance improvements for `null_closures`
*   Mixin support
*   Updated `sort_constructors_first` to apply to all members.
*   Updated `unnecessary_this` to work on field initializers.
*   Updated `unawaited_futures` to ignore assignments within cascades.
*   Improved handling of constant expressions with generic type params.
*   NPE fix for `invariant_booleans`.
*   Improved docs for `unawaited_futures`.
*   Updated `unawaited_futures` to check cascades.
*   Relaxed `void_checks` (allowing `T Function()` to be assigned to
    `void Function()`).
*   Fixed false positives in `lines_longer_than_80_chars`.

#### Pub

*   Renamed the `--checked` flag to `pub run` to `--enable-asserts`.
*   Pub will no longer delete directories named "packages".
*   The `--packages-dir` flag is now ignored.

## 2.0.0 - 2018-08-07

This is the first major version release of Dart since 1.0.0, so it contains many
significant changes across all areas of the platform. Large changes include:

*   **(Breaking)** The unsound optional static type system has been replaced
    with a sound static type system using type inference and runtime checks.
    This was formerly called "[strong mode][]" and only used by the Dart for web
    products. Now it is the one official static type system for the entire
    platform and replaces the previous "checked" and "production" modes.

*   **(Breaking)** Functions marked `async` now run synchronously until the
    first `await` statement. Previously, they would return to the event loop
    once at the top of the function body before any code runs ([issue 30345][]).

*   **(Breaking)** Constants in the core libraries have been renamed from
    `SCREAMING_CAPS` to `lowerCamelCase`.

*   **(Breaking)** Many new methods have been added to core library classes. If
    you implement the interfaces of these classes, you will need to implement
    the new methods.

*   **(Breaking)** "dart:isolate" and "dart:mirrors" are no longer supported
    when using Dart for the web. They are still supported in the command-line
    VM.

*   **(Breaking)** Pub's transformer-based build system has been [replaced by a
    new build system][transformers].

*   The `new` keyword is optional and can be omitted. Likewise, `const` can be
    omitted inside a const context ([issue 30921][]).

*   Dartium is no longer maintained or supported.

[issue 30345]: https://github.com/dart-lang/sdk/issues/30345
[issue 30921]: https://github.com/dart-lang/sdk/issues/30921
[strong mode]: https://www.dartlang.org/guides/language/sound-dart
[transformers]: https://www.dartlang.org/tools/pub/obsolete

### Language

*   "[Strong mode][]" is now the official type system of the language.

*   The `new` keyword is optional and can be omitted. Likewise, `const` can be
    omitted inside a const context.

*   A string in a `part of` declaration may now be used to refer to the library
    this file is part of. A library part can now declare its library as either:

    ```dart
    part of name.of.library;
    ```

    Or:

    ```dart
    part of "uriReferenceOfLibrary.dart";
    ```

    This allows libraries with no library declarations (and therefore no name)
    to have parts, and it allows tools to easily find the library of a part
    file. The Dart 1.0 syntax is supported but deprecated.

*   Functions marked `async` now run synchronously until the first `await`
    statement. Previously, they would return to the event loop once at the top
    of the function body before any code runs ([issue 30345][]).

*   The type `void` is now a Top type like `dynamic`, and `Object`. It also now
    has new errors for being used where not allowed (such as being assigned to
    any non-`void`-typed parameter). Some libraries (importantly, mockito) may
    need to be updated to accept void values to keep their APIs working.

*   Future flattening is now done only as specified in the Dart 2.0 spec, rather
    than more broadly. This means that the following code has an error on the
    assignment to `y`.

    ```dart
    test() {
      Future<int> f;
      var x = f.then<Future<List<int>>>((x) => []);
      Future<List<int>> y = x;
    }
    ```

*   Invocations of `noSuchMethod()` receive default values for optional args.
    The following program used to print "No arguments passed", and now prints
    "First argument is 3".

    ```dart
    abstract class B {
      void m([int x = 3]);
    }

    class A implements B {
      noSuchMethod(Invocation i) {
        if (i.positionalArguments.length == 0) {
          print("No arguments passed");
        } else {
          print("First argument is ${i.positionalArguments[0]}");
        }
      }
    }

    void main() {
      A().m();
    }
    ```

*   Bounds on generic functions are invariant. The following program now issues
    an invalid override error ([issue 29014][sdk#29014]):

    ```dart
    class A {
      void f<T extends int>() {}
    }

    class B extends A {
      @override
      void f<T extends num>() {}
    }
    ```

*   Numerous corner case bugs around return statements in synchronous and
    asynchronous functions fixed. Specifically:

    *   Issues [31887][issue 31887], [32881][issue 32881]. Future flattening
        should not be recursive.
    *   Issues [30638][issue 30638], [32233][issue 32233]. Incorrect downcast
        errors with `FutureOr`.
    *   Issue [32233][issue 32233]. Errors when returning `FutureOr`.
    *   Issue [33218][issue 33218]. Returns in functions with void related
        types.
    *   Issue [31278][issue 31278]. Incorrect hint on empty returns in async.
        functions.

*   An empty `return;` in an async function with return type `Future<Object>`
    does not report an error.

*   `return exp;` where `exp` has type `void` in an async function is now an
    error unless the return type of the function is `void` or `dynamic`.

*   Mixed return statements of the form `return;` and `return exp;` are now
    allowed when `exp` has type `void`.

*   A compile time error is emitted for any literal which cannot be exactly
    represented on the target platform. As a result, dart2js and DDC report
    errors if an integer literal cannot be represented exactly in JavaScript
    ([issue 33282][]).

*   New member conflict rules have been implemented. Most cases of conflicting
    members with the same name are now static errors ([issue 33235][]).

[sdk#29014]: https://github.com/dart-lang/sdk/issues/29014
[issue 30638]: https://github.com/dart-lang/sdk/issues/30638
[issue 31278]: https://github.com/dart-lang/sdk/issues/31278
[issue 31887]: https://github.com/dart-lang/sdk/issues/31887
[issue 32233]: https://github.com/dart-lang/sdk/issues/32233
[issue 32881]: https://github.com/dart-lang/sdk/issues/32881
[issue 33218]: https://github.com/dart-lang/sdk/issues/33218
[issue 33235]: https://github.com/dart-lang/sdk/issues/33235
[issue 33282]: https://github.com/dart-lang/sdk/issues/33282
[issue 33341]: https://github.com/dart-lang/sdk/issues/33341

### Core libraries

*   Replaced `UPPER_CASE` constant names with `lowerCamelCase`. For example,
    `HTML_ESCAPE` is now `htmlEscape`.

*   The Web libraries were re-generated using Chrome 63 WebIDLs
    ([details][idl]).

[idl]: https://github.com/dart-lang/sdk/wiki/Chrome-63-Dart-Web-Libraries

#### `dart:async`

*   `Stream`:
    *   Added `cast` and `castFrom`.
    *   Changed `firstWhere`, `lastWhere`, and `singleWhere` to return
        `Future<T>` and added an optional `T orElse()` callback.
*   `StreamTransformer`: added `cast` and `castFrom`.
*   `StreamTransformerBase`: new class.
*   `Timer`: added `tick` property.
*   `Zone`
    *   changed to be strong-mode clean. This required some breaking API
        changes. See https://goo.gl/y9mW2x for more information.
    *   Added `bindBinaryCallbackGuarded`, `bindCallbackGuarded`, and
        `bindUnaryCallbackGuarded`.
    *   Renamed `Zone.ROOT` to `Zone.root`.
*   Removed the deprecated `defaultValue` parameter on `Stream.firstWhere` and
    `Stream.lastWhere`.
*   Changed an internal lazily-allocated reusable "null future" to always belong
    to the root zone. This avoids race conditions where the first access to the
    future determined which zone it would belong to. The zone is only used for
    *scheduling* the callback of listeners, the listeners themselves will run in
    the correct zone in any case. Issue [#32556](http://dartbug.com/32556).

#### `dart:cli`

*   *New* "provisional" library for CLI-specific features.
*   `waitFor`: function that suspends a stack to wait for a `Future` to
    complete.

#### `dart:collection`

*   `MapBase`: added `mapToString`.
*   `LinkedHashMap` no longer implements `HashMap`
*   `LinkedHashSet` no longer implements `HashSet`.
*   Added `of` constructor to `Queue`, `ListQueue`, `DoubleLinkedQueue`,
    `HashSet`, `LinkedHashSet`, `SplayTreeSet`, `Map`, `HashMap`,
    `LinkedHashMap`, `SplayTreeMap`.
*   Removed `Maps` class. Extend `MapBase` or mix in `MapMixin` instead to
    provide map method implementations for a class.
*   Removed experimental `Document` method `getCSSCanvasContext` and property
    `supportsCssCanvasContext`.
*   Removed obsolete `Element` property `xtag` no longer supported in browsers.
*   Exposed `ServiceWorker` class.
*   Added constructor to `MessageChannel` and `MessagePort` `addEventListener`
    automatically calls `start` method to receive queued messages.

#### `dart:convert`

*   `Base64Codec.decode` return type is now `Uint8List`.
*   `JsonUnsupportedObjectError`: added `partialResult` property
*   `LineSplitter` now implements `StreamTransformer<String, String>` instead of
    `Converter`. It retains `Converter` methods `convert` and
    `startChunkedConversion`.
*   `Utf8Decoder` when compiled with dart2js uses the browser's `TextDecoder` in
    some common cases for faster decoding.
*   Renamed `ASCII`, `BASE64`, `BASE64URI`, `JSON`, `LATIN1` and `UTF8` to
    `ascii`, `base64`, `base64Uri`, `json`, `latin1` and `utf8`.
*   Renamed the `HtmlEscapeMode` constants `UNKNOWN`, `ATTRIBUTE`,
    `SQ_ATTRIBUTE` and `ELEMENT` to `unknown`, `attribute`, `sqAttribute` and
    `elements`.
*   Added `jsonEncode`, `jsonDecode`, `base64Encode`, `base64UrlEncode` and
    `base64Decode` top-level functions.
*   Changed return type of `encode` on `AsciiCodec` and `Latin1Codec`, and
    `convert` on `AsciiEncoder`, `Latin1Encoder`, to `Uint8List`.
*   Allow `utf8.decoder.fuse(json.decoder)` to ignore leading Unicode BOM.

#### `dart:core`

*   `BigInt` class added to support integers greater than 64-bits.
*   Deprecated the `proxy` annotation.
*   Added `Provisional` class and `provisional` field.
*   Added `pragma` annotation.
*   `RegExp` added static `escape` function.
*   The `Uri` class now correctly handles paths while running on Node.js on
    Windows.
*   Core collection changes:
    *   `Iterable` added members `cast`, `castFrom`, `followedBy` and
        `whereType`.
    *   `Iterable.singleWhere` added `orElse` parameter.
    *   `List` added `+` operator, `first` and `last` setters, and `indexWhere`
        and `lastIndexWhere` methods, and static `copyRange` and `writeIterable`
        methods.
    *   `Map` added `fromEntries` constructor.
    *   `Map` added `addEntries`, `cast`, `entries`, `map`, `removeWhere`,
        `update` and `updateAll` members.
    *   `MapEntry`: new class used by `Map.entries`.
    *   *Note*: if a class extends `IterableBase`, `ListBase`, `SetBase` or
        `MapBase` (or uses the corresponding mixins) from `dart:collection`, the
        new members are implemented automatically.
    *   Added `of` constructor to `List`, `Set`, `Map`.
*   Renamed `double.INFINITY`, `double.NEGATIVE_INFINITY`, `double.NAN`,
    `double.MAX_FINITE` and `double.MIN_POSITIVE` to `double.infinity`,
    `double.negativeInfinity`, `double.nan`, `double.maxFinite` and
    `double.minPositive`.
*   Renamed the following constants in `DateTime` to lower case: `MONDAY`
    through `SUNDAY`, `DAYS_PER_WEEK` (as `daysPerWeek`), `JANUARY` through
    `DECEMBER` and `MONTHS_PER_YEAR` (as `monthsPerYear`).
*   Renamed the following constants in `Duration` to lower case:
    `MICROSECONDS_PER_MILLISECOND` to `microsecondsPerMillisecond`,
    `MILLISECONDS_PER_SECOND` to `millisecondsPerSecond`, `SECONDS_PER_MINUTE`
    to `secondsPerMinute`, `MINUTES_PER_HOUR` to `minutesPerHour`,
    `HOURS_PER_DAY` to `hoursPerDay`, `MICROSECONDS_PER_SECOND` to
    `microsecondsPerSecond`, `MICROSECONDS_PER_MINUTE` to
    `microsecondsPerMinute`, `MICROSECONDS_PER_HOUR` to `microsecondsPerHour`,
    `MICROSECONDS_PER_DAY` to `microsecondsPerDay`, `MILLISECONDS_PER_MINUTE` to
    `millisecondsPerMinute`, `MILLISECONDS_PER_HOUR` to `millisecondsPerHour`,
    `MILLISECONDS_PER_DAY` to `millisecondsPerDay`, `SECONDS_PER_HOUR` to
    `secondsPerHour`, `SECONDS_PER_DAY` to `secondsPerDay`, `MINUTES_PER_DAY` to
    `minutesPerDay`, and `ZERO` to `zero`.
*   Added `typeArguments` to `Invocation` class.
*   Added constructors to invocation class that allows creation of `Invocation`
    objects directly, without going through `noSuchMethod`.
*   Added `unaryMinus` and `empty` constant symbols on the `Symbol` class.
*   Changed return type of `UriData.dataAsBytes` to `Uint8List`.
*   Added `tryParse` static method to `int`, `double`, `num`, `BigInt`, `Uri`
    and `DateTime`.
*   Deprecated `onError` parameter on `int.parse`, `double.parse` and
    `num.parse`.
*   Deprecated the `NoSuchMethodError` constructor.
*   `int.parse` on the VM no longer accepts unsigned hexadecimal numbers greater
    than or equal to `2**63` when not prefixed by `0x`. (SDK issue
    [32858](https://github.com/dart-lang/sdk/issues/32858))

#### `dart:developer`

*   `Flow` class added.
*   `Timeline.startSync` and `Timeline.timeSync` now accept an optional
    parameter `flow` of type `Flow`. The `flow` parameter is used to generate
    flow timeline events that are enclosed by the slice described by
    `Timeline.{start,finish}Sync` and `Timeline.timeSync`.

<!--
Still need entries for all changes to dart:html since 1.x
-->

#### `dart:html`

*   Removed deprecated `query` and `queryAll`. Use `querySelector` and
    `querySelectorAll`.

#### `dart:io`

*   `HttpStatus` added `UPGRADE_REQUIRED`.
*   `IOOverrides` and `HttpOverrides` added to aid in writing tests that wish to
    mock varios `dart:io` objects.
*   `Platform.operatingSystemVersion` added  that gives a platform-specific
    String describing the version of the operating system.
*   `ProcessStartMode.INHERIT_STDIO` added, which allows a child process to
    inherit the parent's stdio handles.
*   `RawZLibFilter` added  for low-level access to compression and decompression
    routines.
*   Unified backends for `SecureSocket`, `SecurityContext`, and
    `X509Certificate` to be consistent across all platforms. All `SecureSocket`,
    `SecurityContext`, and `X509Certificate` properties and methods are now
    supported on iOS and OSX.
*   `SecurityContext.alpnSupported` deprecated as ALPN is now supported on all
    platforms.
*   `SecurityContext`: added `withTrustedRoots` named optional parameter
    constructor, which defaults to false.
*   Added a `timeout` parameter to `Socket.connect`, `RawSocket.connect`,
    `SecureSocket.connect` and `RawSecureSocket.connect`. If a connection
    attempt takes longer than the duration specified in `timeout`, a
    `SocketException` will be thrown. Note: if the duration specified in
    `timeout` is greater than the OS level timeout, a timeout may occur sooner
    than specified in `timeout`.
*   `Stdin.hasTerminal` added, which is true if stdin is attached to a terminal.
*   `WebSocket` added static `userAgent` property.
*   `RandomAccessFile.close` returns `Future<void>`
*   Added `IOOverrides.socketConnect`.
*   Added Dart-styled constants to  `ZLibOptions`, `FileMode`, `FileLock`,
    `FileSystemEntityType`, `FileSystemEvent`, `ProcessStartMode`,
    `ProcessSignal`, `InternetAddressType`, `InternetAddress`,
    `SocketDirection`, `SocketOption`, `RawSocketEvent`, and `StdioType`, and
    deprecated the old `SCREAMING_CAPS` constants.
*   Added the Dart-styled top-level constants `zlib`, `gzip`, and
    `systemEncoding`, and deprecated the old `SCREAMING_CAPS` top-level
    constants.
*   Removed the top-level `FileMode` constants `READ`, `WRITE`, `APPEND`,
    `WRITE_ONLY`, and `WRITE_ONLY_APPEND`. Please use e.g. `FileMode.read`
    instead.
*   Added `X509Certificate.der`, `X509Certificate.pem`, and
    `X509Certificate.sha1`.
*   Added `FileSystemEntity.fromRawPath` constructor to allow for the creation
    of `FileSystemEntity` using `Uint8List` buffers.
*   Dart-styled constants have been added for `HttpStatus`, `HttpHeaders`,
    `ContentType`, `HttpClient`, `WebSocketStatus`, `CompressionOptions`, and
    `WebSocket`. The `SCREAMING_CAPS` constants are marked deprecated. Note that
    `HttpStatus.CONTINUE` is now `HttpStatus.continue_`, and that e.g.
    `HttpHeaders.FIELD_NAME` is now `HttpHeaders.fieldNameHeader`.
*   Deprecated `Platform.packageRoot`, which is only used for `packages/`
    directory resolution which is no longer supported. It will now always return
    null, which is a value that was always possible for it to return previously.
*   Adds `HttpClient.connectionTimeout`.
*   Adds `{Socket,RawSocket,SecureSocket}.startConnect`. These return a
    `ConnectionTask`, which can be used to cancel an in-flight connection
    attempt.

#### `dart:isolate`

*   Make `Isolate.spawn` take a type parameter representing the argument type of
    the provided function. This allows functions with arguments types other than
    `Object` in strong mode.
*   Rename `IMMEDIATE` and `BEFORE_NEXT_EVENT` on `Isolate` to `immediate` and
    `beforeNextEvent`.
*   Deprecated `Isolate.packageRoot`, which is only used for `packages/`
    directory resolution which is no longer supported. It will now always return
    null, which is a value that was always possible for it to return previously.
*   Deprecated `packageRoot` parameter in `Isolate.spawnUri`, which is was
    previously used only for `packages/` directory resolution. That style of
    resolution is no longer supported in Dart 2.

<!--
Still need entries for all changes to dart:js since 1.x
-->

#### `dart.math`

*   Renamed `E`, `LN10`, `LN`, `LOG2E`, `LOG10E`, `PI`, `SQRT1_2` and `SQRT2` to
    `e`, `ln10`, `ln`, `log2e`, `log10e`, `pi`, `sqrt1_2` and `sqrt2`.

#### `dart.mirrors`

*   Added `IsolateMirror.loadUri`, which allows dynamically loading additional
    code.
*   Marked `MirrorsUsed` as deprecated. The `MirrorsUsed` annotation was only
    used to inform the dart2js compiler about how mirrors were used, but dart2js
    no longer supports the mirrors library altogether.

<!--
Still need entries for all changes to dart:svg since 1.x
-->

#### `dart:typed_data`

*   Added `Unmodifiable` view classes over all `List` types.
*   Renamed `BYTES_PER_ELEMENT` to `bytesPerElement` on all typed data lists.
*   Renamed constants `XXXX` through `WWWW` on `Float32x4` and `Int32x4` to
    lower-case `xxxx` through `wwww`.
*   Renamed `Endinanness` to `Endian` and its constants from `BIG_ENDIAN`,
    `LITTLE_ENDIAN` and `HOST_ENDIAN` to `little`, `big` and `host`.

<!--
Still need entries for all changes to dart:web_audio,web_gl,web_sql since 1.x
-->

### Dart VM

*   Support for MIPS has been removed.

*   Dart `int` is now restricted to 64 bits. On overflow, arithmetic operations
    wrap around, and integer literals larger than 64 bits are not allowed. See
    https://github.com/dart-lang/sdk/blob/master/docs/language/informal/int64.md
    for details.

*   The Dart VM no longer attempts to perform `packages/` directory resolution
    (for loading scripts, and in `Isolate.resolveUri`). Users relying on
    `packages/` directories should switch to `.packages` files.

### Dart for the Web

*   Expose JavaScript Promise APIs using Dart futures. For example,
    `BackgroundFetchManager.get` is defined as:

    ```dart
      Future<BackgroundFetchRegistration> get(String id)
    ```

    It can be used like:

    ```dart
    BackgroundFetchRegistration result = await fetchMgr.get('abc');
    ```

    The underlying JS Promise-to-Future mechanism will be exposed as a public
    API in the future.

#### Dart Dev Compiler (DDC)

*   dartdevc will no longer throw an error from `is` checks that return a
    different result in weak mode (SDK [issue 28988][sdk#28988]). For example:

    ```dart
    main() {
      List l = [];
      // Prints "false", does not throw.
      print(l is List<String>);
    }
    ```

*   Failed `as` casts on `Iterable<T>`, `Map<T>`, `Future<T>`, and `Stream<T>`
    are no longer ignored. These failures were ignored to make it easier to
    migrate Dart 1 code to strong mode, but ignoring them is a hole in the type
    system. This closes part of that hole. (We still need to stop ignoring "as"
    cast failures on function types, and implicit cast failures on the above
    types and function types.)

[sdk#28988]: https://github.com/dart-lang/sdk/issues/28988

#### dart2js

*   dart2js now compiles programs with Dart 2.0 semantics. Apps are expected to
    be bigger than before, because Dart 2.0 has many more implicit checks
    (similar to the `--checked` flag in Dart 1.0).

    We exposed a `--omit-implicit-checks` flag which removes most of the extra
    implicit checks. Only use this if you have enough test coverage to know that
    the app will work well without the checks. If a check would have failed and
    it is omitted, your app may crash or behave in unexpected ways. This flag is
    similar to `--trust-type-annotations` in Dart 1.0.

*   dart2js replaced its front-end with the common front-end (CFE). Thanks to
    the CFE, dart2js errors are more consistent with all other Dart tools.

*   dart2js replaced its source-map implementation.  There aren't any big
    differences, but more data is emitted for synthetic code generated by the
    compiler.

*   `dart:mirrors` support was removed. Frameworks are encouraged to use
    code-generation instead. Conditional imports indicate that mirrors are not
    supported, and any API in the mirrors library will throw at runtime.

*   The generated output of dart2js can now be run as a webworker.

*   `dart:isolate` support was removed. To launch background tasks, please
    use webworkers instead. APIs for webworkers can be accessed from `dart:html`
    or JS-interop.

*   dart2js no longer supports the `--package-root` flag. This flag was
    deprecated in favor of `--packages` long ago.

### Tool Changes

#### Analyzer

*   The analyzer will no longer issue a warning when a generic type parameter is
    used as the type in an instance check. For example:

    ```dart
    test<T>() {
      print(3 is T); // No warning
    }
    ```

*   New static checking of `@visibleForTesting` elements. Accessing a method,
    function, class, etc. annotated with `@visibleForTesting` from a file _not_
    in a `test/` directory will result in a new hint ([issue 28273][]).

*   Static analysis now respects functions annotated with `@alwaysThrows`
    ([issue 31384][]).

*   New hints added:

    *   `NULL_AWARE_BEFORE_OPERATOR` when an operator is used after a null-aware
        access. For example:

        ```dart
        x?.a - ''; // HINT
        ```

    *   `NULL_AWARE_IN_LOGICAL_OPERATOR` when an expression with null-aware
        access is used as a condition in logical operators. For example:

        ```dart
        x.a || x?.b; // HINT
        ```

*   The command line analyzer (dartanalyzer) and the analysis server no longer
    treat directories named `packages` specially. Previously they had ignored
    these directories - and their contents - from the point of view of analysis.
    Now they'll be treated just as regular directories. This special-casing of
    `packages` directories was to support using symlinks for package:
    resolution; that functionality is now handled by `.packages` files.

*   New static checking of duplicate shown or hidden names in an export
    directive ([issue 33182][]).

*   The analysis server will now only analyze code in Dart 2 mode ('strong
    mode'). It will emit warnings for analysis options files that have
    `strong-mode: false` set (and will emit a hint for `strong-mode: true`,
    which is no longer necessary).

*   The dartanalyzer `--strong` flag is now deprecated and ignored. The
    command-line analyzer now only analyzes code in strong mode.

[issue 28273]: https://github.com/dart-lang/sdk/issues/28273
[issue 31384]: https://github.com/dart-lang/sdk/issues/31384
[issue 33182]: https://github.com/dart-lang/sdk/issues/33182

#### dartfmt

*   Support `assert()` in const constructor initializer lists.

*   Better formatting for multi-line strings in argument lists.

*   Force splitting an empty block as the then body of an if with an else.

*   Support metadata annotations on enum cases.

*   Add `--fix` to remove unneeded `new` and `const` keywords, and change `:` to
    `=` before named parameter default values.

*   Change formatting rules around static methods to uniformly format code with
    and without `new` and `const`.

*   Format expressions inside string interpolation.

#### Pub

*   Pub has a brand new version solver! It supports all the same features as the
    old version solver, but it's much less likely to stall out on difficult
    package graphs, and it's much clearer about why a solution can't be found
    when version solving fails.

*   Remove support for transformers, `pub build`, and `pub serve`. Use the
    [new build system][transformers] instead.

*   There is now a default SDK constraint of `<2.0.0` for any package with no
    existing upper bound. This allows us to move more safely to 2.0.0. All new
    packages published on pub will now require an upper bound SDK constraint so
    future major releases of Dart don't destabilize the package ecosystem.

    All SDK constraint exclusive upper bounds are now treated as though they
    allow pre-release versions of that upper bound. For example, the SDK
    constraint `>=1.8.0 <2.0.0` now allows pre-release SDK versions such as
    `2.0.0-beta.3.0`. This allows early adopters to try out packages that don't
    explicitly declare support for the new version yet. You can disable this
    functionality by setting the `PUB_ALLOW_PRERELEASE_SDK` environment variable
    to `false`.

*   Allow depending on a package in a subdirectory of a Git repository. Git
    dependencies may now include a `path` parameter, indicating that the package
    exists in a subdirectory of the Git repository. For example:

    ```yaml
    dependencies:
      foobar:
        git:
          url: git://github.com/dart-lang/multi_package_repo
          path: pkg/foobar
    ```

*   Added an `--executables` option to `pub deps` command. This will list all
    available executables that can be run with `pub run`.

*   The Flutter `sdk` source will now look for packages in
    `flutter/bin/cache/pkg/` as well as `flutter/packages/`. In particular, this
    means that packages can depend on the `sky_engine` package from the `sdk`
    source ([issue 1775][pub#1775]).

*   Pub now caches compiled packages and snapshots in the `.dart_tool/pub`
    directory, rather than the `.pub` directory ([issue 1795][pub#1795]).

*   Other bug fixes and improvements.

[issue 30246]: https://github.com/dart-lang/sdk/issues/30246
[pub#1679]: https://github.com/dart-lang/pub/issues/1679
[pub#1684]: https://github.com/dart-lang/pub/issues/1684
[pub#1775]: https://github.com/dart-lang/pub/issues/1775
[pub#1795]: https://github.com/dart-lang/pub/issues/1795
[pub#1823]: https://github.com/dart-lang/pub/issues/1823

## 1.24.3 - 2017-12-14

* Fix for constructing a new SecurityContext that contains the built-in
  certificate authority roots
  ([issue 24693](https://github.com/dart-lang/sdk/issues/24693)).

### Core library changes

* `dart:io`
  * Unified backends for `SecureSocket`, `SecurityContext`, and
    `X509Certificate` to be consistent across all platforms. All
    `SecureSocket`, `SecurityContext`, and `X509Certificate` properties and
    methods are now supported on iOS and OSX.

## 1.24.2 - 2017-06-22

* Fixes for debugging in Dartium.
  * Fix DevConsole crash with JS
    ([issue 29873](https://github.com/dart-lang/sdk/issues/29873)).
  * Fix debugging in WebStorm, NULL returned for JS objects
    ([issue 29854](https://github.com/dart-lang/sdk/issues/29854)).

## 1.24.1 - 2017-06-14

* Bug fixes for dartdevc support in `pub serve`.
  * Fixed module config invalidation logic so modules are properly
    recalculated when package layout changes.
  * Fixed exception when handling require.js errors that aren't script load
    errors.
  * Fixed an issue where requesting the bootstrap.js file before the dart.js
    file would result in a 404.
  * Fixed a Safari issue during bootstrapping (note that Safari is still not
    officially supported but does work for trivial examples).
* Fix for a Dartium issue where there was no sound in checked mode
  ([issue 29810](https://github.com/dart-lang/sdk/issues/29810)).

## 1.24.0 - 2017-06-12

### Language
* During a dynamic type check, `void` is not required to be `null` anymore.
  In practice, this makes overriding `void` functions with non-`void` functions
  safer.

* During static analysis, a function or setter declared using `=>` with return
  type `void` now allows the returned expression to have any type. For example,
  assuming the declaration `int x;`, it is now type correct to have
  `void f() => ++x;`.

* A new function-type syntax has been added to the language.
  **Warning**: *In Dart 1.24, this feature is incomplete, and not stable in the Analyzer.*

  Intuitively, the type of a function can be constructed by textually replacing
  the function's name with `Function` in its declaration. For instance, the
  type of `void foo() {}` would be `void Function()`. The new syntax may be used
  wherever a type can be written. It is thus now possible to declare fields
  containing functions without needing to write typedefs: `void Function() x;`.
  The new function type has one restriction: it may not contain the old-style
  function-type syntax for its parameters. The following is thus illegal:
  `void Function(int f())`.
  `typedefs` have been updated to support this new syntax.

  Examples:

  ```dart
  typedef F = void Function();  // F is the name for a `void` callback.
  int Function(int) f;  // A field `f` that contains an int->int function.

  class A<T> {
    // The parameter `callback` is a function that takes a `T` and returns
    // `void`.
    void forEach(void Function(T) callback);
  }

  // The new function type supports generic arguments.
  typedef Invoker = T Function<T>(T Function() callback);
  ```

### Core library changes

* `dart:async`, `dart:core`, `dart:io`
    * Adding to a closed sink, including `IOSink`, is no longer not allowed. In
      1.24, violations are only reported (on stdout or stderr), but a future
      version of the Dart SDK will change this to throwing a `StateError`.

* `dart:convert`
  * **BREAKING** Removed the deprecated `ChunkedConverter` class.
  * JSON maps are now typed as `Map<String, dynamic>` instead of
    `Map<dynamic, dynamic>`. A JSON-map is not a `HashMap` or `LinkedHashMap`
    anymore (but just a `Map`).

* `dart:io`
  * Added `Platform.localeName`, needed for accessing the locale on platforms
    that don't store it in an environment variable.
  * Added `ProcessInfo.currentRss` and `ProcessInfo.maxRss` for inspecting
    the Dart VM process current and peak resident set size.
  * Added `RawSynchronousSocket`, a basic synchronous socket implementation.

* `dart:` web APIs have been updated to align with Chrome v50.
   This change includes **a large number of changes**, many of which are
   breaking. In some cases, new class names may conflict with names that exist
   in existing code.

* `dart:html`

  * **REMOVED** classes: `Bluetooth`, `BluetoothDevice`,
    `BluetoothGattCharacteristic`, `BluetoothGattRemoteServer`,
    `BluetoothGattService`, `BluetoothUuid`, `CrossOriginConnectEvent`,
    `DefaultSessionStartEvent`, `DomSettableTokenList`, `MediaKeyError`,
    `PeriodicSyncEvent`, `PluginPlaceholderElement`, `ReadableStream`,
    `StashedMessagePort`, `SyncRegistration`

  * **REMOVED** members:
    * `texImage2DCanvas` was removed from `RenderingContext`.
    * `endClip` and `startClip` were removed from `Animation`.
    * `after` and `before` were removed from `CharacterData`, `ChildNode` and
      `Element`.
    * `keyLocation` was removed from `KeyboardEvent`. Use `location` instead.
    * `generateKeyRequest`, `keyAddedEvent`, `keyErrorEvent`, `keyMessageEvent`,
      `mediaGroup`, `needKeyEvent`, `onKeyAdded`, `onKeyError`, `onKeyMessage`,
      and `onNeedKey` were removed from `MediaElement`.
    * `getStorageUpdates` was removed from `Navigator`
    * `status` was removed from `PermissionStatus`
    * `getAvailability` was removed from `PreElement`

  * Other behavior changes:
    * URLs returned in CSS or html are formatted with quoted string.
      Like `url("http://google.com")` instead of `url(http://google.com)`.
    * Event timestamp property type changed from `int` to `num`.
    * Chrome introduced slight layout changes of UI objects.
      In addition many height/width dimensions are returned in subpixel values
      (`num` instead of whole numbers).
    * `setRangeText` with a `selectionMode` value of 'invalid' is no longer
      valid. Only "select", "start", "end", "preserve" are allowed.

* `dart:svg`

  * A large number of additions and removals. Review your use of `dart:svg`
    carefully.

* `dart:web_audio`

  * new method on `AudioContext` – `createIirFilter` returns a new class
    `IirFilterNode`.

* `dart:web_gl`

  * new classes: `CompressedTextureAstc`, `ExtColorBufferFloat`,
    `ExtDisjointTimerQuery`, and `TimerQueryExt`.

  * `ExtFragDepth` added: `readPixels2` and `texImage2D2`.

#### Strong Mode

* Removed ad hoc `Future.then` inference in favor of using `FutureOr`.  Prior to
  adding `FutureOr` to the language, the analyzer implented an ad hoc type
  inference for `Future.then` (and overrides) treating it as if the onValue
  callback was typed to return `FutureOr` for the purposes of inference.
  This ad hoc inference has been removed now that `FutureOr` has been added.

  Packages that implement `Future` must either type the `onValue` parameter to
  `.then` as returning `FutureOr<T>`, or else must leave the type of the parameter
  entirely to allow inference to fill in the type.

* During static analysis, a function or setter declared using `=>` with return
  type `void` now allows the returned expression to have any type.

### Tool Changes

* Dartium

  Dartium is now based on Chrome v50. See *Core library changes* above for
  details on the changed APIs.

* Pub

  * `pub build` and `pub serve`

    * Added support for the Dart Development Compiler.

      Unlike dart2js, this new compiler is modular, which allows pub to do
      incremental re-builds for `pub serve`, and potentially `pub build` in the
      future.

      In practice what that means is you can edit your Dart files, refresh in
      Chrome (or other supported browsers), and see your edits almost
      immediately. This is because pub is only recompiling your package, not all
      packages that you depend on.

      There is one caveat with the new compiler, which is that your package and
      your dependencies must all be strong mode clean. If you are getting an
      error compiling one of your dependencies, you will need to file bugs or
      send pull requests to get them strong mode clean.

      There are two ways of opting into the new compiler:

        * Use the new `--web-compiler` flag, which supports `dartdevc`,
          `dart2js` or `none` as options. This is the easiest way to try things
          out without changing the default.

        * Add config to your pubspec. There is a new `web` key which supports a
          single key called `compiler`. This is a map from mode names to
          compiler to use. For example, to default to dartdevc in debug mode you
          can add the following to your pubspec:

          ```yaml
          web:
            compiler:
              debug: dartdevc
          ```

      You can also use the new compiler to run your tests in Chrome much more
      quickly than you can with dart2js. In order to do that, run
      `pub serve test --web-compiler=dartdevc`, and then run
      `pub run test -p chrome --pub-serve=8080`.

    * The `--no-dart2js` flag has been deprecated in favor of
      `--web-compiler=none`.

    * `pub build` will use a failing exit code if there are errors in any
      transformer.

  * `pub publish`

    * Added support for the UNLICENSE file.

    * Packages that depend on the Flutter SDK may be published.

  * `pub get` and `pub upgrade`

    * Don't dump a stack trace when a network error occurs while fetching
      packages.

* dartfmt
    * Preserve type parameters in new generic function typedef syntax.
    * Add self-test validation to ensure formatter bugs do not cause user code
      to be lost.

### Infrastructure changes

* As of this release, we'll show a warning when using the MIPS architecture.
  Unless we learn about any critical use of Dart on MIPS in the meantime, we're
  planning to deprecate support for MIPS starting with the next stable release.

## 1.23.0 - 2017-04-21

#### Strong Mode

* Breaking change - it is now a strong mode error if a mixin causes a name
  conflict between two private members (field/getter/setter/method) from a
  different library. (SDK
  issue [28809](https://github.com/dart-lang/sdk/issues/28809)).

lib1.dart:


```dart
class A {
  int _x;
}

class B {
  int _x;
}
```

lib2.dart:


```dart
import 'lib1.dart';

class C extends A with B {}
```

```
    error • The private name _x, defined by B, conflicts with the same name defined by A at tmp/lib2.dart:3:24 • private_collision_in_mixin_application
```


* Breaking change - strong mode will prefer the expected type to infer generic
  types, functions, and methods (SDK
  issue [27586](https://github.com/dart-lang/sdk/issues/27586)).

  ```dart
  main() {
    List<Object> foo = /*infers: <Object>*/['hello', 'world'];
    var bar = /*infers: <String>*/['hello', 'world'];
  }
  ```

* Strong mode inference error messages are improved
  (SDK issue [29108](https://github.com/dart-lang/sdk/issues/29108)).

  ```dart
  import 'dart:math';
  test(Iterable/* fix is to add <num> here */ values) {
    num n = values.fold(values.first as num, max);
  }
  ```
  Now produces the error on the generic function "max":
  ```
  Couldn't infer type parameter 'T'.

  Tried to infer 'dynamic' for 'T' which doesn't work:
    Function type declared as '<T extends num>(T, T) → T'
                  used where  '(num, dynamic) → num' is required.

  Consider passing explicit type argument(s) to the generic.
  ```

* Strong mode supports overriding fields, `@virtual` is no longer required
    (SDK issue [28120](https://github.com/dart-lang/sdk/issues/28120)).

    ```dart
    class C {
      int x = 42;
    }
    class D extends C {
      get x {
        print("x got called");
        return super.x;
      }
    }
    main() {
      print(new D().x);
    }
    ```

* Strong mode down cast composite warnings are no longer issued by default.
  (SDK issue [28588](https://github.com/dart-lang/sdk/issues/28588)).

```dart
void test() {
  List untyped = [];
  List<int> typed = untyped; // No down cast composite warning
}
```

To opt back into the warnings, add the following to
the
[.analysis_options](https://www.dartlang.org/guides/language/analysis-options)
file for your project.

```
analyzer:
  errors:
    strong_mode_down_cast_composite: warning
```


### Core library changes

* `dart:core`
  * Added `Uri.isScheme` function to check the scheme of a URI.
    Example: `uri.isScheme("http")`. Ignores case when comparing.
  * Make `UriData.parse` validate its input better.
    If the data is base-64 encoded, the data is normalized wrt.
    alphabet and padding, and it contains invalid base-64 data,
    parsing fails. Also normalizes non-base-64 data.
* `dart:io`
  * Added functions `File.lastAccessed`, `File.lastAccessedSync`,
    `File.setLastModified`, `File.setLastModifiedSync`, `File.setLastAccessed`,
    and `File.setLastAccessedSync`.
  * Added `{Stdin,Stdout}.supportsAnsiEscapes`.

### Dart VM

* Calls to `print()` and `Stdout.write*()` now correctly print unicode
  characters to the console on Windows. Calls to `Stdout.add*()` behave as
  before.

### Tool changes

* Analysis
  * `dartanalyzer` now follows the same rules as the analysis server to find
    an analysis options file, stopping when an analysis options file is found:
    * Search up the directory hierarchy looking for an analysis options file.
    * If analyzing a project referencing the [Flutter](https://flutter.io/)
      package, then use the
      [default Flutter analysis options](https://github.com/flutter/flutter/blob/master/packages/flutter/lib/analysis_options_user.yaml)
      found in `package:flutter`.
    * If in a Bazel workspace, then use the analysis options in
      `package:dart.analysis_options/default.yaml` if it exists.
    * Use the default analysis options rules.
  * In addition, specific to `dartanalyzer`:
    * an analysis options file can be specified on the command line via
      `--options` and that file will be used instead of searching for an
      analysis options file.
    * any analysis option specified on the command line
      (e.g. `--strong` or `--no-strong`) takes precedence over any corresponding
      value specified in the analysis options file.

* Dartium, dart2js, and DDC

  * Imports to `dart:io` are allowed, but the imported library is not supported
    and will likely fail on most APIs at runtime. This change was made as a
    stopgap measure to make it easier to write libraries that share code between
    platforms (like package `http`). This might change again when configuration
    specific imports are supported.

* Pub
  * Now sends telemetry data to `pub.dartlang.org` to allow better understanding
    of why a particular package is being accessed.
  * `pub publish`
    * Warns if a package imports a package that's not a dependency from within
      `lib/` or `bin/`, or a package that's not a dev dependency from within
      `benchmark/`, `example/`, `test/` or `tool/`.
    * No longer produces "UID too large" errors on OS X. All packages are now
      uploaded with the user and group names set to "pub".
    * No longer fails with a stack overflow when uploading a package that uses
      Git submodules.
  * `pub get` and `pub upgrade`
    * Produce more informative error messages if they're run directly in a
      package that uses Flutter.
    * Properly unlock SDK and path dependencies if they have a new version
      that's also valid according to the user's pubspec.

* dartfmt
  * Support new generic function typedef syntax.
  * Make the precedence of cascades more visible.
  * Fix a couple of places where spurious newlines were inserted.
  * Correctly report unchanged formatting when reading from stdin.
  * Ensure space between `-` and `--`. Code that does this is pathological, but
    it technically meant dartfmt could change the semantics of the code.
  * Preserve a blank line between enum cases.
  * Other small formatting tweaks.


## 1.22.1 - 2017-02-22

Patch release, resolves two issues:
* Dart VM crash: [Issue 28072](https://github.com/dart-lang/sdk/issues/28757)

* Dart VM bug combining types, await, and deferred loading: [Issue 28678](https://github.com/dart-lang/sdk/issues/28678)


## 1.22.0 - 2017-02-14

### Language

  * Breaking change:
    ['Generalized tear-offs'](https://github.com/gbracha/generalizedTearOffs/blob/master/proposal.md)
    are no longer supported, and will cause errors. We updated the language spec
    and added warnings in 1.21, and are now taking the last step to fully
    de-support them. They were previously only supported in the VM, and there
    are almost no known uses of them in the wild.

  * The `assert()` statement has been expanded to support an optional second
    `message` argument
    (SDK issue [27342](https://github.com/dart-lang/sdk/issues/27342)).

    The message is displayed if the assert fails. It can be any object, and it
    is accessible as `AssertionError.message`. It can be used to provide more
    user friendly exception outputs. As an example, the following assert:

    ```dart
    assert(configFile != null, "Tool config missing. Please see https://goo.gl/k8iAi for details.");
    ```

    would produce the following exception output:

    ```
    Unhandled exception:
    'file:///Users/mit/tmp/tool/bin/main.dart': Failed assertion: line 9 pos 10:
    'configFile != null': Tool config missing. Please see https://goo.gl/k8iAi for details.
    #0      _AssertionError._doThrowNew (dart:core-patch/errors_patch.dart:33)
    #1      _AssertionError._throwNew (dart:core-patch/errors_patch.dart:29)
    #2      main (file:///Users/mit/tmp/tool/bin/main.dart:9:10)
    ```

  * The `Null` type has been moved to the bottom of the type hierarchy. As such,
    it is considered a subtype of every other type. The `null` *literal* was
    always treated as a bottom type. Now the named class `Null` is too:

    ```dart
    const empty = <Null>[];

    String concatenate(List<String> parts) => parts.join();
    int sum(List<int> numbers) => numbers.fold(0, (sum, n) => sum + n);

    concatenate(empty); // OK.
    sum(empty); // OK.
    ```

  * Introduce `covariant` modifier on parameters. It indicates that the
    parameter (and the corresponding parameter in any method that overrides it)
    has looser override rules. In strong mode, these require a runtime type
    check to maintain soundness, but enable an architectural pattern that is
    useful in some code.

    It lets you specialize a family of classes together, like so:

    ```dart
    abstract class Predator {
      void chaseAndEat(covariant Prey p);
    }

    abstract class Prey {}

    class Mouse extends Prey {}

    class Seal extends Prey {}

    class Cat extends Predator {
      void chaseAndEat(Mouse m) => ...
    }

    class Orca extends Predator {
      void chaseAndEat(Seal s) => ...
    }
    ```

    This isn't statically safe, because you could do:

    ```dart
    Predator predator = new Cat(); // Upcast.
    predator.chaseAndEat(new Seal()); // Cats can't eat seals!
    ```

    To preserve soundness in strong mode, in the body of a method that uses a
    covariant override (here, `Cat.chaseAndEat()`), the compiler automatically
    inserts a check that the parameter is of the expected type. So the compiler
    gives you something like:

    ```dart
    class Cat extends Predator {
      void chaseAndEat(o) {
        var m = o as Mouse;
        ...
      }
    }
    ```

    Spec mode allows this unsound behavior on all parameters, even though users
    rarely rely on it. Strong mode disallowed it initially. Now, strong mode
    lets you opt into this behavior in the places where you do want it by using
    this modifier. Outside of strong mode, the modifier is ignored.

  * Change instantiate-to-bounds rules for generic type parameters when running
    in strong mode. If you leave off the type parameters from a generic type, we
    need to decide what to fill them in with.  Dart 1.0 says just use `dynamic`,
    but that isn't sound:

    ```dart
    class Abser<T extends num> {
       void absThis(T n) { n.abs(); }
    }

    var a = new Abser(); // Abser<dynamic>.
    a.absThis("not a num");
    ```

    We want the body of `absThis()` to be able to safely assume `n` is at
    least a `num` -- that's why there's a constraint on T, after all. Implicitly
    using `dynamic` as the type parameter in this example breaks that.

    Instead, strong mode uses the bound. In the above example, it fills it in
    with `num`, and then the second line where a string is passed becomes a
    static error.

    However, there are some cases where it is hard to figure out what that
    default bound should be:

    ```dart
    class RuhRoh<T extends Comparable<T>> {}
    ```

    Strong mode's initial behavior sometimes produced surprising, unintended
    results. For 1.22, we take a simpler approach and then report an error if
    a good default type argument can't be found.

### Core libraries

  * Define `FutureOr<T>` for code that works with either a future or an
    immediate value of some type. For example, say you do a lot of text
    manipulation, and you want a handy function to chain a bunch of them:

    ```dart
    typedef String StringSwizzler(String input);

    String swizzle(String input, List<StringSwizzler> swizzlers) {
      var result = input;
      for (var swizzler in swizzlers) {
        result = swizzler(result);
      }

      return result;
    }
    ```

    This works fine:

    ```dart
    main() {
      var result = swizzle("input", [
        (s) => s.toUpperCase(),
        (s) => () => s * 2)
      ]);
      print(result); // "INPUTINPUT".
    }
    ```

    Later, you realize you'd also like to support swizzlers that are
    asynchronous (maybe they look up synonyms for words online). You could make
    your API strictly asynchronous, but then users of simple synchronous
    swizzlers have to manually wrap the return value in a `Future.value()`.
    Ideally, your `swizzle()` function would be "polymorphic over asynchrony".
    It would allow both synchronous and asynchronous swizzlers. Because `await`
    accepts immediate values, it is easy to implement this dynamically:

    ```dart
    Future<String> swizzle(String input, List<StringSwizzler> swizzlers) async {
      var result = input;
      for (var swizzler in swizzlers) {
        result = await swizzler(result);
      }

      return result;
    }

    main() async {
      var result = swizzle("input", [
        (s) => s.toUpperCase(),
        (s) => new Future.delayed(new Duration(milliseconds: 40), () => s * 2)
      ]);
      print(await result);
    }
    ```

    What should the declared return type on StringSwizzler be? In the past, you
    had to use `dynamic` or `Object`, but that doesn't tell the user much. Now,
    you can do:

    ```dart
    typedef FutureOr<String> StringSwizzler(String input);
    ```

    Like the name implies, `FutureOr<String>` is a union type. It can be a
    `String` or a `Future<String>`, but not anything else. In this case, that's
    not super useful beyond just stating a more precise type for readers of the
    code. It does give you a little better error checking in code that uses the
    result of that.

    `FutureOr<T>` becomes really important in *generic* methods like
    `Future.then()`. In those cases, having the type system understand this
    magical union type helps type inference figure out the type argument of
    `then()` based on the closure you pass it.

    Previously, strong mode had hard-coded rules for handling `Future.then()`
    specifically. `FutureOr<T>` exposes that functionality so third-party APIs
    can take advantage of it too.

### Tool changes

* Dart2Js

  * Remove support for (long-time deprecated) mixin typedefs.

* Pub

  * Avoid using a barback asset server for executables unless they actually use
    transformers. This makes precompilation substantially faster, produces
    better error messages when precompilation fails, and allows
    globally-activated executables to consistently use the
    `Isolate.resolvePackageUri()` API.

  * On Linux systems, always ignore packages' original file owners and
    permissions when extracting those packages. This was already the default
    under most circumstances.

  * Properly close the standard input stream of child processes started using
    `pub run`.

  * Handle parse errors from the package cache more gracefully. A package whose
    pubspec can't be parsed will now be ignored by `pub get --offline` and
    deleted by `pub cache repair`.

  * Make `pub run` run executables in spawned isolates. This lets them handle
    signals and use standard IO reliably.

  * Fix source-maps produced by dart2js when running in `pub serve`: URL
    references to assets from packages match the location where `pub serve`
    serves them (`packages/package_name/` instead of
    `../packages/package_name/`).

### Infrastructure changes

  * The SDK now uses GN rather than gyp to generate its build files, which will
    now be exclusively ninja flavored. Documentation can be found on our
    [wiki](https://github.com/dart-lang/sdk/wiki/Building-with-GN). Also see the
    help message of `tools/gn.py`. This change is in response to the deprecation
    of gyp. Build file generation with gyp will continue to be available in this
    release by setting the environment variable `DART_USE_GYP` before running
    `gclient sync` or `gclient runhooks`, but this will be removed in a future
    release.

## 1.21.1 - 2017-01-13

Patch release, resolves one issue:

* Dart VM: Snapshots of generic functions fail. [Issue 28072](https://github.com/dart-lang/sdk/issues/28072)

## 1.21.0 - 2016-12-07

### Language

* Support generic method syntax. Type arguments are not available at
  runtime. For details, check the
  [informal specification](https://gist.github.com/eernstg/4353d7b4f669745bed3a5423e04a453c).
* Support access to initializing formals, e.g., the use of `x` to initialize
 `y` in `class C { var x, y; C(this.x): y = x; }`.
  Please check the
  [informal specification](https://gist.github.com/eernstg/cff159be9e34d5ea295d8c24b1a3e594)
  for details.
* Don't warn about switch case fallthrough if the case ends in a `rethrow`
  statement.  (SDK issue
  [27650](https://github.com/dart-lang/sdk/issues/27650))
* Also don't warn if the entire switch case is wrapped in braces - as long as
  the block ends with a `break`, `continue`, `rethrow`, `return` or `throw`.
* Allow `=` as well as `:` as separator for named parameter default values.

  ```dart
  enableFlags({bool hidden: false}) { … }
  ```

  can now be replaced by

  ```dart
  enableFlags({bool hidden = false}) { … }
  ```

  (SDK issue [27559](https://github.com/dart-lang/sdk/issues/27559))

### Core library changes

* `dart:core`: `Set.difference` now takes a `Set<Object>` as argument.  (SDK
  issue [27573](https://github.com/dart-lang/sdk/issues/27573))

* `dart:developer`

  * Added `Service` class.
    * Allows inspecting and controlling the VM service protocol HTTP server.
    * Provides an API to access the ID of an `Isolate`.

### Tool changes

* Dart Dev Compiler

  * Support calls to `loadLibrary()` on deferred libraries. Deferred libraries
    are still loaded eagerly. (SDK issue
    [27343](https://github.com/dart-lang/sdk/issues/27343))

## 1.20.1 - 2016-10-13

Patch release, resolves one issue:

* Dartium: Fixes a bug that caused crashes.  No issue filed.

### Strong Mode

* It is no longer a warning when casting from dynamic to a composite type
    (SDK issue [27766](https://github.com/dart-lang/sdk/issues/27766)).

    ```dart
    main() {
      dynamic obj = <int>[1, 2, 3];
      // This is now allowed without a warning.
      List<int> list = obj;
    }
    ```

## 1.20.0 - 2016-10-11

### Dart VM

* We have improved the way that the VM locates the native code library for a
  native extension (e.g. `dart-ext:` import). We have updated this
  [article on native extensions](https://www.dartlang.org/articles/dart-vm/native-extensions)
  to reflect the VM's improved behavior.

* Linux builds of the VM will now use the `tcmalloc` library for memory
  allocation. This has the advantages of better debugging and profiling support
  and faster small allocations, with the cost of slightly larger initial memory
  footprint, and slightly slower large allocations.

* We have improved the way the VM searches for trusted root certificates for
  secure socket connections on Linux. First, the VM will look for trusted root
  certificates in standard locations on the file system
  (`/etc/pki/tls/certs/ca-bundle.crt` followed by `/etc/ssl/certs`), and only if
  these do not exist will it fall back on the builtin trusted root certificates.
  This behavior can be overridden on Linux with the new flags
  `--root-certs-file` and `--root-certs-cache`. The former is the path to a file
  containing the trusted root certificates, and the latter is the path to a
  directory containing root certificate files hashed using `c_rehash`.

* The VM now throws a catchable `Error` when method compilation fails. This
  allows easier debugging of syntax errors, especially when testing.  (SDK issue
  [23684](https://github.com/dart-lang/sdk/issues/23684))

### Core library changes

* `dart:core`: Remove deprecated `Resource` class.
  Use the class in `package:resource` instead.
* `dart:async`
  * `Future.wait` now catches synchronous errors and returns them in the
    returned Future.  (SDK issue
    [27249](https://github.com/dart-lang/sdk/issues/27249))
  * More aggressively returns a `Future` on `Stream.cancel` operations.
    Discourages to return `null` from `cancel`.  (SDK issue
    [26777](https://github.com/dart-lang/sdk/issues/26777))
  * Fixes a few bugs where the cancel future wasn't passed through
    transformations.
* `dart:io`
  * Added `WebSocket.addUtf8Text` to allow sending a pre-encoded text message
    without a round-trip UTF-8 conversion.  (SDK issue
    [27129](https://github.com/dart-lang/sdk/issues/27129))

### Strong Mode

* Breaking change - it is an error if a generic type parameter cannot be
    inferred (SDK issue [26992](https://github.com/dart-lang/sdk/issues/26992)).

    ```dart
    class Cup<T> {
      Cup(T t);
    }
    main() {
      // Error because:
      // - if we choose Cup<num> it is not assignable to `cOfInt`,
      // - if we choose Cup<int> then `n` is not assignable to int.
      num n;
      C<int> cOfInt = new C(n);
    }
    ```

* New feature - use `@checked` to override a method and tighten a parameter
    type (SDK issue [25578](https://github.com/dart-lang/sdk/issues/25578)).

    ```dart
    import 'package:meta/meta.dart' show checked;
    class View {
      addChild(View v) {}
    }
    class MyView extends View {
      // this override is legal, it will check at runtime if we actually
      // got a MyView.
      addChild(@checked MyView v) {}
    }
    main() {
      dynamic mv = new MyView();
      mv.addChild(new View()); // runtime error
    }
    ```

* New feature - use `@virtual` to allow field overrides in strong mode
    (SDK issue [27384](https://github.com/dart-lang/sdk/issues/27384)).

    ```dart
    import 'package:meta/meta.dart' show virtual;
    class Base {
      @virtual int x;
    }
    class Derived extends Base {
      int x;

      // Expose the hidden storage slot:
      int get superX => super.x;
      set superX(int v) { super.x = v; }
    }
    ```

* Breaking change - infer list and map literals from the context type as well as
    their values, consistent with generic methods and instance creation
    (SDK issue [27151](https://github.com/dart-lang/sdk/issues/27151)).

    ```dart
    import 'dart:async';
    main() async {
      var b = new Future<B>.value(new B());
      var c = new Future<C>.value(new C());
      var/*infer List<Future<A>>*/ list = [b, c];
      var/*infer List<A>*/ result = await Future.wait(list);
    }
    class A {}
    class B extends A {}
    class C extends A {}
    ```

### Tool changes

* `dartfmt` - upgraded to v0.2.10
    * Don't crash on annotations before parameters with trailing commas.
    * Always split enum declarations if they end in a trailing comma.
    * Add `--set-exit-if-changed` to set the exit code on a change.

* Pub
  * Pub no longer generates a `packages/` directory by default.  Instead, it
    generates a `.packages` file, called a package spec. To generate
    a `packages/` directory in addition to the package spec, use the
    `--packages-dir` flag with `pub get`, `pub upgrade`, and `pub downgrade`.
    See the [Good-bye
    symlinks](http://news.dartlang.org/2016/10/good-bye-symlinks.html) article
    for details.

## 1.19.1 - 2016-09-08

Patch release, resolves one issue:

* Dartdoc:  Fixes a bug that prevented generation of docs.
  (Dartdoc issue [1233](https://github.com/dart-lang/dartdoc/issues/1233))

## 1.19.0 - 2016-08-26

### Language changes

* The language now allows a trailing comma after the last argument of a call and
 the last parameter of a function declaration. This can make long argument or
 parameter lists easier to maintain, as commas can be left as-is when
 reordering lines. For details, see SDK issue
 [26644](https://github.com/dart-lang/sdk/issues/26644).

### Tool Changes

* `dartfmt` - upgraded to v0.2.9+1
  * Support trailing commas in argument and parameter lists.
  * Gracefully handle read-only files.
  * About a dozen other bug fixes.

* Pub
  * Added a `--no-packages-dir` flag to `pub get`, `pub upgrade`, and `pub
    downgrade`. When this flag is passed, pub will not generate a `packages/`
    directory, and will remove that directory and any symlinks to it if they
    exist. Note that this replaces the unsupported `--no-package-symlinks` flag.

  * Added the ability for packages to declare a constraint on the [Flutter][]
    SDK:

    ```yaml
    environment:
      flutter: ^0.1.2
      sdk: >=1.19.0 <2.0.0
    ```

    A Flutter constraint will only be satisfiable when pub is running in the
    context of the `flutter` executable, and when the Flutter SDK version
    matches the constraint.

  * Added `sdk` as a new package source that fetches packages from a hard-coded
    SDK. Currently only the `flutter` SDK is supported:

    ```yaml
    dependencies:
      flutter_driver:
        sdk: flutter
        version: ^0.0.1
    ```

    A Flutter `sdk` dependency will only be satisfiable when pub is running in
    the context of the `flutter` executable, and when the Flutter SDK contains a
    package with the given name whose version matches the constraint.

  * `tar` files on Linux are now created with `0` as the user and group IDs.
    This fixes a crash when publishing packages while using Active Directory.

  * Fixed a bug where packages from a hosted HTTP URL were considered the same
    as packages from an otherwise-identical HTTPS URL.

  * Fixed timer formatting for timers that lasted longer than a minute.

  * Eliminate some false negatives when determining whether global executables
    are on the user's executable path.

* `dart2js`
  * `dart2dart` (aka `dart2js --output-type=dart`) has been removed (this was deprecated in Dart 1.11).

[Flutter]: https://flutter.io/

### Dart VM

*   The dependency on BoringSSL has been rolled forward. Going forward, builds
    of the Dart VM including secure sockets will require a compiler with C++11
    support. For details, see the
    [Building wiki page](https://github.com/dart-lang/sdk/wiki/Building).

### Strong Mode

*   New feature - an option to disable implicit casts
    (SDK issue [26583](https://github.com/dart-lang/sdk/issues/26583)),
    see the [documentation](https://github.com/dart-lang/dev_compiler/blob/master/doc/STATIC_SAFETY.md#disable-implicit-casts)
    for usage instructions and examples.

*   New feature - an option to disable implicit dynamic
    (SDK issue [25573](https://github.com/dart-lang/sdk/issues/25573)),
    see the [documentation](https://github.com/dart-lang/dev_compiler/blob/master/doc/STATIC_SAFETY.md#disable-implicit-dynamic)
    for usage instructions and examples.

*   Breaking change - infer generic type arguments from the
    constructor invocation arguments
    (SDK issue [25220](https://github.com/dart-lang/sdk/issues/25220)).

    ```dart
    var map = new Map<String, String>();

    // infer: Map<String, String>
    var otherMap = new Map.from(map);
    ```

*   Breaking change - infer local function return type
    (SDK issue [26414](https://github.com/dart-lang/sdk/issues/26414)).

    ```dart
    void main() {
      // infer: return type is int
      f() { return 40; }
      int y = f() + 2; // type checks
      print(y);
    }
    ```

*   Breaking change - allow type promotion from a generic type parameter
    (SDK issue [26414](https://github.com/dart-lang/sdk/issues/26965)).

    ```dart
    void fn/*<T>*/(/*=T*/ object) {
      if (object is String) {
        // Treat `object` as `String` inside this block.
        // But it will require a cast to pass it to something that expects `T`.
        print(object.substring(1));
      }
    }
    ```

* Breaking change - smarter inference for Future.then
    (SDK issue [25944](https://github.com/dart-lang/sdk/issues/25944)).
    Previous workarounds that use async/await or `.then/*<Future<SomeType>>*/`
    should no longer be necessary.

    ```dart
    // This will now infer correctly.
    Future<List<int>> t2 = f.then((_) => [3]);
    // This infers too.
    Future<int> t2 = f.then((_) => new Future.value(42));
    ```

* Breaking change - smarter inference for async functions
    (SDK issue [25322](https://github.com/dart-lang/sdk/issues/25322)).

    ```dart
    void test() async {
      List<int> x = await [4]; // was previously inferred
      List<int> y = await new Future.value([4]); // now inferred too
    }
    ```

* Breaking change - sideways casts are no longer allowed
    (SDK issue [26120](https://github.com/dart-lang/sdk/issues/26120)).

## 1.18.1 - 2016-08-02

Patch release, resolves two issues and improves performance:

* Debugger: Fixes a bug that crashes the VM
(SDK issue [26941](https://github.com/dart-lang/sdk/issues/26941))

* VM: Fixes an optimizer bug involving closures, try, and await
(SDK issue [26948](https://github.com/dart-lang/sdk/issues/26948))

* Dart2js: Speeds up generated code on Firefox
(https://codereview.chromium.org/2180533002)

## 1.18.0 - 2016-07-27

### Core library changes

* `dart:core`
  * Improved performance when parsing some common URIs.
  * Fixed bug in `Uri.resolve` (SDK issue [26804](https://github.com/dart-lang/sdk/issues/26804)).
* `dart:io`
  * Adds file locking modes `FileLock.BLOCKING_SHARED` and
    `FileLock.BLOCKING_EXCLUSIVE`.

## 1.17.1 - 2016-06-10

Patch release, resolves two issues:

* VM: Fixes a bug that caused crashes in async functions.
(SDK issue [26668](https://github.com/dart-lang/sdk/issues/26668))

* VM: Fixes a bug that caused garbage collection of reachable weak properties.
(https://codereview.chromium.org/2041413005)

## 1.17.0 - 2016-06-08

### Core library changes
* `dart:convert`
  * Deprecate `ChunkedConverter` which was erroneously added in 1.16.

* `dart:core`
  * `Uri.replace` supports iterables as values for the query parameters.
  * `Uri.parseIPv6Address` returns a `Uint8List`.

* `dart:io`
  * Added `NetworkInterface.listSupported`, which is `true` when
    `NetworkInterface.list` is supported, and `false` otherwise. Currently,
    `NetworkInterface.list` is not supported on Android.

### Tool Changes

* Pub
  * TAR files created while publishing a package on Mac OS and Linux now use a
    more portable format.

  * Errors caused by invalid arguments now print the full usage information for
    the command.

  * SDK constraints for dependency overrides are no longer considered when
    determining the total SDK constraint for a lockfile.

  * A bug has been fixed in which a lockfile was considered up-to-date when it
    actually wasn't.

  * A bug has been fixed in which `pub get --offline` would crash when a
    prerelease version was selected.

* Dartium and content shell
  * Debugging Dart code inside iframes improved, was broken.

## 1.16.1 - 2016-05-24

Patch release, resolves one issue:

* VM: Fixes a bug that caused intermittent hangs on Windows.
(SDK issue [26400](https://github.com/dart-lang/sdk/issues/26400))

## 1.16.0 - 2016-04-26

### Core library changes

* `dart:convert`
  * Added `BASE64URL` codec and corresponding `Base64Codec.urlSafe` constructor.

  * Introduce `ChunkedConverter` and deprecate chunked methods on `Converter`.

* `dart:html`

  There have been a number of **BREAKING** changes to align APIs with recent
  changes in Chrome. These include:

  * Chrome's `ShadowRoot` interface no longer has the methods `getElementById`,
    `getElementsByClassName`, and `getElementsByTagName`, e.g.,

    ```dart
    elem.shadowRoot.getElementsByClassName('clazz')
    ```

    should become:

    ```dart
    elem.shadowRoot.querySelectorAll('.clazz')
    ```

  * The `clipboardData` property has been removed from `KeyEvent`
    and `Event`. It has been moved to the new `ClipboardEvent` class, which is
    now used by `copy`, `cut`, and `paste` events.

  * The `layer` property has been removed from `KeyEvent` and
    `UIEvent`. It has been moved to `MouseEvent`.

  * The `Point get page` property has been removed from `UIEvent`.
    It still exists on `MouseEvent` and `Touch`.

  There have also been a number of other additions and removals to `dart:html`,
  `dart:indexed_db`, `dart:svg`, `dart:web_audio`, and `dart:web_gl` that
  correspond to changes to Chrome APIs between v39 and v45. Many of the breaking
  changes represent APIs that would have caused runtime exceptions when compiled
  to Javascript and run on recent Chrome releases.

* `dart:io`
  * Added `SecurityContext.alpnSupported`, which is true if a platform
    supports ALPN, and false otherwise.

### JavaScript interop

For performance reasons, a potentially **BREAKING** change was added for
libraries that use JS interop.
Any Dart file that uses `@JS` annotations on declarations (top-level functions,
classes or class members) to interop with JavaScript code will require that the
file have the annotation `@JS()` on a library directive.

```dart
@JS()
library my_library;
```

The analyzer will enforce this by generating the error:

The `@JS()` annotation can only be used if it is also declared on the library
directive.

If part file uses the `@JS()` annotation, the library that uses the part should
have the `@JS()` annotation e.g.,

```dart
// library_1.dart
@JS()
library library_1;

import 'package:js/js.dart';

part 'part_1.dart';
```

```dart
// part_1.dart
part of library_1;

@JS("frameworkStabilizers")
external List<FrameworkStabilizer> get frameworkStabilizers;
```

If your library already has a JS module e.g.,

```dart
@JS('array.utils')
library my_library;
```

Then your library will work without any additional changes.

### Analyzer

*   Static checking of `for in` statements. These will now produce static
    warnings:

    ```dart
    // Not Iterable.
    for (var i in 1234) { ... }

    // String cannot be assigned to int.
    for (int n in <String>["a", "b"]) { ... }
    ```

### Tool Changes

* Pub
  * `pub serve` now provides caching headers that should improve the performance
    of requesting large files multiple times.

  * Both `pub get` and `pub upgrade` now have a `--no-precompile` flag that
    disables precompilation of executables and transformed dependencies.

  * `pub publish` now resolves symlinks when publishing from a Git repository.
    This matches the behavior it always had when publishing a package that
    wasn't in a Git repository.

* Dart Dev Compiler
  * The **experimental** `dartdevc` executable has been added to the SDK.

  * It will help early adopters validate the implementation and provide
    feedback. `dartdevc` **is not** yet ready for production usage.

  * Read more about the Dart Dev Compiler [here][dartdevc].

[dartdevc]: https://github.com/dart-lang/dev_compiler

## 1.15.0 - 2016-03-09

### Core library changes

* `dart:async`
  * Made `StreamView` class a `const` class.

* `dart:core`
  * Added `Uri.queryParametersAll` to handle multiple query parameters with
    the same name.

* `dart:io`
  * Added `SecurityContext.usePrivateKeyBytes`,
    `SecurityContext.useCertificateChainBytes`,
    `SecurityContext.setTrustedCertificatesBytes`, and
    `SecurityContext.setClientAuthoritiesBytes`.
  * **Breaking** The named `directory` argument of
    `SecurityContext.setTrustedCertificates` has been removed.
  * Added support to `SecurityContext` for PKCS12 certificate and key
    containers.
  * All calls in `SecurityContext` that accept certificate data now accept an
    optional named parameter `password`, similar to
    `SecurityContext.usePrivateKeyBytes`, for use as the password for PKCS12
    data.

### Tool changes

* Dartium and content shell
  * The Chrome-based tools that ship as part of the Dart SDK – Dartium and
    content shell – are now based on Chrome version 45 (instead of Chrome 39).
  * Dart browser libraries (`dart:html`, `dart:svg`, etc) *have not* been
    updated.
    * These are still based on Chrome 39.
    * These APIs will be updated in a future release.
  * Note that there are experimental APIs which have changed in the underlying
    browser, and will not work with the older libraries.
    For example, `Element.animate`.

* `dartfmt` - upgraded to v0.2.4
  * Better handling for long collections with comments.
  * Always put member metadata annotations on their own line.
  * Indent functions in named argument lists with non-functions.
  * Force the parameter list to split if a split occurs inside a function-typed
    parameter.
  * Don't force a split for before a single named argument if the argument
    itself splits.

### Service protocol changes

* Fixed a documentation bug where the field `extensionRPCs` in `Isolate`
  was not marked optional.

### Experimental language features
  * Added support for [configuration-specific imports](https://github.com/munificent/dep-interface-libraries/blob/master/Proposal.md).
    On the VM and `dart2js`, they can be enabled with `--conditional-directives`.

    The analyzer requires additional configuration:
    ```yaml
    analyzer:
      language:
        enableConditionalDirectives: true
    ```

    Read about [configuring the analyzer] for more details.

[configuring the analyzer]: https://github.com/dart-lang/sdk/tree/master/pkg/analyzer#configuring-the-analyzer

## 1.14.2 - 2016-02-10

Patch release, resolves three issues:

* VM: Fixed a code generation bug on x64.
  (SDK commit [834b3f02](https://github.com/dart-lang/sdk/commit/834b3f02b6ab740a213fd808e6c6f3269bed80e5))

* `dart:io`: Fixed EOF detection when reading some special device files.
  (SDK issue [25596](https://github.com/dart-lang/sdk/issues/25596))

* Pub: Fixed an error using hosted dependencies in SDK version 1.14.
  (Pub issue [1386](https://github.com/dart-lang/pub/issues/1386))

## 1.14.1 - 2016-02-04

Patch release, resolves one issue:

* Debugger: Fixes a VM crash when a debugger attempts to set a break point
during isolate initialization.
(SDK issue [25618](https://github.com/dart-lang/sdk/issues/25618))

## 1.14.0 - 2016-01-28

### Core library changes
* `dart:async`
  * Added `Future.any` static method.
  * Added `Stream.fromFutures` constructor.

* `dart:convert`
  * `Base64Decoder.convert` now takes optional `start` and `end` parameters.

* `dart:core`
  * Added `current` getter to `StackTrace` class.
  * `Uri` class added support for data URIs
      * Added two new constructors: `dataFromBytes` and `dataFromString`.
      * Added a `data` getter for `data:` URIs with a new `UriData` class for
      the return type.
  * Added `growable` parameter to `List.filled` constructor.
  * Added microsecond support to `DateTime`: `DateTime.microsecond`,
    `DateTime.microsecondsSinceEpoch`, and
    `new DateTime.fromMicrosecondsSinceEpoch`.

* `dart:math`
  * `Random` added a `secure` constructor returning a cryptographically secure
    random generator which reads from the entropy source provided by the
    embedder for every generated random value.

* `dart:io`
  * `Platform` added a static `isIOS` getter and `Platform.operatingSystem` may
    now return `ios`.
  * `Platform` added a static `packageConfig` getter.
  * Added support for WebSocket compression as standardized in RFC 7692.
  * Compression is enabled by default for all WebSocket connections.
      * The optionally named parameter `compression` on the methods
      `WebSocket.connect`, `WebSocket.fromUpgradedSocket`, and
      `WebSocketTransformer.upgrade` and  the `WebSocketTransformer`
      constructor can be used to modify or disable compression using the new
      `CompressionOptions` class.

* `dart:isolate`
  * Added **_experimental_** support for [Package Resolution Configuration].
    * Added `packageConfig` and `packageRoot` instance getters to `Isolate`.
    * Added a `resolvePackageUri` method to `Isolate`.
    * Added named arguments `packageConfig` and `automaticPackageResolution` to
    the `Isolate.spawnUri` constructor.

[Package Resolution Configuration]: https://github.com/dart-lang/dart_enhancement_proposals/blob/master/Accepted/0005%20-%20Package%20Specification/DEP-pkgspec.md

### Tool changes

* `dartfmt`

  * Better line splitting in a variety of cases.

  * Other optimizations and bug fixes.

* Pub

  * **Breaking:** Pub now eagerly emits an error when a pubspec's "name" field
    is not a valid Dart identifier. Since packages with non-identifier names
    were never allowed to be published, and some of them already caused crashes
    when being written to a `.packages` file, this is unlikely to break many
    people in practice.

  * **Breaking:** Support for `barback` versions prior to 0.15.0 (released July
    1)    has been dropped. Pub will no longer install these older barback
    versions.

  * `pub serve` now GZIPs the assets it serves to make load times more similar
    to real-world use-cases.

  * `pub deps` now supports a `--no-dev` flag, which causes it to emit the
    dependency tree as it would be if no `dev_dependencies` were in use. This
    makes it easier to see your package's dependency footprint as your users
    will experience it.

  * `pub global run` now detects when a global executable's SDK constraint is no
    longer met and errors out, rather than trying to run the executable anyway.

  * Pub commands that check whether the lockfile is up-to-date (`pub run`, `pub
    deps`, `pub serve`, and `pub build`) now do additional verification. They
    ensure that any path dependencies' pubspecs haven't been changed, and they
    ensure that the current SDK version is compatible with all dependencies.

  * Fixed a crashing bug when using `pub global run` on a global script that
    didn't exist.

  * Fixed a crashing bug when a pubspec contains a dependency without a source
    declared.

## 1.13.2 - 2016-01-06

Patch release, resolves one issue:

* dart2js: Stack traces are not captured correctly (SDK issue [25235]
(https://github.com/dart-lang/sdk/issues/25235))

## 1.13.1 - 2015-12-17

Patch release, resolves three issues:

* VM type propagation fix: Resolves a potential crash in the Dart VM (SDK commit
 [dff13be]
(https://github.com/dart-lang/sdk/commit/dff13bef8de104d33b04820136da2d80f3c835d7))

* dart2js crash fix: Resolves a crash in pkg/js and dart2js (SDK issue [24974]
(https://github.com/dart-lang/sdk/issues/24974))

* Pub get crash on ARM: Fixes a crash triggered when running 'pub get' on ARM
 processors such as those on a Raspberry Pi (SDK issue [24855]
(https://github.com/dart-lang/sdk/issues/24855))

## 1.13.0 - 2015-11-18

### Core library changes
* `dart:async`
  * `StreamController` added getters for `onListen`, `onPause`, and `onResume`
    with the corresponding new `typedef void ControllerCallback()`.
  * `StreamController` added a getter for `onCancel` with the corresponding
    new `typedef ControllerCancelCallback()`;
  * `StreamTransformer` instances created with `fromHandlers` with no
    `handleError` callback now forward stack traces along with errors to the
    resulting streams.

* `dart:convert`
  * Added support for Base-64 encoding and decoding.
    * Added new classes `Base64Codec`, `Base64Encoder`, and `Base64Decoder`.
    * Added new top-level `const Base64Codec BASE64`.

* `dart:core`
  * `Uri` added `removeFragment` method.
  * `String.allMatches` (implementing `Pattern.allMatches`) is now lazy,
    as all `allMatches` implementations are intended to be.
  * `Resource` is deprecated, and will be removed in a future release.

* `dart:developer`
  * Added `Timeline` class for interacting with Observatory's timeline feature.
  * Added `ServiceExtensionHandler`, `ServiceExtensionResponse`, and `registerExtension` which enable developers to provide their own VM service protocol extensions.

* `dart:html`, `dart:indexed_db`, `dart:svg`, `dart:web_audio`, `dart:web_gl`, `dart:web_sql`
  * The return type of some APIs changed from `double` to `num`. Dartium is now
    using
    JS interop for most operations. JS does not distinguish between numeric
    types, and will return a number as an int if it fits in an int. This will
    mostly cause an error if you assign to something typed `double` in
    checked mode. You may
    need to insert a `toDouble()` call or accept `num`. Examples of APIs that
    are affected include `Element.getBoundingClientRect` and
    `TextMetrics.width`.

* `dart:io`
  * **Breaking:** Secure networking has changed, replacing the NSS library
    with the BoringSSL library. `SecureSocket`, `SecureServerSocket`,
    `RawSecureSocket`,`RawSecureServerSocket`, `HttpClient`, and `HttpServer`
    now all use a `SecurityContext` object which contains the certificates
    and keys used for secure TLS (SSL) networking.

    This is a breaking change for server applications and for some client
    applications. Certificates and keys are loaded into the `SecurityContext`
    from PEM files, instead of from an NSS certificate database. Information
    about how to change applications that use secure networking is at
    https://www.dartlang.org/server/tls-ssl.html

  * `HttpClient` no longer sends URI fragments in the request. This is not
    allowed by the HTTP protocol.
    The `HttpServer` still gracefully receives fragments, but discards them
    before delivering the request.
  * To allow connections to be accepted on the same port across different
    isolates, set the `shared` argument to `true` when creating server socket
    and `HttpServer` instances.
    * The deprecated `ServerSocketReference` and `RawServerSocketReference`
      classes have been removed.
    * The corresponding `reference` properties on `ServerSocket` and
      `RawServerSocket` have been removed.

* `dart:isolate`
  * `spawnUri` added an `environment` named argument.

### Tool changes

* `dart2js` and Dartium now support improved Javascript Interoperability via the
  [js package](https://pub.dartlang.org/packages/js).

* `docgen` and `dartdocgen` no longer ship in the SDK. The `docgen` sources have
   been removed from the repository.

* This is the last release to ship the VM's "legacy debug protocol".
  We intend to remove the legacy debug protocol in Dart VM 1.14.

* The VM's Service Protocol has been updated to version 3.0 to take care
  of a number of issues uncovered by the first few non-observatory
  clients.  This is a potentially breaking change for clients.

* Dartium has been substantially changed. Rather than using C++ calls into
  Chromium internals for DOM operations it now uses JS interop.
  The DOM objects in `dart:html` and related libraries now wrap
  a JavaScript object and delegate operations to it. This should be
  mostly transparent to users. However, performance and memory characteristics
  may be different from previous versions. There may be some changes in which
  DOM objects are wrapped as Dart objects. For example, if you get a reference
  to a Window object, even through JS interop, you will always see it as a
  Dart Window, even when used cross-frame. We expect the change to using
  JS interop will make it much simpler to update to new Chrome versions.

## 1.12.2 - 2015-10-21

### Core library changes

* `dart:io`

  * A memory leak in creation of Process objects is fixed.

## 1.12.1 - 2015-09-08

### Tool changes

* Pub

  * Pub will now respect `.gitignore` when validating a package before it's
    published. For example, if a `LICENSE` file exists but is ignored, that is
    now an error.

  * If the package is in a subdirectory of a Git repository and the entire
    subdirectory is ignored with `.gitignore`, pub will act as though nothing
    was ignored instead of uploading an empty package.

  * The heuristics for determining when `pub get` needs to be run before various
    commands have been improved. There should no longer be false positives when
    non-dependency sections of the pubspec have been modified.

## 1.12.0 - 2015-08-31

### Language changes

* Null-aware operators
    * `??`: if null operator. `expr1 ?? expr2` evaluates to `expr1` if
      not `null`, otherwise `expr2`.
    * `??=`: null-aware assignment. `v ??= expr` causes `v` to be assigned
      `expr` only if `v` is `null`.
    * `x?.p`: null-aware access. `x?.p` evaluates to `x.p` if `x` is not
      `null`, otherwise evaluates to `null`.
    * `x?.m()`: null-aware method invocation. `x?.m()` invokes `m` only
      if `x` is not `null`.

### Core library changes

* `dart:async`
  * `StreamController` added setters for the `onListen`, `onPause`, `onResume`
    and `onCancel` callbacks.

* `dart:convert`
  * `LineSplitter` added a `split` static method returning an `Iterable`.

* `dart:core`
  * `Uri` class now perform path normalization when a URI is created.
    This removes most `..` and `.` sequences from the URI path.
    Purely relative paths (no scheme or authority) are allowed to retain
    some leading "dot" segments.
    Also added `hasAbsolutePath`, `hasEmptyPath`, and `hasScheme` properties.

* `dart:developer`
  * New `log` function to transmit logging events to Observatory.

* `dart:html`
  * `NodeTreeSanitizer` added the `const trusted` field. It can be used
    instead of defining a `NullTreeSanitizer` class when calling
    `setInnerHtml` or other methods that create DOM from text. It is
    also more efficient, skipping the creation of a `DocumentFragment`.

* `dart:io`
  * Added two new file modes, `WRITE_ONLY` and `WRITE_ONLY_APPEND` for
    opening a file write only.
    [eaeecf2](https://github.com/dart-lang/sdk/commit/eaeecf2ed13ba6c7fbfd653c3c592974a7120960)
  * Change stdout/stderr to binary mode on Windows.
    [4205b29](https://github.com/dart-lang/sdk/commit/4205b2997e01f2cea8e2f44c6f46ed6259ab7277)

* `dart:isolate`
  * Added `onError`, `onExit` and `errorsAreFatal` parameters to
    `Isolate.spawnUri`.

* `dart:mirrors`
  * `InstanceMirror.delegate` moved up to `ObjectMirror`.
  * Fix InstanceMirror.getField optimization when the selector is an operator.
  * Fix reflective NoSuchMethodErrors to match their non-reflective
    counterparts when due to argument mismatches. (VM only)

### Tool changes

* Documentation tools

  * `dartdoc` is now the default tool to generate static HTML for API docs.
    [Learn more](https://pub.dartlang.org/packages/dartdoc).

  * `docgen` and `dartdocgen` have been deprecated. Currently plan is to remove
    them in 1.13.

* Formatter (`dartfmt`)

  * Over 50 bugs fixed.

  * Optimized line splitter is much faster and produces better output on
    complex code.

* Observatory
  * Allocation profiling.

  * New feature to display output from logging.

  * Heap snapshot analysis works for 64-bit VMs.

  * Improved ability to inspect typed data, regex and compiled code.

  * Ability to break on all or uncaught exceptions from Observatory's debugger.

  * Ability to set closure-specific breakpoints.

  * 'anext' - step past await/yield.

  * Preserve when a variable has been expanded/unexpanded in the debugger.

  * Keep focus on debugger input box whenever possible.

  * Echo stdout/stderr in the Observatory debugger.  Standalone-only so far.

  * Minor fixes to service protocol documentation.

* Pub

  * **Breaking:** various commands that previously ran `pub get` implicitly no
    longer do so. Instead, they merely check to make sure the ".packages" file
    is newer than the pubspec and the lock file, and fail if it's not.

  * Added support for `--verbosity=error` and `--verbosity=warning`.

  * `pub serve` now collapses multiple GET requests into a single line of
    output. For full output, use `--verbose`.

  * `pub deps` has improved formatting for circular dependencies on the
    entrypoint package.

  * `pub run` and `pub global run`

    * **Breaking:** to match the behavior of the Dart VM, executables no longer
      run in checked mode by default. A `--checked` flag has been added to run
      them in checked mode manually.

    * Faster start time for executables that don't import transformed code.

    * Binstubs for globally-activated executables are now written in the system
      encoding, rather than always in `UTF-8`. To update existing executables,
      run `pub cache repair`.

  * `pub get` and `pub upgrade`

    * Pub will now generate a ".packages" file in addition to the "packages"
      directory when running `pub get` or similar operations, per the
      [package spec proposal][]. Pub now has a `--no-package-symlinks` flag that
      will stop "packages" directories from being generated at all.

    * An issue where HTTP requests were sometimes made even though `--offline`
      was passed has been fixed.

    * A bug with `--offline` that caused an unhelpful error message has been
      fixed.

    * Pub will no longer time out when a package takes a long time to download.

  * `pub publish`

    * Pub will emit a non-zero exit code when it finds a violation while
      publishing.

    * `.gitignore` files will be respected even if the package isn't at the top
      level of the Git repository.

  * Barback integration

    * A crashing bug involving transformers that only apply to non-public code
      has been fixed.

    * A deadlock caused by declaring transformer followed by a lazy transformer
      (such as the built-in `$dart2js` transformer) has been fixed.

    * A stack overflow caused by a transformer being run multiple times on the
      package that defines it has been fixed.

    * A transformer that tries to read a non-existent asset in another package
      will now be re-run if that asset is later created.

[package spec proposal]: https://github.com/lrhn/dep-pkgspec

### VM Service Protocol Changes

* **BREAKING** The service protocol now sends JSON-RPC 2.0-compatible
  server-to-client events. To reflect this, the service protocol version is
  now 2.0.

* The service protocol now includes a `"jsonrpc"` property in its responses, as
  opposed to `"json-rpc"`.

* The service protocol now properly handles requests with non-string ids.
  Numeric ids are no longer converted to strings, and null ids now don't produce
  a response.

* Some RPCs that didn't include a `"jsonrpc"` property in their responses now
  include one.

## 1.11.2 - 2015-08-03

### Core library changes

* Fix a bug where `WebSocket.close()` would crash if called after
  `WebSocket.cancel()`.

## 1.11.1 - 2015-07-02

### Tool changes

* Pub will always load Dart SDK assets from the SDK whose `pub` executable was
  run, even if a `DART_SDK` environment variable is set.

## 1.11.0 - 2015-06-25

### Core library changes

* `dart:core`
  * `Iterable` added an `empty` constructor.
    [dcf0286](https://github.com/dart-lang/sdk/commit/dcf0286f5385187a68ce9e66318d3bf19abf454b)
  * `Iterable` can now be extended directly. An alternative to extending
    `IterableBase` from `dart:collection`.
  * `List` added an `unmodifiable` constructor.
    [r45334](https://code.google.com/p/dart/source/detail?r=45334)
  * `Map` added an `unmodifiable` constructor.
    [r45733](https://code.google.com/p/dart/source/detail?r=45733)
  * `int` added a `gcd` method.
    [a192ef4](https://github.com/dart-lang/sdk/commit/a192ef4acb95fad1aad1887f59eed071eb5e8201)
  * `int` added a `modInverse` method.
    [f6f338c](https://github.com/dart-lang/sdk/commit/f6f338ce67eb8801b350417baacf6d3681b26002)
  * `StackTrace` added a `fromString` constructor.
    [68dd6f6](https://github.com/dart-lang/sdk/commit/68dd6f6338e63d0465041d662e778369c02c2ce6)
  * `Uri` added a `directory` constructor.
    [d8dbb4a](https://github.com/dart-lang/sdk/commit/d8dbb4a60f5e8a7f874c2a4fbf59eaf1a39f4776)
  * List iterators may not throw `ConcurrentModificationError` as eagerly in
    release mode. In checked mode, the modification check is still as eager
    as possible.
    [r45198](https://github.com/dart-lang/sdk/commit/5a79c03)

* `dart:developer` - **NEW**
  * Replaces the deprecated `dart:profiler` library.
  * Adds new functions `debugger` and `inspect`.
    [6e42aec](https://github.com/dart-lang/sdk/blob/6e42aec4f64cf356dde7bad9426e07e0ea5b58d5/sdk/lib/developer/developer.dart)

* `dart:io`
  * `FileSystemEntity` added a `uri` property.
    [8cf32dc](https://github.com/dart-lang/sdk/commit/8cf32dc1a1664b516e57f804524e46e55fae88b2)
  * `Platform` added a `static resolvedExecutable` property.
    [c05c8c6](https://github.com/dart-lang/sdk/commit/c05c8c66069db91cc2fd48691dfc406c818d411d)

* `dart:html`
  * `Element` methods, `appendHtml` and `insertAdjacentHtml` now take `nodeValidator`
    and `treeSanitizer` parameters, and the inputs are consistently
    sanitized.
    [r45818 announcement](https://groups.google.com/a/dartlang.org/forum/#!topic/announce/GVO7EAcPi6A)

* `dart:isolate`
  * **BREAKING** The positional `priority` parameter of `Isolate.ping` and `Isolate.kill` is
    now a named parameter named `priority`.
  * **BREAKING** Removed the `Isolate.AS_EVENT` priority.
  * `Isolate` methods `ping` and `addOnExitListener` now have a named parameter
    `response`.
    [r45092](https://github.com/dart-lang/sdk/commit/1b208bd)
  * `Isolate.spawnUri` added a named argument `checked`.
  * Remove the experimental state of the API.

* `dart:profiler` - **DEPRECATED**
  * This library will be removed in 1.12. Use `dart:developer` instead.

### Tool changes

* This is the first release that does not include the Eclipse-based
  **Dart Editor**.
  See [dartlang.org/tools](https://www.dartlang.org/tools/) for alternatives.
* This is the last release that ships the (unsupported)
  dart2dart (aka `dart2js --output-type=dart`) utility as part
  of dart2js

## 1.10.0 – 2015-04-29

### Core library changes

* `dart:convert`
  * **POTENTIALLY BREAKING** Fix behavior of `HtmlEscape`. It no longer escapes
  no-break space (U+00A0) anywhere or forward slash (`/`, `U+002F`) in element
  context. Slash is still escaped using `HtmlEscapeMode.UNKNOWN`.
  [r45003](https://github.com/dart-lang/sdk/commit/8b8223d),
  [r45153](https://github.com/dart-lang/sdk/commit/8a5d049),
  [r45189](https://github.com/dart-lang/sdk/commit/3c39ad2)

* `dart:core`
  * `Uri.parse` added `start` and `end` positional arguments.

* `dart:html`
  * **POTENTIALLY BREAKING** `CssClassSet` method arguments must now be 'tokens', i.e. non-empty
  strings with no white-space characters. The implementation was incorrect for
  class names containing spaces. The fix is to forbid spaces and provide a
  faster implementation.
  [Announcement](https://groups.google.com/a/dartlang.org/d/msg/announce/jmUI2XJHfC8/UZUCvJH3p2oJ)

* `dart:io`

  * `ProcessResult` now exposes a constructor.
  * `import` and `Isolate.spawnUri` now supports the
    [Data URI scheme](http://en.wikipedia.org/wiki/Data_URI_scheme) on the VM.

## Tool Changes

### pub

  * Running `pub run foo` within a package now runs the `foo` executable defined
    by the `foo` package. The previous behavior ran `bin/foo`. This makes it
    easy to run binaries in dependencies, for instance `pub run test`.

  * On Mac and Linux, signals sent to `pub run` and forwarded to the child
    command.

## 1.9.3 – 2015-04-14

This is a bug fix release which merges a number of commits from `bleeding_edge`.

* dart2js: Addresses as issue with minified Javascript output with CSP enabled -
  [r44453](https://code.google.com/p/dart/source/detail?r=44453)

* Editor: Fixes accidental updating of files in the pub cache during rename
  refactoring - [r44677](https://code.google.com/p/dart/source/detail?r=44677)

* Editor: Fix for
  [issue 23032](https://code.google.com/p/dart/issues/detail?id=23032)
  regarding skipped breakpoints on Windows -
  [r44824](https://code.google.com/p/dart/source/detail?r=44824)

* dart:mirrors: Fix `MethodMirror.source` when the method is on the first line
  in a script -
  [r44957](https://code.google.com/p/dart/source/detail?r=44957),
  [r44976](https://code.google.com/p/dart/source/detail?r=44976)

* pub: Fix for
  [issue 23084](https://code.google.com/p/dart/issues/detail?id=23084):
  Pub can fail to load transformers necessary for local development -
  [r44876](https://code.google.com/p/dart/source/detail?r=44876)

## 1.9.1 – 2015-03-25

### Language changes

* Support for `async`, `await`, `sync*`, `async*`, `yield`, `yield*`, and `await
  for`. See the [the language tour][async] for more details.

* Enum support is fully enabled. See [the language tour][enum] for more details.

[async]: https://www.dartlang.org/docs/dart-up-and-running/ch02.html#asynchrony
[enum]: https://www.dartlang.org/docs/dart-up-and-running/ch02.html#enums

### Tool changes

* The formatter is much more comprehensive and generates much more readable
  code. See [its tool page][dartfmt] for more details.

* The analysis server is integrated into the IntelliJ plugin and the Dart
  editor. This allows analysis to run out-of-process, so that interaction
  remains smooth even for large projects.

* Analysis supports more and better hints, including unused variables and unused
  private members.

[dartfmt]: https://www.dartlang.org/tools/dartfmt/

### Core library changes

#### Highlights

* There's a new model for shared server sockets with no need for a `Socket`
  reference.

* A new, much faster [regular expression engine][regexp].

* The Isolate API now works across the VM and `dart2js`.

[regexp]: http://news.dartlang.org/2015/02/irregexp-dart-vms-new-regexp.html

#### Details

For more information on any of these changes, see the corresponding
documentation on the [Dart API site](http://api.dartlang.org).

* `dart:async`:

  * `Future.wait` added a new named argument, `cleanUp`, which is a callback
    that releases resources allocated by a successful `Future`.

  * The `SynchronousStreamController` class was added as an explicit name for
    the type returned when the `sync` argument is passed to `new
    StreamController`.

* `dart:collection`: The `new SplayTreeSet.from(Iterable)` constructor was
  added.

* `dart:convert`: `Utf8Encoder.convert` and `Utf8Decoder.convert` added optional
  `start` and `end` arguments.

* `dart:core`:

  * `RangeError` added new static helper functions: `checkNotNegative`,
    `checkValidIndex`, `checkValidRange`, and `checkValueInInterval`.

  * `int` added the `modPow` function.

  * `String` added the `replaceFirstMapped` and `replaceRange` functions.

* `dart:io`:

  * Support for locking files to prevent concurrent modification was added. This
    includes the `File.lock`, `File.lockSync`, `File.unlock`, and
    `File.unlockSync` functions as well as the `FileLock` class.

  * Support for starting detached processes by passing the named `mode` argument
    (a `ProcessStartMode`) to `Process.start`. A process can be fully attached,
    fully detached, or detached except for its standard IO streams.

  * `HttpServer.bind` and `HttpServer.bindSecure` added the `v6Only` named
    argument. If this is true, only IPv6 connections will be accepted.

  * `HttpServer.bind`, `HttpServer.bindSecure`, `ServerSocket.bind`,
    `RawServerSocket.bind`, `SecureServerSocket.bind` and
    `RawSecureServerSocket.bind` added the `shared` named argument. If this is
    true, multiple servers or sockets in the same Dart process may bind to the
    same address, and incoming requests will automatically be distributed
    between them.

  * **Deprecation:** the experimental `ServerSocketReference` and
    `RawServerSocketReference` classes, as well as getters that returned them,
    are marked as deprecated. The `shared` named argument should be used
    instead. These will be removed in Dart 1.10.

  * `Socket.connect` and `RawSocket.connect` added the `sourceAddress` named
    argument, which specifies the local address to bind when making a
    connection.

  * The static `Process.killPid` method was added to kill a process with a given
    PID.

  * `Stdout` added the `nonBlocking` instance property, which returns a
    non-blocking `IOSink` that writes to standard output.

* `dart:isolate`:

  * The static getter `Isolate.current` was added.

  * The `Isolate` methods `addOnExitListener`, `removeOnExitListener`,
    `setErrorsFatal`, `addOnErrorListener`, and `removeOnErrorListener` now work
    on the VM.

  * Isolates spawned via `Isolate.spawn` now allow most objects, including
    top-level and static functions, to be sent between them.

## 1.8.5 – 2015-01-21

* Code generation for SIMD on ARM and ARM64 is fixed.

* A possible crash on MIPS with newer GCC toolchains has been prevented.

* A segfault when using `rethrow` was fixed ([issue 21795][]).

[issue 21795]: https://code.google.com/p/dart/issues/detail?id=21795

## 1.8.3 – 2014-12-10

* Breakpoints can be set in the Editor using file suffixes ([issue 21280][]).

* IPv6 addresses are properly handled by `HttpClient` in `dart:io`, fixing a
  crash in pub ([issue 21698][]).

* Issues with the experimental `async`/`await` syntax have been fixed.

* Issues with a set of number operations in the VM have been fixed.

* `ListBase` in `dart:collection` always returns an `Iterable` with the correct
  type argument.

[issue 21280]: https://code.google.com/p/dart/issues/detail?id=21280
[issue 21698]: https://code.google.com/p/dart/issues/detail?id=21698

## 1.8.0 – 2014-11-28

* `dart:collection`: `SplayTree` added the `toSet` function.

* `dart:convert`: The `JsonUtf8Encoder` class was added.

* `dart:core`:

  * The `IndexError` class was added for errors caused by an index being outside
    its expected range.

  * The `new RangeError.index` constructor was added. It forwards to `new
    IndexError`.

  * `RangeError` added three new properties. `invalidProperty` is the value that
    caused the error, and `start` and `end` are the minimum and maximum values
    that the value is allowed to assume.

  * `new RangeError.value` and `new RangeError.range` added an optional
    `message` argument.

  * The `new String.fromCharCodes` constructor added optional `start` and `end`
    arguments.

* `dart:io`:

  * Support was added for the [Application-Layer Protocol Negotiation][alpn]
    extension to the TLS protocol for both the client and server.

  * `SecureSocket.connect`, `SecureServerSocket.bind`,
    `RawSecureSocket.connect`, `RawSecureSocket.secure`,
    `RawSecureSocket.secureServer`, and `RawSecureServerSocket.bind` added a
    `supportedProtocols` named argument for protocol negotiation.

  * `RawSecureServerSocket` added a `supportedProtocols` field.

  * `RawSecureSocket` and `SecureSocket` added a `selectedProtocol` field which
    contains the protocol selected during protocol negotiation.

[alpn]: https://tools.ietf.org/html/rfc7301

## 1.7.0 – 2014-10-15

### Tool changes

* `pub` now generates binstubs for packages that are globally activated so that
  they can be put on the user's `PATH` and used as normal executables. See the
  [`pub global activate` documentation][pub global activate].

* When using `dart2js`, deferred loading now works with multiple Dart apps on
  the same page.

[pub global activate]: https://www.dartlang.org/tools/pub/cmd/pub-global.html#running-a-script-from-your-path

### Core library changes

* `dart:async`: `Zone`, `ZoneDelegate`, and `ZoneSpecification` added the
  `errorCallback` function, which allows errors that have been programmatically
  added to a `Future` or `Stream` to be intercepted.

* `dart:io`:

  * **Breaking change:** `HttpClient.close` must be called for all clients or
    they will keep the Dart process alive until they time out. This fixes the
    handling of persistent connections. Previously, the client would shut down
    immediately after a request.

  * **Breaking change:** `HttpServer` no longer compresses all traffic by
    default. The new `autoCompress` property can be set to `true` to re-enable
    compression.

* `dart:isolate`: `Isolate.spawnUri` added the optional `packageRoot` argument,
  which controls how it resolves `package:` URIs.<|MERGE_RESOLUTION|>--- conflicted
+++ resolved
@@ -1,25 +1,4 @@
-<<<<<<< HEAD
-## 2.4.1 - 2019-08-07
-
-This is a patch version release which fixes a performance regression in JIT as
-well as a potential crash of our AOT compiler.
-
-### Dart VM
-
-* Working with `Int32List` could cause repeated deoptimizations leading to a big
-  performance regression in JIT mode. The Issue [37551][] was fixed.
-
-* Using a static getter with name `length` could cause a crash in our AOT
-  compiler. The Issue [35121][] was fixed.
-
-[37551]: https://github.com/dart-lang/sdk/issues/37551
-[35121]: https://github.com/dart-lang/sdk/issues/35121
-
-## 2.4.0 - 2019-06-27
-=======
-## Next release
-(Add new changes here, and they will be copied to the change section for the
- next release)
+## 2.5.0 - 2019-09-10
 
 ### Language
 
@@ -69,7 +48,6 @@
   The following methods and
   properties across various core libraries, which used to declare a return type
   of `List<int>`, were updated to declare a return type of `Uint8List`:
->>>>>>> 1ef83b86
 
   * `BytesBuilder.takeBytes()`
   * `BytesBuilder.toBytes()`
@@ -179,7 +157,44 @@
    Packages published to [pub.dev](https://pub.dev) can no longer contain git
    dependencies. These packages will be rejected by the server.
 
-<<<<<<< HEAD
+#### Linter
+
+The Linter was updated to `0.1.96`, which includes:
+
+* fixed false positives in `unnecessary_parens`
+* various changes to migrate to preferred analyzer APIs
+* rule test fixes
+
+#### Dartdoc
+
+Dartdoc was updated to `0.28.4`; this version includes several fixes and is based
+on a newer version of the analyzer package.
+
+## 2.4.1 - 2019-08-07
+
+This is a patch release that fixes a performance regression in JIT mode, as
+well as a potential crash of our AOT compiler.
+
+### Dart VM
+
+* Fixed a performance regression where usage of `Int32List` could trigger
+  repeated deoptimizations in JIT mode (Issue [37551][]).
+
+* Fixed a bug where usage of a static getter with name `length` could cause a
+  crash in our AOT compiler (Issue [35121][]).
+
+[37551]: https://github.com/dart-lang/sdk/issues/37551
+[35121]: https://github.com/dart-lang/sdk/issues/35121
+
+## 2.4.0 - 2019-06-27
+
+### Core libraries
+
+#### `dart:isolate`
+
+* `TransferableTypedData` class was added to facilitate faster cross-isolate
+communication of `Uint8List` data.
+
 * **Breaking change**: `Isolate.resolvePackageUri` will always throw an
   `UnsupportedError` when compiled with dart2js or DDC. This was the only
   remaining API in `dart:isolate` that didn't automatically throw since we
@@ -188,53 +203,6 @@
   `defaultPackagesBase` hook.
 
 [1]: https://github.com/dart-lang/sdk/blob/master/CHANGELOG.md#200---2018-08-07
-=======
-#### Linter
-
-The Linter was updated to `0.1.96`, which includes:
-
-* fixed false positives in `unnecessary_parens`
-* various changes to migrate to preferred analyzer APIs
-* rule test fixes
-
-#### Dartdoc
-
-Dartdoc was updated to `0.28.4`; this version includes several fixes and is based
-on a newer version of the analyzer package.
-
-## 2.4.1 - 2019-08-07
-
-This is a patch release that fixes a performance regression in JIT mode, as
-well as a potential crash of our AOT compiler.
-
-### Dart VM
-
-* Fixed a performance regression where usage of `Int32List` could trigger
-  repeated deoptimizations in JIT mode (Issue [37551][]).
-
-* Fixed a bug where usage of a static getter with name `length` could cause a
-  crash in our AOT compiler (Issue [35121][]).
-
-[37551]: https://github.com/dart-lang/sdk/issues/37551
-[35121]: https://github.com/dart-lang/sdk/issues/35121
-
-## 2.4.0 - 2019-06-27
->>>>>>> 1ef83b86
-
-
-#### `dart:isolate`
-
-* `TransferableTypedData` class was added to facilitate faster cross-isolate
-communication of `Uint8List` data.
-
-* **Breaking change**: `Isolate.resolvePackageUri` will always throw an
-  `UnsupportedError` when compiled with dart2js or DDC. This was the only
-  remaining API in `dart:isolate` that didn't automatically throw since we
-  dropped support for this library in [Dart 2.0.0][1]. Note that the API already
-  throws in dart2js if the API is used directly without manually setting up a
-  `defaultPackagesBase` hook.
-
-[1]: https://github.com/dart-lang/sdk/blob/master/CHANGELOG.md#200---2018-08-07
 
 
 #### `dart:developer`
@@ -265,15 +233,14 @@
 
 #### `dart:async`
 
-<<<<<<< HEAD
-#### `dart:async`
-
-* **Breaking change:** The `await for` allowed `null` as a stream due to a bug
+* **Breaking change** [#36382](https://github.com/dart-lang/sdk/issues/36382):
+  The `await for` allowed `null` as a stream due to a bug
   in `StreamIterator` class. This bug has now been fixed.
 
 #### `dart:core`
 
-* **Breaking change:** The `RegExp` interface has been extended with two new
+* [#36171](https://github.com/dart-lang/sdk/issues/36171):
+  The `RegExp` interface has been extended with two new
   constructor named parameters:
 
   * `unicode:` (`bool`, default: `false`), for Unicode patterns
@@ -291,39 +258,6 @@
   * `String namedGroup(String name)`, a method that retrieves the match for
     the given named capture group
 
-  This change only affects implementers of the `RegExp` interface; current
-  code using Dart regular expressions will not be affected.
-
-### Language
-
-*   **Breaking change:** Covariance of type variables used in super-interfaces
-    is now enforced (issue [35097][]).  For example, the following code was
-=======
-* **Breaking change** [#36382](https://github.com/dart-lang/sdk/issues/36382):
-  The `await for` allowed `null` as a stream due to a bug
-  in `StreamIterator` class. This bug has now been fixed.
-
-#### `dart:core`
-
-* [#36171](https://github.com/dart-lang/sdk/issues/36171):
-  The `RegExp` interface has been extended with two new
-  constructor named parameters:
-
-  * `unicode:` (`bool`, default: `false`), for Unicode patterns
-  * `dotAll:` (`bool`, default: `false`), to change the matching behavior of
-    '.' to also match line terminating characters.
-
-  Appropriate properties for these named parameters have also been added so
-  their use can be detected after construction.
-
-  In addition, `RegExp` methods that originally returned `Match` objects
-  now return a more specific subtype, `RegExpMatch`, which adds two features:
-
-  * `Iterable<String> groupNames`, a property that contains the names of all
-    named capture groups
-  * `String namedGroup(String name)`, a method that retrieves the match for
-    the given named capture group
-
   This is a **breaking change** for implementers of the `RegExp` interface.
   Subclasses will need to add the new properties and may have to update the
   return types on overridden methods.
@@ -333,20 +267,12 @@
 *   **Breaking change** [#35097](https://github.com/dart-lang/sdk/issues/35097):
     Covariance of type variables used in super-interfaces
     is now enforced. For example, the following code was
->>>>>>> 1ef83b86
     previously accepted and will now be rejected:
 
 ```dart
 class A<X> {};
 class B<X> extends A<void Function(X)> {};
 ```
-<<<<<<< HEAD
-
-* The identifier `async` can now be used in asynchronous and generator
-  functions.
-
-[35097]: https://github.com/dart-lang/sdk/issues/35097
-=======
 
 * The identifier `async` can now be used in asynchronous and generator
   functions.
@@ -363,7 +289,6 @@
   * Passing incorrect named arguments.
   * Passing too few or too many type arguments.
   * Passing type arguments to a non-generic method.
->>>>>>> 1ef83b86
 
 ### Tools
 
@@ -380,10 +305,6 @@
 * Added `prefer_if_null_operators`.
 * Fixed `prefer_contains` false positives.
 * Fixed `unnecessary_parenthesis` false positives.
-<<<<<<< HEAD
-* New lint: `prefer_double_quotes`
-=======
->>>>>>> 1ef83b86
 * Fixed `prefer_asserts_in_initializer_lists` false positives
 * Fixed `curly_braces_in_flow_control_structures` to handle more cases
 * New lint: `prefer_double_quotes`
