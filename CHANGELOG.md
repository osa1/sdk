## 1.25.0

### Language

#### Strong Mode

### Core library changes

* `dart:io`
  * Unified backends for `SecureSocket`, `SecurityContext`, and
    `X509Certificate` to be consistent across all platforms. All
    `SecureSocket`, `SecurityContext`, and `X509Certificate` properties and
    methods are now supported on iOS and OSX.
  * Deprecated `SecurityContext.alpnSupported` as ALPN is now supported on all
    platforms.

### Dart VM

### Tool Changes

* Pub

  * `pub get` and `pub upgrade` properly produce an error message and exit code
    when no network is present.

## 1.24.0

### Language
* During a dynamic type check, `void` is not required to be `null` anymore.
  In practice, this makes overriding `void` functions with non-`void` functions
  safer.

* During static analysis, a function or setter declared using `=>` with return
  type `void` now allows the returned expression to have any type. For example,
  assuming the declaration `int x;`, it is now type correct to have
  `void f() => ++x;`.

* A new function-type syntax has been added to the language.
  Intuitively, the type of a function can be constructed by textually replacing
  the function's name with `Function` in its declaration. For instance, the
  type of `void foo() {}` would be `void Function()`. The new syntax may be used
  wherever a type can be written. It is thus now possible to declare fields
  containing functions without needing to write typedefs: `void Function() x;`.
  The new function type has one restriction: it may not contain the old-style
  function-type syntax for its parameters. The following is thus illegal:
  `void Function(int f())`.
  `typedefs` have been updated to support this new syntax.
<<<<<<< HEAD

  Examples:

  ```dart
  typedef F = void Function();  // F is the name for a `void` callback.
  int Function(int) f;  // A field `f` that contains an int->int function.

  class A<T> {
    // The parameter `callback` is a function that takes a `T` and returns
    // `void`.
    void forEach(void Function(T) callback);
  }

=======

  Examples:

  ```dart
  typedef F = void Function();  // F is the name for a `void` callback.
  int Function(int) f;  // A field `f` that contains an int->int function.

  class A<T> {
    // The parameter `callback` is a function that takes a `T` and returns
    // `void`.
    void forEach(void Function(T) callback);
  }

>>>>>>> d824acbf
  // The new function type supports generic arguments.
  typedef Invoker = T Function<T>(T Function() callback);
  ```

### Core library changes

* `dart:async`, `dart:core`, `dart:io`
    * Adding to a closed sink, including `IOSink`, is no longer not allowed. In
      1.24, violations are only reported (on stdout or stderr), but a future
      version of the Dart SDK will change this to throwing a `StateError`.

* `dart:convert`
  * **BREAKING** Removed the deprecated `ChunkedConverter` class.
  * JSON maps are now typed as `Map<String, dynamic>` instead of
    `Map<dynamic, dynamic>`. A JSON-map is not a `HashMap` or `LinkedHashMap`
    anymore (but just a `Map`).

* `dart:io`
  * Added `Platform.localeName`, needed for accessing the locale on platforms
    that don't store it in an environment variable.
  * Added `ProcessInfo.currentRss` and `ProcessInfo.maxRss` for inspecting
    the Dart VM process current and peak resident set size.
  * Added `RawSynchronousSocket`, a basic synchronous socket implementation.

* `dart:` web APIs have been updated to align with Chrome v50.
   This change includes **a large number of changes**, many of which are
   breaking. In some cases, new class names may conflict with names that exist
   in existing code.

* `dart:html`

  * **REMOVED** classes: `Bluetooth`, `BluetoothDevice`,
    `BluetoothGattCharacteristic`, `BluetoothGattRemoteServer`,
    `BluetoothGattService`, `BluetoothUuid`, `CrossOriginConnectEvent`,
    `DefaultSessionStartEvent`, `DomSettableTokenList`, `MediaKeyError`,
    `PeriodicSyncEvent`, `PluginPlaceholderElement`, `ReadableStream`,
    `StashedMessagePort`, `SyncRegistration`

  * **REMOVED** members:
    * `texImage2DCanvas` was removed from `RenderingContext`.
    * `endClip` and `startClip` were removed from `Animation`.
    * `after` and `before` were removed from `CharacterData`, `ChildNode` and
      `Element`.
    * `keyLocation` was removed from `KeyboardEvent`. Use `location` instead.
    * `generateKeyRequest`, `keyAddedEvent`, `keyErrorEvent`, `keyMessageEvent`,
      `mediaGroup`, `needKeyEvent`, `onKeyAdded`, `onKeyError`, `onKeyMessage`,
      and `onNeedKey` were removed from `MediaElement`.
    * `getStorageUpdates` was removed from `Navigator`
    * `status` was removed from `PermissionStatus`
    * `getAvailability` was removed from `PreElement`

  * Other behavior changes:
    * URLs returned in CSS or html are formatted with quoted string.
      Like `url("http://google.com")` instead of `url(http://google.com)`.
    * Event timestamp property type changed from `int` to `num`.
    * Chrome introduced slight layout changes of UI objects.
      In addition many height/width dimensions are returned in subpixel values
      (`num` instead of whole numbers).
    * `setRangeText` with a `selectionMode` value of 'invalid' is no longer
      valid. Only "select", "start", "end", "preserve" are allowed.

* `dart:svg`

  * A large number of additions and removals. Review your use of `dart:svg`
    carefully.

* `dart:web_audio`

  * new method on `AudioContext` – `createIirFilter` returns a new class
    `IirFilterNode`.

* `dart:web_gl`

  * new classes: `CompressedTextureAstc`, `ExtColorBufferFloat`,
    `ExtDisjointTimerQuery`, and `TimerQueryExt`.

  * `ExtFragDepth` added: `readPixels2` and `texImage2D2`.

#### Strong Mode

* Removed ad hoc `Future.then` inference in favor of using `FutureOr`.  Prior to
  adding `FutureOr` to the language, the analyzer implented an ad hoc type
  inference for `Future.then` (and overrides) treating it as if the onValue
  callback was typed to return `FutureOr` for the purposes of inference.
  This ad hoc inference has been removed now that `FutureOr` has been added.

  Packages that implement `Future` must either type the `onValue` parameter to
  `.then` as returning `FutureOr<T>`, or else must leave the type of the parameter
  entirely to allow inference to fill in the type.

* During static analysis, a function or setter declared using `=>` with return
  type `void` now allows the returned expression to have any type.

### Tool Changes

* Dartium

  Dartium is now based on Chrome v50. See *Core library changes* above for
  details on the changed APIs.

* Pub

  * `pub build` and `pub serve`
  
    * Added support for the Dart Development Compiler.

      Unlike dart2js, this new compiler is modular, which allows pub to do
      incremental re-builds for `pub serve`, and potentially `pub build` in the
      future.

      In practice what that means is you can edit your Dart files, refresh in
      Chrome (or other supported browsers), and see your edits almost
      immediately. This is because pub is only recompiling your package, not all
      packages that you depend on.

      There is one caveat with the new compiler, which is that your package and
      your dependencies must all be strong mode clean. If you are getting an
      error compiling one of your dependencies, you will need to file bugs or
      send pull requests to get them strong mode clean.

      There are two ways of opting into the new compiler:

        * Use the new `--web-compiler` flag, which supports `dartdevc`,
          `dart2js` or `none` as options. This is the easiest way to try things
          out without changing the default.

        * Add config to your pubspec. There is a new `web` key which supports a
          single key called `compiler`. This is a map from mode names to
          compiler to use. For example, to default to dartdevc in debug mode you
          can add the following to your pubspec:

          ```yaml
          web:
            compiler:
              debug: dartdevc
          ```

      You can also use the new compiler to run your tests in Chrome much more
      quickly than you can with dart2js. In order to do that, run
      `pub serve test --web-compiler=dartdevc`, and then run
      `pub run test -p chrome --pub-serve=8080`.

    * The `--no-dart2js` flag has been deprecated in favor of
      `--web-compiler=none`.

    * `pub build` will use a failing exit code if there are errors in any
      transformer.

  * `pub publish`
  
    * Added support for the UNLICENSE file.

    * Packages that depend on the Flutter SDK may be published.

  * `pub get` and `pub upgrade`

    * Don't dump a stack trace when a network error occurs while fetching
      packages.

* dartfmt
    * Preserve type parameters in new generic function typedef syntax.
    * Add self-test validation to ensure formatter bugs do not cause user code
      to be lost.

### Infrastructure changes

* As of this release, we'll show a warning when using the MIPS architecture.
  Unless we learn about any critical use of Dart on MIPS in the meantime, we're
  planning to deprecate support for MIPS starting with the next stable release.

## 1.23.0

#### Strong Mode

* Breaking change - it is now a strong mode error if a mixin causes a name
  conflict between two private members (field/getter/setter/method) from a
  different library. (SDK
  issue [28809](https://github.com/dart-lang/sdk/issues/28809)).

lib1.dart:


```dart
class A {
  int _x;
}

class B {
  int _x;
}
```

lib2.dart:


```dart
import 'lib1.dart';

class C extends A with B {}
```

```
    error • The private name _x, defined by B, conflicts with the same name defined by A at tmp/lib2.dart:3:24 • private_collision_in_mixin_application
```


* Breaking change - strong mode will prefer the expected type to infer generic
  types, functions, and methods (SDK
  issue [27586](https://github.com/dart-lang/sdk/issues/27586)).

  ```dart
  main() {
    List<Object> foo = /*infers: <Object>*/['hello', 'world'];
    var bar = /*infers: <String>*/['hello', 'world'];
  }
  ```

* Strong mode inference error messages are improved
  (SDK issue [29108](https://github.com/dart-lang/sdk/issues/29108)).

  ```dart
  import 'dart:math';
  test(Iterable/* fix is to add <num> here */ values) {
    num n = values.fold(values.first as num, max);
  }
  ```
  Now produces the error on the generic function "max":
  ```
  Couldn't infer type parameter 'T'.

  Tried to infer 'dynamic' for 'T' which doesn't work:
    Function type declared as '<T extends num>(T, T) → T'
                  used where  '(num, dynamic) → num' is required.

  Consider passing explicit type argument(s) to the generic.
  ```

* Strong mode supports overriding fields, `@virtual` is no longer required
    (SDK issue [28120](https://github.com/dart-lang/sdk/issues/28120)).

    ```dart
    class C {
      int x = 42;
    }
    class D extends C {
      get x {
        print("x got called");
        return super.x;
      }
    }
    main() {
      print(new D().x);
    }
    ```

* Strong mode down cast composite warnings are no longer issued by default.
  (SDK issue [28588](https://github.com/dart-lang/sdk/issues/28588)).

```dart
void test() {
  List untyped = [];
  List<int> typed = untyped; // No down cast composite warning
}
```

To opt back into the warnings, add the following to
the
[.analysis_options](https://www.dartlang.org/guides/language/analysis-options)
file for your project.

```
analyzer:
  errors:
    strong_mode_down_cast_composite: warning
```


### Core library changes

* `dart:core`
  * Added `Uri.isScheme` function to check the scheme of a URI.
    Example: `uri.isScheme("http")`. Ignores case when comparing.
  * Make `UriData.parse` validate its input better.
    If the data is base-64 encoded, the data is normalized wrt.
    alphabet and padding, and it contains invalid base-64 data,
    parsing fails. Also normalizes non-base-64 data.
* `dart:io`
  * Added functions `File.lastAccessed`, `File.lastAccessedSync`,
    `File.setLastModified`, `File.setLastModifiedSync`, `File.setLastAccessed`,
    and `File.setLastAccessedSync`.
  * Added `{Stdin,Stdout}.supportsAnsiEscapes`.

### Dart VM

* Calls to `print()` and `Stdout.write*()` now correctly print unicode
  characters to the console on Windows. Calls to `Stdout.add*()` behave as
  before.

### Tool changes

* Analysis
  * `dartanalyzer` now follows the same rules as the analysis server to find
    an analysis options file, stopping when an analysis options file is found:
    * Search up the directory hierarchy looking for an analysis options file.
    * If analyzing a project referencing the [Flutter](https://flutter.io/)
      package, then use the
      [default Flutter analysis options](https://github.com/flutter/flutter/blob/master/packages/flutter/lib/analysis_options_user.yaml)
      found in `package:flutter`.
    * If in a Bazel workspace, then use the analysis options in
      `package:dart.analysis_options/default.yaml` if it exists.
    * Use the default analysis options rules.
  * In addition, specific to `dartanalyzer`:
    * an analysis options file can be specified on the command line via
      `--options` and that file will be used instead of searching for an
      analysis options file.
    * any analysis option specified on the command line
      (e.g. `--strong` or `--no-strong`) takes precedence over any corresponding
      value specified in the analysis options file.

* Dartium, dart2js, and DDC

  * Imports to `dart:io` are allowed, but the imported library is not supported
    and will likely fail on most APIs at runtime. This change was made as a
    stopgap measure to make it easier to write libraries that share code between
    platforms (like package `http`). This might change again when configuration
    specific imports are supported.

* Pub
  * Now sends telemetry data to `pub.dartlang.org` to allow better understanding
    of why a particular package is being accessed.
  * `pub publish`
    * Warns if a package imports a package that's not a dependency from within
      `lib/` or `bin/`, or a package that's not a dev dependency from within
      `benchmark/`, `example/`, `test/` or `tool/`.
    * No longer produces "UID too large" errors on OS X. All packages are now
      uploaded with the user and group names set to "pub".
    * No longer fails with a stack overflow when uploading a package that uses
      Git submodules.
  * `pub get` and `pub upgrade`
    * Produce more informative error messages if they're run directly in a
      package that uses Flutter.
    * Properly unlock SDK and path dependencies if they have a new version
      that's also valid according to the user's pubspec.

* dartfmt
  * Support new generic function typedef syntax.
  * Make the precedence of cascades more visible.
  * Fix a couple of places where spurious newlines were inserted.
  * Correctly report unchanged formatting when reading from stdin.
  * Ensure space between `-` and `--`. Code that does this is pathological, but
    it technically meant dartfmt could change the semantics of the code.
  * Preserve a blank line between enum cases.
  * Other small formatting tweaks.

## 1.22.0 - 2017-02-14

### Language

  * Breaking change:
    ['Generalized tear-offs'](https://github.com/gbracha/generalizedTearOffs/blob/master/proposal.md)
    are no longer supported, and will cause errors. We updated the language spec
    and added warnings in 1.21, and are now taking the last step to fully
    de-support them. They were previously only supported in the VM, and there
    are almost no known uses of them in the wild.

  * The `assert()` statement has been expanded to support an optional second
    `message` argument
    (SDK issue [27342](https://github.com/dart-lang/sdk/issues/27342)).

    The message is displayed if the assert fails. It can be any object, and it
    is accessible as `AssertionError.message`. It can be used to provide more
    user friendly exception outputs. As an example, the following assert:

    ```dart
    assert(configFile != null, "Tool config missing. Please see https://goo.gl/k8iAi for details.");
    ```

    would produce the following exception output:

    ```
    Unhandled exception:
    'file:///Users/mit/tmp/tool/bin/main.dart': Failed assertion: line 9 pos 10:
    'configFile != null': Tool config missing. Please see https://goo.gl/k8iAi for details.
    #0      _AssertionError._doThrowNew (dart:core-patch/errors_patch.dart:33)
    #1      _AssertionError._throwNew (dart:core-patch/errors_patch.dart:29)
    #2      main (file:///Users/mit/tmp/tool/bin/main.dart:9:10)
    ```

  * The `Null` type has been moved to the bottom of the type hierarchy. As such,
    it is considered a subtype of every other type. The `null` *literal* was
    always treated as a bottom type. Now the named class `Null` is too:

    ```dart
    const empty = <Null>[];

    String concatenate(List<String> parts) => parts.join();
    int sum(List<int> numbers) => numbers.fold(0, (sum, n) => sum + n);

    concatenate(empty); // OK.
    sum(empty); // OK.
    ```

  * Introduce `covariant` modifier on parameters. It indicates that the
    parameter (and the corresponding parameter in any method that overrides it)
    has looser override rules. In strong mode, these require a runtime type
    check to maintain soundness, but enable an architectural pattern that is
    useful in some code.

    It lets you specialize a family of classes together, like so:

    ```dart
    abstract class Predator {
      void chaseAndEat(covariant Prey p);
    }

    abstract class Prey {}

    class Mouse extends Prey {}

    class Seal extends Prey {}

    class Cat extends Predator {
      void chaseAndEat(Mouse m) => ...
    }

    class Orca extends Predator {
      void chaseAndEat(Seal s) => ...
    }
    ```

    This isn't statically safe, because you could do:

    ```dart
    Predator predator = new Cat(); // Upcast.
    predator.chaseAndEat(new Seal()); // Cats can't eat seals!
    ```

    To preserve soundness in strong mode, in the body of a method that uses a
    covariant override (here, `Cat.chaseAndEat()`), the compiler automatically
    inserts a check that the parameter is of the expected type. So the compiler
    gives you something like:

    ```dart
    class Cat extends Predator {
      void chaseAndEat(o) {
        var m = o as Mouse;
        ...
      }
    }
    ```

    Spec mode allows this unsound behavior on all parameters, even though users
    rarely rely on it. Strong mode disallowed it initially. Now, strong mode
    lets you opt into this behavior in the places where you do want it by using
    this modifier. Outside of strong mode, the modifier is ignored.

  * Change instantiate-to-bounds rules for generic type parameters when running
    in strong mode. If you leave off the type parameters from a generic type, we
    need to decide what to fill them in with.  Dart 1.0 says just use `dynamic`,
    but that isn't sound:

    ```dart
    class Abser<T extends num> {
       void absThis(T n) { n.abs(); }
    }

    var a = new Abser(); // Abser<dynamic>.
    a.absThis("not a num");
    ```

    We want the body of `absThis()` to be able to safely assume `n` is at
    least a `num` -- that's why there's a constraint on T, after all. Implicitly
    using `dynamic` as the type parameter in this example breaks that.

    Instead, strong mode uses the bound. In the above example, it fills it in
    with `num`, and then the second line where a string is passed becomes a
    static error.

    However, there are some cases where it is hard to figure out what that
    default bound should be:

    ```dart
    class RuhRoh<T extends Comparable<T>> {}
    ```

    Strong mode's initial behavior sometimes produced surprising, unintended
    results. For 1.22, we take a simpler approach and then report an error if
    a good default type argument can't be found.

### Core libraries

  * Define `FutureOr<T>` for code that works with either a future or an
    immediate value of some type. For example, say you do a lot of text
    manipulation, and you want a handy function to chain a bunch of them:

    ```dart
    typedef String StringSwizzler(String input);

    String swizzle(String input, List<StringSwizzler> swizzlers) {
      var result = input;
      for (var swizzler in swizzlers) {
        result = swizzler(result);
      }

      return result;
    }
    ```

    This works fine:

    ```dart
    main() {
      var result = swizzle("input", [
        (s) => s.toUpperCase(),
        (s) => () => s * 2)
      ]);
      print(result); // "INPUTINPUT".
    }
    ```

    Later, you realize you'd also like to support swizzlers that are
    asynchronous (maybe they look up synonyms for words online). You could make
    your API strictly asynchronous, but then users of simple synchronous
    swizzlers have to manually wrap the return value in a `Future.value()`.
    Ideally, your `swizzle()` function would be "polymorphic over asynchrony".
    It would allow both synchronous and asynchronous swizzlers. Because `await`
    accepts immediate values, it is easy to implement this dynamically:

    ```dart
    Future<String> swizzle(String input, List<StringSwizzler> swizzlers) async {
      var result = input;
      for (var swizzler in swizzlers) {
        result = await swizzler(result);
      }

      return result;
    }

    main() async {
      var result = swizzle("input", [
        (s) => s.toUpperCase(),
        (s) => new Future.delayed(new Duration(milliseconds: 40), () => s * 2)
      ]);
      print(await result);
    }
    ```

    What should the declared return type on StringSwizzler be? In the past, you
    had to use `dynamic` or `Object`, but that doesn't tell the user much. Now,
    you can do:

    ```dart
    typedef FutureOr<String> StringSwizzler(String input);
    ```

    Like the name implies, `FutureOr<String>` is a union type. It can be a
    `String` or a `Future<String>`, but not anything else. In this case, that's
    not super useful beyond just stating a more precise type for readers of the
    code. It does give you a little better error checking in code that uses the
    result of that.

    `FutureOr<T>` becomes really important in *generic* methods like
    `Future.then()`. In those cases, having the type system understand this
    magical union type helps type inference figure out the type argument of
    `then()` based on the closure you pass it.

    Previously, strong mode had hard-coded rules for handling `Future.then()`
    specifically. `FutureOr<T>` exposes that functionality so third-party APIs
    can take advantage of it too.

### Tool changes

* Dart2Js

  * Remove support for (long-time deprecated) mixin typedefs.

* Pub

  * Avoid using a barback asset server for executables unless they actually use
    transformers. This makes precompilation substantially faster, produces
    better error messages when precompilation fails, and allows
    globally-activated executables to consistently use the
    `Isolate.resolvePackageUri()` API.

  * On Linux systems, always ignore packages' original file owners and
    permissions when extracting those packages. This was already the default
    under most circumstances.

  * Properly close the standard input stream of child processes started using
    `pub run`.

  * Handle parse errors from the package cache more gracefully. A package whose
    pubspec can't be parsed will now be ignored by `pub get --offline` and
    deleted by `pub cache repair`.

  * Make `pub run` run executables in spawned isolates. This lets them handle
    signals and use standard IO reliably.

  * Fix source-maps produced by dart2js when running in `pub serve`: URL
    references to assets from packages match the location where `pub serve`
    serves them (`packages/package_name/` instead of
    `../packages/package_name/`).

### Infrastructure changes

  * The SDK now uses GN rather than gyp to generate its build files, which will
    now be exclusively ninja flavored. Documentation can be found on our
    [wiki](https://github.com/dart-lang/sdk/wiki/Building-with-GN). Also see the
    help message of `tools/gn.py`. This change is in response to the deprecation
    of gyp. Build file generation with gyp will continue to be available in this
    release by setting the environment variable `DART_USE_GYP` before running
    `gclient sync` or `gclient runhooks`, but this will be removed in a future
    release.

## 1.21.0 - 2016-12-07

### Language

* Support generic method syntax. Type arguments are not available at
  runtime. For details, check the
  [informal specification](https://gist.github.com/eernstg/4353d7b4f669745bed3a5423e04a453c).
* Support access to initializing formals, e.g., the use of `x` to initialize
 `y` in `class C { var x, y; C(this.x): y = x; }`.
  Please check the
  [informal specification](https://gist.github.com/eernstg/cff159be9e34d5ea295d8c24b1a3e594)
  for details.
* Don't warn about switch case fallthrough if the case ends in a `rethrow`
  statement.  (SDK issue
  [27650](https://github.com/dart-lang/sdk/issues/27650))
* Also don't warn if the entire switch case is wrapped in braces - as long as
  the block ends with a `break`, `continue`, `rethrow`, `return` or `throw`.
* Allow `=` as well as `:` as separator for named parameter default values.

  ```dart
  enableFlags({bool hidden: false}) { … }
  ```

  can now be replaced by

  ```dart
  enableFlags({bool hidden = false}) { … }
  ```

  (SDK issue [27559](https://github.com/dart-lang/sdk/issues/27559))

### Core library changes

* `dart:core`: `Set.difference` now takes a `Set<Object>` as argument.  (SDK
  issue [27573](https://github.com/dart-lang/sdk/issues/27573))

* `dart:developer`

  * Added `Service` class.
    * Allows inspecting and controlling the VM service protocol HTTP server.
    * Provides an API to access the ID of an `Isolate`.

### Tool changes

* Dart Dev Compiler

  * Support calls to `loadLibrary()` on deferred libraries. Deferred libraries
    are still loaded eagerly. (SDK issue
    [27343](https://github.com/dart-lang/sdk/issues/27343))

## 1.20.1 - 2016-10-13

Patch release, resolves one issue:

* Dartium: Fixes a bug that caused crashes.  No issue filed.

### Strong Mode

* It is no longer a warning when casting from dynamic to a composite type
    (SDK issue [27766](https://github.com/dart-lang/sdk/issues/27766)).

    ```dart
    main() {
      dynamic obj = <int>[1, 2, 3];
      // This is now allowed without a warning.
      List<int> list = obj;
    }
    ```

## 1.20.0 - 2016-10-11

### Dart VM

* We have improved the way that the VM locates the native code library for a
  native extension (e.g. `dart-ext:` import). We have updated this
  [article on native extensions](https://www.dartlang.org/articles/dart-vm/native-extensions)
  to reflect the VM's improved behavior.

* Linux builds of the VM will now use the `tcmalloc` library for memory
  allocation. This has the advantages of better debugging and profiling support
  and faster small allocations, with the cost of slightly larger initial memory
  footprint, and slightly slower large allocations.

* We have improved the way the VM searches for trusted root certificates for
  secure socket connections on Linux. First, the VM will look for trusted root
  certificates in standard locations on the file system
  (`/etc/pki/tls/certs/ca-bundle.crt` followed by `/etc/ssl/certs`), and only if
  these do not exist will it fall back on the builtin trusted root certificates.
  This behavior can be overridden on Linux with the new flags
  `--root-certs-file` and `--root-certs-cache`. The former is the path to a file
  containing the trusted root certificates, and the latter is the path to a
  directory containing root certificate files hashed using `c_rehash`.

* The VM now throws a catchable `Error` when method compilation fails. This
  allows easier debugging of syntax errors, especially when testing.  (SDK issue
  [23684](https://github.com/dart-lang/sdk/issues/23684))

### Core library changes

* `dart:core`: Remove deprecated `Resource` class.
  Use the class in `package:resource` instead.
* `dart:async`
  * `Future.wait` now catches synchronous errors and returns them in the
    returned Future.  (SDK issue
    [27249](https://github.com/dart-lang/sdk/issues/27249))
  * More aggressively returns a `Future` on `Stream.cancel` operations.
    Discourages to return `null` from `cancel`.  (SDK issue
    [26777](https://github.com/dart-lang/sdk/issues/26777))
  * Fixes a few bugs where the cancel future wasn't passed through
    transformations.
* `dart:io`
  * Added `WebSocket.addUtf8Text` to allow sending a pre-encoded text message
    without a round-trip UTF-8 conversion.  (SDK issue
    [27129](https://github.com/dart-lang/sdk/issues/27129))

### Strong Mode

* Breaking change - it is an error if a generic type parameter cannot be
    inferred (SDK issue [26992](https://github.com/dart-lang/sdk/issues/26992)).

    ```dart
    class Cup<T> {
      Cup(T t);
    }
    main() {
      // Error because:
      // - if we choose Cup<num> it is not assignable to `cOfInt`,
      // - if we choose Cup<int> then `n` is not assignable to int.
      num n;
      C<int> cOfInt = new C(n);
    }
    ```

* New feature - use `@checked` to override a method and tighten a parameter
    type (SDK issue [25578](https://github.com/dart-lang/sdk/issues/25578)).

    ```dart
    import 'package:meta/meta.dart' show checked;
    class View {
      addChild(View v) {}
    }
    class MyView extends View {
      // this override is legal, it will check at runtime if we actually
      // got a MyView.
      addChild(@checked MyView v) {}
    }
    main() {
      dynamic mv = new MyView();
      mv.addChild(new View()); // runtime error
    }
    ```

* New feature - use `@virtual` to allow field overrides in strong mode
    (SDK issue [27384](https://github.com/dart-lang/sdk/issues/27384)).

    ```dart
    import 'package:meta/meta.dart' show virtual;
    class Base {
      @virtual int x;
    }
    class Derived extends Base {
      int x;

      // Expose the hidden storage slot:
      int get superX => super.x;
      set superX(int v) { super.x = v; }
    }
    ```

* Breaking change - infer list and map literals from the context type as well as
    their values, consistent with generic methods and instance creation
    (SDK issue [27151](https://github.com/dart-lang/sdk/issues/27151)).

    ```dart
    import 'dart:async';
    main() async {
      var b = new Future<B>.value(new B());
      var c = new Future<C>.value(new C());
      var/*infer List<Future<A>>*/ list = [b, c];
      var/*infer List<A>*/ result = await Future.wait(list);
    }
    class A {}
    class B extends A {}
    class C extends A {}
    ```

### Tool changes

* `dartfmt` - upgraded to v0.2.10
    * Don't crash on annotations before parameters with trailing commas.
    * Always split enum declarations if they end in a trailing comma.
    * Add `--set-exit-if-changed` to set the exit code on a change.

* Pub
  * Pub no longer generates a `packages/` directory by default.  Instead, it
    generates a `.packages` file, called a package spec. To generate
    a `packages/` directory in addition to the package spec, use the
    `--packages-dir` flag with `pub get`, `pub upgrade`, and `pub downgrade`.
    See the [Good-bye
    symlinks](http://news.dartlang.org/2016/10/good-bye-symlinks.html) article
    for details.

## 1.19.1 - 2016-09-08

Patch release, resolves one issue:

* Dartdoc:  Fixes a bug that prevented generation of docs.
  (Dartdoc issue [1233](https://github.com/dart-lang/dartdoc/issues/1233))

## 1.19.0 - 2016-08-26

### Language changes

* The language now allows a trailing comma after the last argument of a call and
 the last parameter of a function declaration. This can make long argument or
 parameter lists easier to maintain, as commas can be left as-is when
 reordering lines. For details, see SDK issue
 [26644](https://github.com/dart-lang/sdk/issues/26644).

### Tool Changes

* `dartfmt` - upgraded to v0.2.9+1
  * Support trailing commas in argument and parameter lists.
  * Gracefully handle read-only files.
  * About a dozen other bug fixes.

* Pub
  * Added a `--no-packages-dir` flag to `pub get`, `pub upgrade`, and `pub
    downgrade`. When this flag is passed, pub will not generate a `packages/`
    directory, and will remove that directory and any symlinks to it if they
    exist. Note that this replaces the unsupported `--no-package-symlinks` flag.

  * Added the ability for packages to declare a constraint on the [Flutter][]
    SDK:

    ```yaml
    environment:
      flutter: ^0.1.2
      sdk: >=1.19.0 <2.0.0
    ```

    A Flutter constraint will only be satisfiable when pub is running in the
    context of the `flutter` executable, and when the Flutter SDK version
    matches the constraint.

  * Added `sdk` as a new package source that fetches packages from a hard-coded
    SDK. Currently only the `flutter` SDK is supported:

    ```yaml
    dependencies:
      flutter_driver:
        sdk: flutter
        version: ^0.0.1
    ```

    A Flutter `sdk` dependency will only be satisfiable when pub is running in
    the context of the `flutter` executable, and when the Flutter SDK contains a
    package with the given name whose version matches the constraint.

  * `tar` files on Linux are now created with `0` as the user and group IDs.
    This fixes a crash when publishing packages while using Active Directory.

  * Fixed a bug where packages from a hosted HTTP URL were considered the same
    as packages from an otherwise-identical HTTPS URL.

  * Fixed timer formatting for timers that lasted longer than a minute.

  * Eliminate some false negatives when determining whether global executables
    are on the user's executable path.

* `dart2js`
  * `dart2dart` (aka `dart2js --output-type=dart`) has been removed (this was deprecated in Dart 1.11).

[Flutter]: https://flutter.io/

### Dart VM

*   The dependency on BoringSSL has been rolled forward. Going forward, builds
    of the Dart VM including secure sockets will require a compiler with C++11
    support. For details, see the
    [Building wiki page](https://github.com/dart-lang/sdk/wiki/Building).

### Strong Mode

*   New feature - an option to disable implicit casts
    (SDK issue [26583](https://github.com/dart-lang/sdk/issues/26583)),
    see the [documentation](https://github.com/dart-lang/dev_compiler/blob/master/doc/STATIC_SAFETY.md#disable-implicit-casts)
    for usage instructions and examples.

*   New feature - an option to disable implicit dynamic
    (SDK issue [25573](https://github.com/dart-lang/sdk/issues/25573)),
    see the [documentation](https://github.com/dart-lang/dev_compiler/blob/master/doc/STATIC_SAFETY.md#disable-implicit-dynamic)
    for usage instructions and examples.

*   Breaking change - infer generic type arguments from the
    constructor invocation arguments
    (SDK issue [25220](https://github.com/dart-lang/sdk/issues/25220)).

    ```dart
    var map = new Map<String, String>();

    // infer: Map<String, String>
    var otherMap = new Map.from(map);
    ```

*   Breaking change - infer local function return type
    (SDK issue [26414](https://github.com/dart-lang/sdk/issues/26414)).

    ```dart
    void main() {
      // infer: return type is int
      f() { return 40; }
      int y = f() + 2; // type checks
      print(y);
    }
    ```

*   Breaking change - allow type promotion from a generic type parameter
    (SDK issue [26414](https://github.com/dart-lang/sdk/issues/26965)).

    ```dart
    void fn/*<T>*/(/*=T*/ object) {
      if (object is String) {
        // Treat `object` as `String` inside this block.
        // But it will require a cast to pass it to something that expects `T`.
        print(object.substring(1));
      }
    }
    ```

* Breaking change - smarter inference for Future.then
    (SDK issue [25944](https://github.com/dart-lang/sdk/issues/25944)).
    Previous workarounds that use async/await or `.then/*<Future<SomeType>>*/`
    should no longer be necessary.

    ```dart
    // This will now infer correctly.
    Future<List<int>> t2 = f.then((_) => [3]);
    // This infers too.
    Future<int> t2 = f.then((_) => new Future.value(42));
    ```

* Breaking change - smarter inference for async functions
    (SDK issue [25322](https://github.com/dart-lang/sdk/issues/25322)).

    ```dart
    void test() async {
      List<int> x = await [4]; // was previously inferred
      List<int> y = await new Future.value([4]); // now inferred too
    }
    ```

* Breaking change - sideways casts are no longer allowed
    (SDK issue [26120](https://github.com/dart-lang/sdk/issues/26120)).

## 1.18.1 - 2016-08-02

Patch release, resolves two issues and improves performance:

* Debugger: Fixes a bug that crashes the VM
(SDK issue [26941](https://github.com/dart-lang/sdk/issues/26941))

* VM: Fixes an optimizer bug involving closures, try, and await
(SDK issue [26948](https://github.com/dart-lang/sdk/issues/26948))

* Dart2js: Speeds up generated code on Firefox
(https://codereview.chromium.org/2180533002)

## 1.18.0 - 2016-07-27

### Core library changes

* `dart:core`
  * Improved performance when parsing some common URIs.
  * Fixed bug in `Uri.resolve` (SDK issue [26804](https://github.com/dart-lang/sdk/issues/26804)).
* `dart:io`
  * Adds file locking modes `FileLock.BLOCKING_SHARED` and
    `FileLock.BLOCKING_EXCLUSIVE`.

## 1.17.1 - 2016-06-10

Patch release, resolves two issues:

* VM: Fixes a bug that caused crashes in async functions.
(SDK issue [26668](https://github.com/dart-lang/sdk/issues/26668))

* VM: Fixes a bug that caused garbage collection of reachable weak properties.
(https://codereview.chromium.org/2041413005)

## 1.17.0 - 2016-06-08

### Core library changes
* `dart:convert`
  * Deprecate `ChunkedConverter` which was erroneously added in 1.16.

* `dart:core`
  * `Uri.replace` supports iterables as values for the query parameters.
  * `Uri.parseIPv6Address` returns a `Uint8List`.

* `dart:io`
  * Added `NetworkInterface.listSupported`, which is `true` when
    `NetworkInterface.list` is supported, and `false` otherwise. Currently,
    `NetworkInterface.list` is not supported on Android.

### Tool Changes

* Pub
  * TAR files created while publishing a package on Mac OS and Linux now use a
    more portable format.

  * Errors caused by invalid arguments now print the full usage information for
    the command.

  * SDK constraints for dependency overrides are no longer considered when
    determining the total SDK constraint for a lockfile.

  * A bug has been fixed in which a lockfile was considered up-to-date when it
    actually wasn't.

  * A bug has been fixed in which `pub get --offline` would crash when a
    prerelease version was selected.

* Dartium and content shell
  * Debugging Dart code inside iframes improved, was broken.

## 1.16.1 - 2016-05-24

Patch release, resolves one issue:

* VM: Fixes a bug that caused intermittent hangs on Windows.
(SDK issue [26400](https://github.com/dart-lang/sdk/issues/26400))

## 1.16.0 - 2016-04-26

### Core library changes

* `dart:convert`
  * Added `BASE64URL` codec and corresponding `Base64Codec.urlSafe` constructor.

  * Introduce `ChunkedConverter` and deprecate chunked methods on `Converter`.

* `dart:html`

  There have been a number of **BREAKING** changes to align APIs with recent
  changes in Chrome. These include:

  * Chrome's `ShadowRoot` interface no longer has the methods `getElementById`,
    `getElementsByClassName`, and `getElementsByTagName`, e.g.,

    ```dart
    elem.shadowRoot.getElementsByClassName('clazz')
    ```

    should become:

    ```dart
    elem.shadowRoot.querySelectorAll('.clazz')
    ```

  * The `clipboardData` property has been removed from `KeyEvent`
    and `Event`. It has been moved to the new `ClipboardEvent` class, which is
    now used by `copy`, `cut`, and `paste` events.

  * The `layer` property has been removed from `KeyEvent` and
    `UIEvent`. It has been moved to `MouseEvent`.

  * The `Point get page` property has been removed from `UIEvent`.
    It still exists on `MouseEvent` and `Touch`.

  There have also been a number of other additions and removals to `dart:html`,
  `dart:indexed_db`, `dart:svg`, `dart:web_audio`, and `dart:web_gl` that
  correspond to changes to Chrome APIs between v39 and v45. Many of the breaking
  changes represent APIs that would have caused runtime exceptions when compiled
  to Javascript and run on recent Chrome releases.

* `dart:io`
  * Added `SecurityContext.alpnSupported`, which is true if a platform
    supports ALPN, and false otherwise.

### JavaScript interop

For performance reasons, a potentially **BREAKING** change was added for
libraries that use JS interop.
Any Dart file that uses `@JS` annotations on declarations (top-level functions,
classes or class members) to interop with JavaScript code will require that the
file have the annotation `@JS()` on a library directive.

```dart
@JS()
library my_library;
```

The analyzer will enforce this by generating the error:

The `@JS()` annotation can only be used if it is also declared on the library
directive.

If part file uses the `@JS()` annotation, the library that uses the part should
have the `@JS()` annotation e.g.,

```dart
// library_1.dart
@JS()
library library_1;

import 'package:js/js.dart';

part 'part_1.dart';
```

```dart
// part_1.dart
part of library_1;

@JS("frameworkStabilizers")
external List<FrameworkStabilizer> get frameworkStabilizers;
```

If your library already has a JS module e.g.,

```dart
@JS('array.utils')
library my_library;
```

Then your library will work without any additional changes.

### Analyzer

*   Static checking of `for in` statements. These will now produce static
    warnings:

    ```dart
    // Not Iterable.
    for (var i in 1234) { ... }

    // String cannot be assigned to int.
    for (int n in <String>["a", "b"]) { ... }
    ```

### Tool Changes

* Pub
  * `pub serve` now provides caching headers that should improve the performance
    of requesting large files multiple times.

  * Both `pub get` and `pub upgrade` now have a `--no-precompile` flag that
    disables precompilation of executables and transformed dependencies.

  * `pub publish` now resolves symlinks when publishing from a Git repository.
    This matches the behavior it always had when publishing a package that
    wasn't in a Git repository.

* Dart Dev Compiler
  * The **experimental** `dartdevc` executable has been added to the SDK.

  * It will help early adopters validate the implementation and provide
    feedback. `dartdevc` **is not** yet ready for production usage.

  * Read more about the Dart Dev Compiler [here][dartdevc].

[dartdevc]: https://github.com/dart-lang/dev_compiler

## 1.15.0 - 2016-03-09

### Core library changes

* `dart:async`
  * Made `StreamView` class a `const` class.

* `dart:core`
  * Added `Uri.queryParametersAll` to handle multiple query parameters with
    the same name.

* `dart:io`
  * Added `SecurityContext.usePrivateKeyBytes`,
    `SecurityContext.useCertificateChainBytes`,
    `SecurityContext.setTrustedCertificatesBytes`, and
    `SecurityContext.setClientAuthoritiesBytes`.
  * **Breaking** The named `directory` argument of
    `SecurityContext.setTrustedCertificates` has been removed.
  * Added support to `SecurityContext` for PKCS12 certificate and key
    containers.
  * All calls in `SecurityContext` that accept certificate data now accept an
    optional named parameter `password`, similar to
    `SecurityContext.usePrivateKeyBytes`, for use as the password for PKCS12
    data.

### Tool changes

* Dartium and content shell
  * The Chrome-based tools that ship as part of the Dart SDK – Dartium and
    content shell – are now based on Chrome version 45 (instead of Chrome 39).
  * Dart browser libraries (`dart:html`, `dart:svg`, etc) *have not* been
    updated.
    * These are still based on Chrome 39.
    * These APIs will be updated in a future release.
  * Note that there are experimental APIs which have changed in the underlying
    browser, and will not work with the older libraries.
    For example, `Element.animate`.

* `dartfmt` - upgraded to v0.2.4
  * Better handling for long collections with comments.
  * Always put member metadata annotations on their own line.
  * Indent functions in named argument lists with non-functions.
  * Force the parameter list to split if a split occurs inside a function-typed
    parameter.
  * Don't force a split for before a single named argument if the argument
    itself splits.

### Service protocol changes

* Fixed a documentation bug where the field `extensionRPCs` in `Isolate`
  was not marked optional.

### Experimental language features
  * Added support for [configuration-specific imports](https://github.com/munificent/dep-interface-libraries/blob/master/Proposal.md).
    On the VM and `dart2js`, they can be enabled with `--conditional-directives`.

    The analyzer requires additional configuration:
    ```yaml
    analyzer:
      language:
        enableConditionalDirectives: true
    ```

    Read about [configuring the analyzer] for more details.

[configuring the analyzer]: https://github.com/dart-lang/sdk/tree/master/pkg/analyzer#configuring-the-analyzer

## 1.14.2 - 2016-02-10

Patch release, resolves three issues:

* VM: Fixed a code generation bug on x64.
  (SDK commit [834b3f02](https://github.com/dart-lang/sdk/commit/834b3f02b6ab740a213fd808e6c6f3269bed80e5))

* `dart:io`: Fixed EOF detection when reading some special device files.
  (SDK issue [25596](https://github.com/dart-lang/sdk/issues/25596))

* Pub: Fixed an error using hosted dependencies in SDK version 1.14.
  (Pub issue [1386](https://github.com/dart-lang/pub/issues/1386))

## 1.14.1 - 2016-02-04

Patch release, resolves one issue:

* Debugger: Fixes a VM crash when a debugger attempts to set a break point
during isolate initialization.
(SDK issue [25618](https://github.com/dart-lang/sdk/issues/25618))

## 1.14.0 - 2016-01-28

### Core library changes
* `dart:async`
  * Added `Future.any` static method.
  * Added `Stream.fromFutures` constructor.

* `dart:convert`
  * `Base64Decoder.convert` now takes optional `start` and `end` parameters.

* `dart:core`
  * Added `current` getter to `StackTrace` class.
  * `Uri` class added support for data URIs
      * Added two new constructors: `dataFromBytes` and `dataFromString`.
      * Added a `data` getter for `data:` URIs with a new `UriData` class for
      the return type.
  * Added `growable` parameter to `List.filled` constructor.
  * Added microsecond support to `DateTime`: `DateTime.microsecond`,
    `DateTime.microsecondsSinceEpoch`, and
    `new DateTime.fromMicrosecondsSinceEpoch`.

* `dart:math`
  * `Random` added a `secure` constructor returning a cryptographically secure
    random generator which reads from the entropy source provided by the
    embedder for every generated random value.

* `dart:io`
  * `Platform` added a static `isIOS` getter and `Platform.operatingSystem` may
    now return `ios`.
  * `Platform` added a static `packageConfig` getter.
  * Added support for WebSocket compression as standardized in RFC 7692.
  * Compression is enabled by default for all WebSocket connections.
      * The optionally named parameter `compression` on the methods
      `WebSocket.connect`, `WebSocket.fromUpgradedSocket`, and
      `WebSocketTransformer.upgrade` and  the `WebSocketTransformer`
      constructor can be used to modify or disable compression using the new
      `CompressionOptions` class.

* `dart:isolate`
  * Added **_experimental_** support for [Package Resolution Configuration].
    * Added `packageConfig` and `packageRoot` instance getters to `Isolate`.
    * Added a `resolvePackageUri` method to `Isolate`.
    * Added named arguments `packageConfig` and `automaticPackageResolution` to
    the `Isolate.spawnUri` constructor.

[Package Resolution Configuration]: https://github.com/dart-lang/dart_enhancement_proposals/blob/master/Accepted/0005%20-%20Package%20Specification/DEP-pkgspec.md

### Tool changes

* `dartfmt`

  * Better line splitting in a variety of cases.

  * Other optimizations and bug fixes.

* Pub

  * **Breaking:** Pub now eagerly emits an error when a pubspec's "name" field
    is not a valid Dart identifier. Since packages with non-identifier names
    were never allowed to be published, and some of them already caused crashes
    when being written to a `.packages` file, this is unlikely to break many
    people in practice.

  * **Breaking:** Support for `barback` versions prior to 0.15.0 (released July
    2014) has been dropped. Pub will no longer install these older barback
    versions.

  * `pub serve` now GZIPs the assets it serves to make load times more similar
    to real-world use-cases.

  * `pub deps` now supports a `--no-dev` flag, which causes it to emit the
    dependency tree as it would be if no `dev_dependencies` were in use. This
    makes it easier to see your package's dependency footprint as your users
    will experience it.

  * `pub global run` now detects when a global executable's SDK constraint is no
    longer met and errors out, rather than trying to run the executable anyway.

  * Pub commands that check whether the lockfile is up-to-date (`pub run`, `pub
    deps`, `pub serve`, and `pub build`) now do additional verification. They
    ensure that any path dependencies' pubspecs haven't been changed, and they
    ensure that the current SDK version is compatible with all dependencies.

  * Fixed a crashing bug when using `pub global run` on a global script that
    didn't exist.

  * Fixed a crashing bug when a pubspec contains a dependency without a source
    declared.

## 1.13.2 - 2016-01-06

Patch release, resolves one issue:

* dart2js: Stack traces are not captured correctly (SDK issue [25235]
(https://github.com/dart-lang/sdk/issues/25235))

## 1.13.1 - 2015-12-17

Patch release, resolves three issues:

* VM type propagation fix: Resolves a potential crash in the Dart VM (SDK commit
 [dff13be]
(https://github.com/dart-lang/sdk/commit/dff13bef8de104d33b04820136da2d80f3c835d7))

* dart2js crash fix: Resolves a crash in pkg/js and dart2js (SDK issue [24974]
(https://github.com/dart-lang/sdk/issues/24974))

* Pub get crash on ARM: Fixes a crash triggered when running 'pub get' on ARM
 processors such as those on a Raspberry Pi (SDK issue [24855]
(https://github.com/dart-lang/sdk/issues/24855))

## 1.13.0 - 2015-11-18

### Core library changes
* `dart:async`
  * `StreamController` added getters for `onListen`, `onPause`, and `onResume`
    with the corresponding new `typedef void ControllerCallback()`.
  * `StreamController` added a getter for `onCancel` with the corresponding
    new `typedef ControllerCancelCallback()`;
  * `StreamTransformer` instances created with `fromHandlers` with no
    `handleError` callback now forward stack traces along with errors to the
    resulting streams.

* `dart:convert`
  * Added support for Base-64 encoding and decoding.
    * Added new classes `Base64Codec`, `Base64Encoder`, and `Base64Decoder`.
    * Added new top-level `const Base64Codec BASE64`.

* `dart:core`
  * `Uri` added `removeFragment` method.
  * `String.allMatches` (implementing `Pattern.allMatches`) is now lazy,
    as all `allMatches` implementations are intended to be.
  * `Resource` is deprecated, and will be removed in a future release.

* `dart:developer`
  * Added `Timeline` class for interacting with Observatory's timeline feature.
  * Added `ServiceExtensionHandler`, `ServiceExtensionResponse`, and `registerExtension` which enable developers to provide their own VM service protocol extensions.

* `dart:html`, `dart:indexed_db`, `dart:svg`, `dart:web_audio`, `dart:web_gl`, `dart:web_sql`
  * The return type of some APIs changed from `double` to `num`. Dartium is now
    using
    JS interop for most operations. JS does not distinguish between numeric
    types, and will return a number as an int if it fits in an int. This will
    mostly cause an error if you assign to something typed `double` in
    checked mode. You may
    need to insert a `toDouble()` call or accept `num`. Examples of APIs that
    are affected include `Element.getBoundingClientRect` and
    `TextMetrics.width`.

* `dart:io`
  * **Breaking:** Secure networking has changed, replacing the NSS library
    with the BoringSSL library. `SecureSocket`, `SecureServerSocket`,
    `RawSecureSocket`,`RawSecureServerSocket`, `HttpClient`, and `HttpServer`
    now all use a `SecurityContext` object which contains the certificates
    and keys used for secure TLS (SSL) networking.

    This is a breaking change for server applications and for some client
    applications. Certificates and keys are loaded into the `SecurityContext`
    from PEM files, instead of from an NSS certificate database. Information
    about how to change applications that use secure networking is at
    https://www.dartlang.org/server/tls-ssl.html

  * `HttpClient` no longer sends URI fragments in the request. This is not
    allowed by the HTTP protocol.
    The `HttpServer` still gracefully receives fragments, but discards them
    before delivering the request.
  * To allow connections to be accepted on the same port across different
    isolates, set the `shared` argument to `true` when creating server socket
    and `HttpServer` instances.
    * The deprecated `ServerSocketReference` and `RawServerSocketReference`
      classes have been removed.
    * The corresponding `reference` properties on `ServerSocket` and
      `RawServerSocket` have been removed.

* `dart:isolate`
  * `spawnUri` added an `environment` named argument.

### Tool changes

* `dart2js` and Dartium now support improved Javascript Interoperability via the
  [js package](https://pub.dartlang.org/packages/js).

* `docgen` and `dartdocgen` no longer ship in the SDK. The `docgen` sources have
   been removed from the repository.

* This is the last release to ship the VM's "legacy debug protocol".
  We intend to remove the legacy debug protocol in Dart VM 1.14.

* The VM's Service Protocol has been updated to version 3.0 to take care
  of a number of issues uncovered by the first few non-observatory
  clients.  This is a potentially breaking change for clients.

* Dartium has been substantially changed. Rather than using C++ calls into
  Chromium internals for DOM operations it now uses JS interop.
  The DOM objects in `dart:html` and related libraries now wrap
  a JavaScript object and delegate operations to it. This should be
  mostly transparent to users. However, performance and memory characteristics
  may be different from previous versions. There may be some changes in which
  DOM objects are wrapped as Dart objects. For example, if you get a reference
  to a Window object, even through JS interop, you will always see it as a
  Dart Window, even when used cross-frame. We expect the change to using
  JS interop will make it much simpler to update to new Chrome versions.

## 1.12.2 - 2015-10-21

### Core library changes

* `dart:io`

  * A memory leak in creation of Process objects is fixed.

## 1.12.1 - 2015-09-08

### Tool changes

* Pub

  * Pub will now respect `.gitignore` when validating a package before it's
    published. For example, if a `LICENSE` file exists but is ignored, that is
    now an error.

  * If the package is in a subdirectory of a Git repository and the entire
    subdirectory is ignored with `.gitignore`, pub will act as though nothing
    was ignored instead of uploading an empty package.

  * The heuristics for determining when `pub get` needs to be run before various
    commands have been improved. There should no longer be false positives when
    non-dependency sections of the pubspec have been modified.

## 1.12.0 - 2015-08-31

### Language changes

* Null-aware operators
    * `??`: if null operator. `expr1 ?? expr2` evaluates to `expr1` if
      not `null`, otherwise `expr2`.
    * `??=`: null-aware assignment. `v ??= expr` causes `v` to be assigned
      `expr` only if `v` is `null`.
    * `x?.p`: null-aware access. `x?.p` evaluates to `x.p` if `x` is not
      `null`, otherwise evaluates to `null`.
    * `x?.m()`: null-aware method invocation. `x?.m()` invokes `m` only
      if `x` is not `null`.

### Core library changes

* `dart:async`
  * `StreamController` added setters for the `onListen`, `onPause`, `onResume`
    and `onCancel` callbacks.

* `dart:convert`
  * `LineSplitter` added a `split` static method returning an `Iterable`.

* `dart:core`
  * `Uri` class now perform path normalization when a URI is created.
    This removes most `..` and `.` sequences from the URI path.
    Purely relative paths (no scheme or authority) are allowed to retain
    some leading "dot" segments.
    Also added `hasAbsolutePath`, `hasEmptyPath`, and `hasScheme` properties.

* `dart:developer`
  * New `log` function to transmit logging events to Observatory.

* `dart:html`
  * `NodeTreeSanitizer` added the `const trusted` field. It can be used
    instead of defining a `NullTreeSanitizer` class when calling
    `setInnerHtml` or other methods that create DOM from text. It is
    also more efficient, skipping the creation of a `DocumentFragment`.

* `dart:io`
  * Added two new file modes, `WRITE_ONLY` and `WRITE_ONLY_APPEND` for
    opening a file write only.
    [eaeecf2](https://github.com/dart-lang/sdk/commit/eaeecf2ed13ba6c7fbfd653c3c592974a7120960)
  * Change stdout/stderr to binary mode on Windows.
    [4205b29](https://github.com/dart-lang/sdk/commit/4205b2997e01f2cea8e2f44c6f46ed6259ab7277)

* `dart:isolate`
  * Added `onError`, `onExit` and `errorsAreFatal` parameters to
    `Isolate.spawnUri`.

* `dart:mirrors`
  * `InstanceMirror.delegate` moved up to `ObjectMirror`.
  * Fix InstanceMirror.getField optimization when the selector is an operator.
  * Fix reflective NoSuchMethodErrors to match their non-reflective
    counterparts when due to argument mismatches. (VM only)

### Tool changes

* Documentation tools

  * `dartdoc` is now the default tool to generate static HTML for API docs.
    [Learn more](https://pub.dartlang.org/packages/dartdoc).

  * `docgen` and `dartdocgen` have been deprecated. Currently plan is to remove
    them in 1.13.

* Formatter (`dartfmt`)

  * Over 50 bugs fixed.

  * Optimized line splitter is much faster and produces better output on
    complex code.

* Observatory
  * Allocation profiling.

  * New feature to display output from logging.

  * Heap snapshot analysis works for 64-bit VMs.

  * Improved ability to inspect typed data, regex and compiled code.

  * Ability to break on all or uncaught exceptions from Observatory's debugger.

  * Ability to set closure-specific breakpoints.

  * 'anext' - step past await/yield.

  * Preserve when a variable has been expanded/unexpanded in the debugger.

  * Keep focus on debugger input box whenever possible.

  * Echo stdout/stderr in the Observatory debugger.  Standalone-only so far.

  * Minor fixes to service protocol documentation.

* Pub

  * **Breaking:** various commands that previously ran `pub get` implicitly no
    longer do so. Instead, they merely check to make sure the ".packages" file
    is newer than the pubspec and the lock file, and fail if it's not.

  * Added support for `--verbosity=error` and `--verbosity=warning`.

  * `pub serve` now collapses multiple GET requests into a single line of
    output. For full output, use `--verbose`.

  * `pub deps` has improved formatting for circular dependencies on the
    entrypoint package.

  * `pub run` and `pub global run`

    * **Breaking:** to match the behavior of the Dart VM, executables no longer
      run in checked mode by default. A `--checked` flag has been added to run
      them in checked mode manually.

    * Faster start time for executables that don't import transformed code.

    * Binstubs for globally-activated executables are now written in the system
      encoding, rather than always in `UTF-8`. To update existing executables,
      run `pub cache repair`.

  * `pub get` and `pub upgrade`

    * Pub will now generate a ".packages" file in addition to the "packages"
      directory when running `pub get` or similar operations, per the
      [package spec proposal][]. Pub now has a `--no-package-symlinks` flag that
      will stop "packages" directories from being generated at all.

    * An issue where HTTP requests were sometimes made even though `--offline`
      was passed has been fixed.

    * A bug with `--offline` that caused an unhelpful error message has been
      fixed.

    * Pub will no longer time out when a package takes a long time to download.

  * `pub publish`

    * Pub will emit a non-zero exit code when it finds a violation while
      publishing.

    * `.gitignore` files will be respected even if the package isn't at the top
      level of the Git repository.

  * Barback integration

    * A crashing bug involving transformers that only apply to non-public code
      has been fixed.

    * A deadlock caused by declaring transformer followed by a lazy transformer
      (such as the built-in `$dart2js` transformer) has been fixed.

    * A stack overflow caused by a transformer being run multiple times on the
      package that defines it has been fixed.

    * A transformer that tries to read a non-existent asset in another package
      will now be re-run if that asset is later created.

[package spec proposal]: https://github.com/lrhn/dep-pkgspec

### VM Service Protocol Changes

* **BREAKING** The service protocol now sends JSON-RPC 2.0-compatible
  server-to-client events. To reflect this, the service protocol version is
  now 2.0.

* The service protocol now includes a `"jsonrpc"` property in its responses, as
  opposed to `"json-rpc"`.

* The service protocol now properly handles requests with non-string ids.
  Numeric ids are no longer converted to strings, and null ids now don't produce
  a response.

* Some RPCs that didn't include a `"jsonrpc"` property in their responses now
  include one.

## 1.11.2 - 2015-08-03

### Core library changes

* Fix a bug where `WebSocket.close()` would crash if called after
  `WebSocket.cancel()`.

## 1.11.1 - 2015-07-02

### Tool changes

* Pub will always load Dart SDK assets from the SDK whose `pub` executable was
  run, even if a `DART_SDK` environment variable is set.

## 1.11.0 - 2015-06-25

### Core library changes

* `dart:core`
  * `Iterable` added an `empty` constructor.
    [dcf0286](https://github.com/dart-lang/sdk/commit/dcf0286f5385187a68ce9e66318d3bf19abf454b)
  * `Iterable` can now be extended directly. An alternative to extending
    `IterableBase` from `dart:collection`.
  * `List` added an `unmodifiable` constructor.
    [r45334](https://code.google.com/p/dart/source/detail?r=45334)
  * `Map` added an `unmodifiable` constructor.
    [r45733](https://code.google.com/p/dart/source/detail?r=45733)
  * `int` added a `gcd` method.
    [a192ef4](https://github.com/dart-lang/sdk/commit/a192ef4acb95fad1aad1887f59eed071eb5e8201)
  * `int` added a `modInverse` method.
    [f6f338c](https://github.com/dart-lang/sdk/commit/f6f338ce67eb8801b350417baacf6d3681b26002)
  * `StackTrace` added a `fromString` constructor.
    [68dd6f6](https://github.com/dart-lang/sdk/commit/68dd6f6338e63d0465041d662e778369c02c2ce6)
  * `Uri` added a `directory` constructor.
    [d8dbb4a](https://github.com/dart-lang/sdk/commit/d8dbb4a60f5e8a7f874c2a4fbf59eaf1a39f4776)
  * List iterators may not throw `ConcurrentModificationError` as eagerly in
    release mode. In checked mode, the modification check is still as eager
    as possible.
    [r45198](https://github.com/dart-lang/sdk/commit/5a79c03)

* `dart:developer` - **NEW**
  * Replaces the deprecated `dart:profiler` library.
  * Adds new functions `debugger` and `inspect`.
    [6e42aec](https://github.com/dart-lang/sdk/blob/6e42aec4f64cf356dde7bad9426e07e0ea5b58d5/sdk/lib/developer/developer.dart)

* `dart:io`
  * `FileSystemEntity` added a `uri` property.
    [8cf32dc](https://github.com/dart-lang/sdk/commit/8cf32dc1a1664b516e57f804524e46e55fae88b2)
  * `Platform` added a `static resolvedExecutable` property.
    [c05c8c6](https://github.com/dart-lang/sdk/commit/c05c8c66069db91cc2fd48691dfc406c818d411d)

* `dart:html`
  * `Element` methods, `appendHtml` and `insertAdjacentHtml` now take `nodeValidator`
    and `treeSanitizer` parameters, and the inputs are consistently
    sanitized.
    [r45818 announcement](https://groups.google.com/a/dartlang.org/forum/#!topic/announce/GVO7EAcPi6A)

* `dart:isolate`
  * **BREAKING** The positional `priority` parameter of `Isolate.ping` and `Isolate.kill` is
    now a named parameter named `priority`.
  * **BREAKING** Removed the `Isolate.AS_EVENT` priority.
  * `Isolate` methods `ping` and `addOnExitListener` now have a named parameter
    `response`.
    [r45092](https://github.com/dart-lang/sdk/commit/1b208bd)
  * `Isolate.spawnUri` added a named argument `checked`.
  * Remove the experimental state of the API.

* `dart:profiler` - **DEPRECATED**
  * This library will be removed in 1.12. Use `dart:developer` instead.

### Tool changes

* This is the first release that does not include the Eclipse-based
  **Dart Editor**.
  See [dartlang.org/tools](https://www.dartlang.org/tools/) for alternatives.
* This is the last release that ships the (unsupported)
  dart2dart (aka `dart2js --output-type=dart`) utility as part
  of dart2js

## 1.10.0 – 2015-04-29

### Core library changes

* `dart:convert`
  * **POTENTIALLY BREAKING** Fix behavior of `HtmlEscape`. It no longer escapes
  no-break space (U+00A0) anywhere or forward slash (`/`, `U+002F`) in element
  context. Slash is still escaped using `HtmlEscapeMode.UNKNOWN`.
  [r45003](https://github.com/dart-lang/sdk/commit/8b8223d),
  [r45153](https://github.com/dart-lang/sdk/commit/8a5d049),
  [r45189](https://github.com/dart-lang/sdk/commit/3c39ad2)

* `dart:core`
  * `Uri.parse` added `start` and `end` positional arguments.

* `dart:html`
  * **POTENTIALLY BREAKING** `CssClassSet` method arguments must now be 'tokens', i.e. non-empty
  strings with no white-space characters. The implementation was incorrect for
  class names containing spaces. The fix is to forbid spaces and provide a
  faster implementation.
  [Announcement](https://groups.google.com/a/dartlang.org/d/msg/announce/jmUI2XJHfC8/UZUCvJH3p2oJ)

* `dart:io`

  * `ProcessResult` now exposes a constructor.
  * `import` and `Isolate.spawnUri` now supports the
    [Data URI scheme](http://en.wikipedia.org/wiki/Data_URI_scheme) on the VM.

## Tool Changes

### pub

  * Running `pub run foo` within a package now runs the `foo` executable defined
    by the `foo` package. The previous behavior ran `bin/foo`. This makes it
    easy to run binaries in dependencies, for instance `pub run test`.

  * On Mac and Linux, signals sent to `pub run` and forwarded to the child
    command.

## 1.9.3 – 2015-04-14

This is a bug fix release which merges a number of commits from `bleeding_edge`.

* dart2js: Addresses as issue with minified Javascript output with CSP enabled -
  [r44453](https://code.google.com/p/dart/source/detail?r=44453)

* Editor: Fixes accidental updating of files in the pub cache during rename
  refactoring - [r44677](https://code.google.com/p/dart/source/detail?r=44677)

* Editor: Fix for
  [issue 23032](https://code.google.com/p/dart/issues/detail?id=23032)
  regarding skipped breakpoints on Windows -
  [r44824](https://code.google.com/p/dart/source/detail?r=44824)

* dart:mirrors: Fix `MethodMirror.source` when the method is on the first line
  in a script -
  [r44957](https://code.google.com/p/dart/source/detail?r=44957),
  [r44976](https://code.google.com/p/dart/source/detail?r=44976)

* pub: Fix for
  [issue 23084](https://code.google.com/p/dart/issues/detail?id=23084):
  Pub can fail to load transformers necessary for local development -
  [r44876](https://code.google.com/p/dart/source/detail?r=44876)

## 1.9.1 – 2015-03-25

### Language changes

* Support for `async`, `await`, `sync*`, `async*`, `yield`, `yield*`, and `await
  for`. See the [the language tour][async] for more details.

* Enum support is fully enabled. See [the language tour][enum] for more details.

[async]: https://www.dartlang.org/docs/dart-up-and-running/ch02.html#asynchrony
[enum]: https://www.dartlang.org/docs/dart-up-and-running/ch02.html#enums

### Tool changes

* The formatter is much more comprehensive and generates much more readable
  code. See [its tool page][dartfmt] for more details.

* The analysis server is integrated into the IntelliJ plugin and the Dart
  editor. This allows analysis to run out-of-process, so that interaction
  remains smooth even for large projects.

* Analysis supports more and better hints, including unused variables and unused
  private members.

[dartfmt]: https://www.dartlang.org/tools/dartfmt/

### Core library changes

#### Highlights

* There's a new model for shared server sockets with no need for a `Socket`
  reference.

* A new, much faster [regular expression engine][regexp].

* The Isolate API now works across the VM and `dart2js`.

[regexp]: http://news.dartlang.org/2015/02/irregexp-dart-vms-new-regexp.html

#### Details

For more information on any of these changes, see the corresponding
documentation on the [Dart API site](http://api.dartlang.org).

* `dart:async`:

  * `Future.wait` added a new named argument, `cleanUp`, which is a callback
    that releases resources allocated by a successful `Future`.

  * The `SynchronousStreamController` class was added as an explicit name for
    the type returned when the `sync` argument is passed to `new
    StreamController`.

* `dart:collection`: The `new SplayTreeSet.from(Iterable)` constructor was
  added.

* `dart:convert`: `Utf8Encoder.convert` and `Utf8Decoder.convert` added optional
  `start` and `end` arguments.

* `dart:core`:

  * `RangeError` added new static helper functions: `checkNotNegative`,
    `checkValidIndex`, `checkValidRange`, and `checkValueInInterval`.

  * `int` added the `modPow` function.

  * `String` added the `replaceFirstMapped` and `replaceRange` functions.

* `dart:io`:

  * Support for locking files to prevent concurrent modification was added. This
    includes the `File.lock`, `File.lockSync`, `File.unlock`, and
    `File.unlockSync` functions as well as the `FileLock` class.

  * Support for starting detached processes by passing the named `mode` argument
    (a `ProcessStartMode`) to `Process.start`. A process can be fully attached,
    fully detached, or detached except for its standard IO streams.

  * `HttpServer.bind` and `HttpServer.bindSecure` added the `v6Only` named
    argument. If this is true, only IPv6 connections will be accepted.

  * `HttpServer.bind`, `HttpServer.bindSecure`, `ServerSocket.bind`,
    `RawServerSocket.bind`, `SecureServerSocket.bind` and
    `RawSecureServerSocket.bind` added the `shared` named argument. If this is
    true, multiple servers or sockets in the same Dart process may bind to the
    same address, and incoming requests will automatically be distributed
    between them.

  * **Deprecation:** the experimental `ServerSocketReference` and
    `RawServerSocketReference` classes, as well as getters that returned them,
    are marked as deprecated. The `shared` named argument should be used
    instead. These will be removed in Dart 1.10.

  * `Socket.connect` and `RawSocket.connect` added the `sourceAddress` named
    argument, which specifies the local address to bind when making a
    connection.

  * The static `Process.killPid` method was added to kill a process with a given
    PID.

  * `Stdout` added the `nonBlocking` instance property, which returns a
    non-blocking `IOSink` that writes to standard output.

* `dart:isolate`:

  * The static getter `Isolate.current` was added.

  * The `Isolate` methods `addOnExitListener`, `removeOnExitListener`,
    `setErrorsFatal`, `addOnErrorListener`, and `removeOnErrorListener` now work
    on the VM.

  * Isolates spawned via `Isolate.spawn` now allow most objects, including
    top-level and static functions, to be sent between them.

## 1.8.5 – 2015-01-21

* Code generation for SIMD on ARM and ARM64 is fixed.

* A possible crash on MIPS with newer GCC toolchains has been prevented.

* A segfault when using `rethrow` was fixed ([issue 21795][]).

[issue 21795]: https://code.google.com/p/dart/issues/detail?id=21795

## 1.8.3 – 2014-12-10

* Breakpoints can be set in the Editor using file suffixes ([issue 21280][]).

* IPv6 addresses are properly handled by `HttpClient` in `dart:io`, fixing a
  crash in pub ([issue 21698][]).

* Issues with the experimental `async`/`await` syntax have been fixed.

* Issues with a set of number operations in the VM have been fixed.

* `ListBase` in `dart:collection` always returns an `Iterable` with the correct
  type argument.

[issue 21280]: https://code.google.com/p/dart/issues/detail?id=21280
[issue 21698]: https://code.google.com/p/dart/issues/detail?id=21698

## 1.8.0 – 2014-11-28

* `dart:collection`: `SplayTree` added the `toSet` function.

* `dart:convert`: The `JsonUtf8Encoder` class was added.

* `dart:core`:

  * The `IndexError` class was added for errors caused by an index being outside
    its expected range.

  * The `new RangeError.index` constructor was added. It forwards to `new
    IndexError`.

  * `RangeError` added three new properties. `invalidProperty` is the value that
    caused the error, and `start` and `end` are the minimum and maximum values
    that the value is allowed to assume.

  * `new RangeError.value` and `new RangeError.range` added an optional
    `message` argument.

  * The `new String.fromCharCodes` constructor added optional `start` and `end`
    arguments.

* `dart:io`:

  * Support was added for the [Application-Layer Protocol Negotiation][alpn]
    extension to the TLS protocol for both the client and server.

  * `SecureSocket.connect`, `SecureServerSocket.bind`,
    `RawSecureSocket.connect`, `RawSecureSocket.secure`,
    `RawSecureSocket.secureServer`, and `RawSecureServerSocket.bind` added a
    `supportedProtocols` named argument for protocol negotiation.

  * `RawSecureServerSocket` added a `supportedProtocols` field.

  * `RawSecureSocket` and `SecureSocket` added a `selectedProtocol` field which
    contains the protocol selected during protocol negotiation.

[alpn]: https://tools.ietf.org/html/rfc7301

## 1.7.0 – 2014-10-15

### Tool changes

* `pub` now generates binstubs for packages that are globally activated so that
  they can be put on the user's `PATH` and used as normal executables. See the
  [`pub global activate` documentation][pub global activate].

* When using `dart2js`, deferred loading now works with multiple Dart apps on
  the same page.

[pub global activate]: https://www.dartlang.org/tools/pub/cmd/pub-global.html#running-a-script-from-your-path

### Core library changes

* `dart:async`: `Zone`, `ZoneDelegate`, and `ZoneSpecification` added the
  `errorCallback` function, which allows errors that have been programmatically
  added to a `Future` or `Stream` to be intercepted.

* `dart:io`:

  * **Breaking change:** `HttpClient.close` must be called for all clients or
    they will keep the Dart process alive until they time out. This fixes the
    handling of persistent connections. Previously, the client would shut down
    immediately after a request.

  * **Breaking change:** `HttpServer` no longer compresses all traffic by
    default. The new `autoCompress` property can be set to `true` to re-enable
    compression.

* `dart:isolate`: `Isolate.spawnUri` added the optional `packageRoot` argument,
  which controls how it resolves `package:` URIs.<|MERGE_RESOLUTION|>--- conflicted
+++ resolved
@@ -23,7 +23,7 @@
   * `pub get` and `pub upgrade` properly produce an error message and exit code
     when no network is present.
 
-## 1.24.0
+## 1.24.0 - 12-06-2017
 
 ### Language
 * During a dynamic type check, `void` is not required to be `null` anymore.
@@ -45,7 +45,6 @@
   function-type syntax for its parameters. The following is thus illegal:
   `void Function(int f())`.
   `typedefs` have been updated to support this new syntax.
-<<<<<<< HEAD
 
   Examples:
 
@@ -59,21 +58,6 @@
     void forEach(void Function(T) callback);
   }
 
-=======
-
-  Examples:
-
-  ```dart
-  typedef F = void Function();  // F is the name for a `void` callback.
-  int Function(int) f;  // A field `f` that contains an int->int function.
-
-  class A<T> {
-    // The parameter `callback` is a function that takes a `T` and returns
-    // `void`.
-    void forEach(void Function(T) callback);
-  }
-
->>>>>>> d824acbf
   // The new function type supports generic arguments.
   typedef Invoker = T Function<T>(T Function() callback);
   ```
