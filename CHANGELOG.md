--- conflicted
+++ resolved
@@ -1,58 +1,9 @@
-## 2.18.7 - 2022-01-12
-
-This is a patch release that:
-
-- Fixes an AOT compiler crash that occured when returning an uninitialized late
-  local variable from an async function (issue [#50894][]).
-
-[#50894]: https://github.com/dart-lang/sdk/issues/50389
-
-## 2.18.6 - 2022-12-14
-
-This is a patch release that:
-
-- fixes a call-through-getter runtime issue (issue [#116405][]).
-- fixes a Dart VM hang when running tests using the
-  `--coverage` flag (issue [#50389][]).
-
-[#116405]: https://github.com/flutter/flutter/issues/116405
-[#50389]: https://github.com/dart-lang/sdk/issues/50389
-
-## 2.18.5 - 2022-11-23
-
-This is a patch release that:
-
-- fixes an error on private variable setters in mixins on dart web
-  (issue [#50119][]).
-- fixes the handling of type parameter nullability in factory constructors
-  (issue [#50392][]).
-
-[#50119]: https://github.com/dart-lang/sdk/issues/50119
-[#50392]: https://github.com/dart-lang/sdk/issues/50392
-
-## 2.18.4 - 2022-11-02
-
-This is a patch release that fixes crashes during hot reload
-(issue [flutter/flutter#113540][]).
-
-[flutter/flutter#113540]: https://github.com/flutter/flutter/issues/113540
-
-## 2.18.3 - 2022-10-19
-
-This is a patch release that fixes a regression in code coverage computation
-(issue [#49887][]).
-
-[#49887]: https://github.com/dart-lang/sdk/issues/49887
-
-## 2.18.2 - 2022-09-28
-
-This is a patch release that:
-
-- fixes incorrect behavior in `Uri.parse`.
-- fixes a compiler crash (issue [#50052][]).
+## 2.19.0
+
+### Language
 
 - **Breaking change** [#49635][]: Flag additional code as unreachable due to
-  types `Null` and `Never`.  Several unusual constructs that lead to unreachable
+  types `Null` and `Never`. Several unusual constructs that lead to unreachable
   code are now recognized by flow analysis:
 
   - Control flow after an expression of the form `e ?? other` or `e ??= other`,
@@ -82,7 +33,7 @@
   `noSuchMethod`. If a concrete class implements an interface containing a
   member with a name that's private to different library, and does not inherit
   an implementation of that interface member, a invocation of that member will
-  result in an exception getting thrown.  Previously, such attempts would result
+  result in an exception getting thrown. Previously, such attempts would result
   in the call being diverted to the `noSuchMethod` method.
 
   This change closes a loophole in Dart's privacy system, where another library
@@ -92,6 +43,22 @@
 
 [#49687]: https://github.com/dart-lang/sdk/issues/49687
 [#2020]: https://github.com/dart-lang/language/issues/2020
+
+- **Breaking Change** [#50383][]: Report a compile-time error for all cyclic
+  dependencies during top-level type inference.
+
+  Previously, some of these dependencies were ignored, based on an analysis
+  determining that they could not influence the inferred type. However, this
+  analysis was complex, differed slightly among tools, and had become much more
+  complex due to other changes (especially, enhanced flow analysis).
+
+  With this change, all tools treat these cyclic dependencies in the same way,
+  the analysis is well-understood, and, arguably, the code is more readable.
+
+  Breakage is mitigated by adding a declared type to one top-level declaration
+  per cycle which is now an error.
+
+[#50383]: https://github.com/dart-lang/sdk/issues/50383
 
 - Add support for **unnamed libraries**. Dart language 2.19 allows a library
   directive to be written without a name (`library;`). A library directive can
@@ -104,20 +71,10 @@
 
 ### Libraries
 
-<<<<<<< HEAD
-#### `dart:core`
-
-- The `Uri` class will parse a backslash in the path or the authority separator
-  of a URI as a forward slash. This affects the `Uri` constructor's `path`
-  parameter, and the `Uri.parse` method.
-  This change was made to not diverge as much from the browser `URL` behavior.
-  The Dart `Uri` class is still not an implementation of the same standard
-  as the browser's `URL` implementation.
-=======
 #### `dart:convert`
 
-- **Breaking change** [#34233][]: The previously deprecated API
-  [`DEFAULT_BUFFER_SIZE`][] in `JsonUtf8Encoder` has been removed.
+- **Breaking change** [#34233]: The previously deprecated API
+  [`DEFAULT_BUFFER_SIZE`] in `JsonUtf8Encoder` has been removed.
 
 [#34233]: https://github.com/dart-lang/sdk/issues/34233
 [`DEFAULT_BUFFER_SIZE`]: https://api.dart.dev/stable/2.17.6/dart-convert/JsonUtf8Encoder/DEFAULT_BUFFER_SIZE-constant.html
@@ -132,17 +89,16 @@
   constructor.
 - Deprecated `NullThrownError` and `CyclicInitializationError`.
   Neither error is thrown by null safe code.
-
 [#49529]: https://github.com/dart-lang/sdk/issues/49529
 [#24644]: https://github.com/dart-lang/sdk/issues/24644
 
 #### `dart:developer`
 
-- **Breaking change** [#34233][]: The previously deprecated APIs
-  `kInvalidParams`, `kExtensionError`, `kExtensionErrorMax`, and
-  `kExtensionErrorMin` in [`ServiceExtensionResponse`][] have been removed. They
-  have been replaced by `invalidParams`, `extensionError`, `extensionErrorMax`,
-  and `extensionErrorMin`.
+- **Breaking change** [#34233]: The previously deprecated APIs `kInvalidParams`,
+  `kExtensionError`, `kExtensionErrorMax`, and `kExtensionErrorMin` in
+  [`ServiceExtensionResponse`] have been removed. They have been replaced by
+  `invalidParams`, `extensionError`, `extensionErrorMax`, and
+  `extensionErrorMin`.
 - Deprecated `UserTag.MAX_USER_TAGS` in favor of `UserTag.maxUserTags`.
 
 [#34233]: https://github.com/dart-lang/sdk/issues/34233
@@ -150,7 +106,7 @@
 
 #### `dart:ffi`
 
-- **Breaking change** [#49935][]:  The runtime type argument of `Pointer` has
+- **Breaking change** [#49935]: The runtime type argument of `Pointer` has
   changed to `Never` in preparation of completely removing the runtime type
   argument. `Pointer.toString` has changed to not report any type argument.
 
@@ -162,17 +118,17 @@
 - Deprecated `registerElement` and `registerElement2` in `Document` and
   `HtmlDocument`. These APIs were based on the deprecated Web Components v0.5
   specification and are not supported by browsers today. These APIs are expected
-  to be deleted in a future release. See the related breaking change
-  request [#49536](https://github.com/dart-lang/sdk/issues/49536).
+  to be deleted in a future release. See the related breaking change request
+  [#49536](https://github.com/dart-lang/sdk/issues/49536).
 
 #### `dart:io`
 
 - **Breaking change** [#49305](https://github.com/dart-lang/sdk/issues/49305):
   Disallow negative or hexadecimal content-length headers.
 - **Breaking change** [#49647](https://github.com/dart-lang/sdk/issues/49647):
-  `File.create` now takes new optional `exclusive` `bool` parameter, and
-  when it is `true` the operation will fail if target file already exists.
-- **Breaking change** [#49878][]: Calling `ResourceHandle.toFile()`,
+  `File.create` now takes new optional `exclusive` `bool` parameter, and when it
+  is `true` the operation will fail if target file already exists.
+- **Breaking change** [#49878]: Calling `ResourceHandle.toFile()`,
   `ResourceHandle.toSocket()`, `ResourceHandle.toRawSocket()` or
   `ResourceHandle.toRawDatagramSocket()`, more than once now throws a
   `StateError`.
@@ -183,21 +139,34 @@
 
 [#49878]: https://github.com/dart-lang/sdk/issues/49878
 
-- When a `dart:io` operation fails because a file is not found, throw
-  `PathNotFoundException`, a `FileSystemException` subclass, to make it
-  easier to handle "file not found" errors.
+- Adds three new `FileSystemException` subclasses to handle common error cases:
+
+  - `PathAccessException`: The necessary access rights are not available.
+  - `PathExistsException`: The path being created already exists.
+  - `PathNotFoundException`: The path being accessed does not exist.
 
 [#12461]: https://github.com/dart-lang/sdk/issues/12461
+[#50436]: https://github.com/dart-lang/sdk/issues/50436
 
 #### `dart:isolate`
 
 - Add `Isolate.run` to run a function in a new isolate.
+- **Breaking change**: `SendPort.send` is again applying strict checks to the
+  contents of the message when sending messages between isolates that are not
+  known to share the same code (e.g. an isolate spawned via `Isolate.spawnUri`).
+  These checks were accidentally relaxed in an earlier Dart version allowing
+  all classes from `dart:core` and `dart:collection` through. This for
+  example means that you can't send an instance of a `HashMap` to an isolate
+  spawned via `Isolate.spawnUri`. See [`SendPort.send`] documentation for
+  the full list of restrictions.
+
+[`SendPort.send`]: https://api.dart.dev/stable/dart-isolate/SendPort/send.html
 
 #### `dart:mirrors`
 
-- **Breaking change** [#34233][]: The APIs [`MirrorsUsed`][] and [`Comment`][]
-  have been removed. `MirrorsUsed` was experimental and deprecated; `Comment`
-  was previously used internally in dart2js. Both are no longer functional.
+- **Breaking change** [#34233]: The APIs [`MirrorsUsed`] and [`Comment`] have
+  been removed. `MirrorsUsed` was experimental and deprecated; `Comment` was
+  previously used internally in dart2js. Both are no longer functional.
 
 [#34233]: https://github.com/dart-lang/sdk/issues/34233
 [`MirrorsUsed`]: https://api.dart.dev/stable/dart-mirrors/MirrorsUsed-class.html
@@ -209,36 +178,25 @@
 
 - **Breaking changes to the preview feature `@staticInterop`**:
   - Classes with this annotation are now disallowed from using `external`
-  generative constructors. Use `external factory`s for these classes instead,
-  and the behavior should be identical. This includes use of synthetic
-  constructors. See [#48730][] and [#49941][] for more details.
+    generative constructors. Use `external factory`s for these classes instead,
+    and the behavior should be identical. This includes use of synthetic
+    constructors. See [#48730] and [#49941] for more details.
   - Classes with this annotation's external extension members are now disallowed
-  from using type parameters e.g. `external void method<T>(T t)`. Use a
-  non-`external` extension method for type parameters instead. See [#49350][]
-  for more details.
+    from using type parameters e.g. `external void method<T>(T t)`. Use a
+    non-`external` extension method for type parameters instead. See [#49350]
+    for more details.
   - Classes with this annotation should also have the `@JS` annotation. You can
-  also have the `@anonymous` annotation with these two annotations for an object
-  literal constructor, but it isn't required.
+    also have the `@anonymous` annotation with these two annotations for an
+    object literal constructor, but it isn't required.
   - Classes with this annotation can not be implemented by classes without this
-  annotation. This is to avoid confusing type behavior.
+    annotation. This is to avoid confusing type behavior.
 
 [#48730]: https://github.com/dart-lang/sdk/issues/48730
 [#49941]: https://github.com/dart-lang/sdk/issues/49941
 [#49350]: https://github.com/dart-lang/sdk/issues/49350
->>>>>>> 964e859d
-
-[#50052]: https://github.com/dart-lang/sdk/issues/50052
-
-<<<<<<< HEAD
-## 2.18.1 - 2022-09-14
-
-This is a patch release that fixes a crash caused by incorrect type inference
-(issues [flutter/flutter#110715][] and [flutter/flutter#111088][]).
-
-[flutter/flutter#110715]: https://github.com/flutter/flutter/issues/110715
-[flutter/flutter#111088]: https://github.com/flutter/flutter/issues/111088
-
-=======
+
+### Tools
+
 #### Analyzer
 
 - add static enforcement of new `mustBeOverridden` annotation, and quick fixes
@@ -256,14 +214,19 @@
 
 Updated the Linter to `1.31.0`, which includes changes that
 
+- add new lint: `collection_methods_unrelated_type`.
+- add new lint: `combinators_ordering`.
+- add new lint: `dangling_library_doc_comments`.
 - add new lint: `enable_null_safety`.
+- add new lint: `implicit_call_tearoffs`.
 - add new lint: `library_annotations`.
-- add new lint: `dangling_library_doc_comments`.
+- add new lint: `unnecessary_library_directive`.
+- add new lint: `unreachable_from_main`.
+- add new lint: `use_string_in_part_of_directives`.
 - fix `no_leading_underscores_for_local_identifiers` to not report super formals
   as local variables.
 - fix `unnecessary_overrides` false negatives.
 - fix `cancel_subscriptions` for nullable fields.
-- add new lint: `collection_methods_unrelated_type`.
 - update `library_names` to support unnamed libraries.
 - fix `unnecessary_parenthesis` support for as-expressions.
 - fix `use_build_context_synchronously` to check for context property accesses.
@@ -275,36 +238,9 @@
 - fix `use_build_context_synchronously` to check for `BuildContext`s in named
   expressions.
 - fix `exhaustive_cases` to check parenthesized expressions
-- improves performance for:
-  - `avoid_null_checks_in_equality_operators`.
-  - `join_return_with_statement`.
-  - `recursive_getters`.
-  - `unnecessary_lambdas`.
-  - `diagnostic_describe_all_properties`.
-  - `prefer_foreach`.
-  - `avoid_escaping_inner_quotes`.
-  - `cascade_invocations`.
-  - `tighten_type_of_initializing_formals`.
-  - `prefer_interpolation_to_compose_strings`.
-  - `prefer_constructors_over_static_methods`.
-  - `avoid_returning_null`.
-  - `parameter_assignments`.
-  - `prefer_constructors_over_static_methods`.
-  - `prefer_interpolation_to_compose_strings`.
-  - `avoid_returning_null`.
-  - `avoid_returning_this`.
-  - `flutter_style_todos`.
-  - `avoid_positional_boolean_parameters`.
-  - `prefer_const_constructors`.
-- add new lint: `implicit_call_tearoffs`.
-- add new lint: `unnecessary_library_directive`.
 - update `avoid_redundant_argument_values` to work with enum declarations.
-- improve performance for `prefer_contains`.
-- add new lint: `unreachable_from_main`.
 - fix `avoid_redundant_argument_values` when referencing required
   parameters in legacy libraries.
-- improve performance for `use_late_for_private_fields_and_variables`.
-- add new lint: `use_string_in_part_of_directives`.
 - fix `use_super_parameters` false positives with repeated super
   parameter references.
 - update `use_late_for_private_fields_and_variables` to handle enums.
@@ -313,8 +249,6 @@
   in string interpolations.
 - update `public_member_api_docs` to report diagnostics on extension
   names (instead of bodies).
-- add miscellaneous documentation improvements.
-- add new lint: `combinators_ordering`.
 - fix `use_colored_box` and `use_decorated_box` to not over-report on containers without
   a child.
 - fix `unnecessary_parenthesis` false positives on a map-or-set literal at the start of
@@ -325,6 +259,29 @@
 - fix `prefer_final_locals` false positives on declaration lists with at least one
   non-final variable.
 - fix`use_build_context_synchronously` to handle `await`s in `if` conditions.
+- improves performance for:
+  - `avoid_escaping_inner_quotes`.
+  - `avoid_null_checks_in_equality_operators`.
+  - `avoid_positional_boolean_parameters`.
+  - `avoid_returning_null`.
+  - `avoid_returning_null`.
+  - `avoid_returning_this`.
+  - `cascade_invocations`.
+  - `diagnostic_describe_all_properties`.
+  - `flutter_style_todos`.
+  - `join_return_with_statement`.
+  - `parameter_assignments`.
+  - `prefer_const_constructors`.
+  - `prefer_constructors_over_static_methods`.
+  - `prefer_constructors_over_static_methods`.
+  - `prefer_contains`.
+  - `prefer_foreach`.
+  - `prefer_interpolation_to_compose_strings`.
+  - `prefer_interpolation_to_compose_strings`.
+  - `recursive_getters`.
+  - `tighten_type_of_initializing_formals`.
+  - `unnecessary_lambdas`.
+  - `use_late_for_private_fields_and_variables`.
 
 #### Pub
 
@@ -353,10 +310,11 @@
 - Update `dart pub publish` to require a working resolution.
   If publishing a breaking release of mutually dependent packages use `dependency_overrides`
   to obtain a resolution.
-- `dart pub add` will now allow adding multiple packages from any source using the same YAML syntax as in `pubspec.yaml`.
+- `dart pub add` will now allow adding multiple packages from any source using
+  the same YAML syntax as in `pubspec.yaml`.
 
   For example:
-  ```
+  ```console
   $ dart pub add retry:^1.0.0 'dev:foo{"git":"https://github.com/foo/foo"}'
   ```
 - `dart pub publish` will now give a warning if `dart analyze` reports any diagnostics.
@@ -371,6 +329,16 @@
 - **Breaking change** [49473](https://github.com/dart-lang/sdk/issues/49473):
   dart2js no longer supports HTTP URIs as inputs.
 
+## 2.18.5 - 2022-11-23
+
+- fixes an error on private variable setters in mixins on dart web
+  (issue [#50119][]).
+- fixes the handling of type parameter nullability in factory constructors
+  (issue [#50392][]).
+
+[#50119]: https://github.com/dart-lang/sdk/issues/50119
+[#50392]: https://github.com/dart-lang/sdk/issues/50392
+
 ## 2.18.4 - 2022-11-02
 
 This is a patch release that fixes crashes during hot reload
@@ -419,7 +387,6 @@
 [flutter/flutter#110715]: https://github.com/flutter/flutter/issues/110715
 [flutter/flutter#111088]: https://github.com/flutter/flutter/issues/111088
 
->>>>>>> 964e859d
 ## 2.18.0 - 2022-08-30
 
 ### Language
@@ -644,17 +611,16 @@
 Updated the Linter to `1.25.0`, which includes changes that
 
 - add new lint: `discarded_futures`.
+- add new lint: `unnecessary_null_aware_operator_on_extension_on_nullable`.
+- add new lint: `unnecessary_to_list_in_spreads`.
 - improve message and highlight range for `no_duplicate_case_values`
 - improve performance for `lines_longer_than_80_chars`,
   `prefer_const_constructors_in_immutables`, and
   `prefer_initializing_formals`.
 - fix `prefer_final_parameters` to support super parameters.
-- add new lint: `unnecessary_to_list_in_spreads`.
 - fix `unawaited_futures` to handle string interpolated
   futures.
 - update `use_colored_box` to not flag nullable colors,
-- add new lint:
-  `unnecessary_null_aware_operator_on_extension_on_nullable`.
 - fix `no_leading_underscores_for_local_identifiers`
   to lint local function declarations.
 - fix `avoid_init_to_null` to correctly handle super
@@ -954,7 +920,7 @@
   removed (they were previously deprecated).  Please use the corresponding
   `lowerCamelCase` constants instead.
 - **Breaking Change** [#48513](https://github.com/dart-lang/sdk/issues/48513):
-  Add a new `allowLegacyUnsafeRenegotiation` poperty to `SecurityContext`,
+  Add a new `allowLegacyUnsafeRenegotiation` property to `SecurityContext`,
   which allows TLS renegotiation for client secure sockets.
 - Add a optional `keyLog` parameter to `SecureSocket.connect` and
   `SecureSocket.startConnect`.
@@ -2503,7 +2469,7 @@
   `pubspec.lock` for `package_foo`, allowing users to only upgrade a subset of
   dependencies.
 
-- New command `dart pub login` that logs in to pub.dev.
+- New command `dart pub login` that logs into pub.dev.
 
 - The `--server` option to `dart pub publish` and `dart pub uploader` are
   deprecated. Use `publish_to` in your `pubspec.yaml` or set the
