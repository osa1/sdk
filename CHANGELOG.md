--- conflicted
+++ resolved
@@ -1,5 +1,3 @@
-<<<<<<< HEAD
-=======
 ## 2.16.0
 
 ### Core libraries
@@ -72,7 +70,6 @@
 - adds new lint: `use_decorated_box`.
 - improves docs for `omit_local_variable_types`.
 
->>>>>>> 500adde6
 ## 2.15.1 - 2021-12-14
 
 This is a patch release that fixes:
