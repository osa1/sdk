--- conflicted
+++ resolved
@@ -1,13 +1,10 @@
 ## 2.10.0
 
-<<<<<<< HEAD
-=======
 ### Dart VM
 
 *   Introduces `Dart_FinalizableHandle`s. They do auto-delete, and the weakly
     referred object cannot be accessed through them.
 
->>>>>>> 01c217ec
 ## 2.9.0
 
 ### Language
