--- conflicted
+++ resolved
@@ -1,35 +1,146 @@
-<<<<<<< HEAD
-## 2.19.6 - 2023-03-29
-
-This is a patch release that:
-
-- Fixes an `Out of Memory` exception due to a VM bug. (issue [#50537]).
-
-[#50537]: https://github.com/dart-lang/sdk/issues/50537
-
-## 2.19.5 - 2023-03-22
-
-This is a patch release that:
-
-- Fixes fixes broken usage of `Dart_CObject_Type`. (issue [#51459]).
-
-[#51459]: https://github.com/dart-lang/sdk/issues/51459
-=======
-## 3.0.0
+## 3.0.0 - 2023-05-10
 
 ### Language
 
-- **Breaking Change** [#50902][]: Report a compile-time error for a `continue` statement
-  having an invalid target.
-
-  As per 18.15 of the language spec, it is a compile-time error for a `continue`
-  label to have a target which is not a loop (`for`, `do` and `while` statements)
-  or a `switch` member.
-
-  Breakage is mitigated by changing the code to have the `continue` label properly
-  target a valid labeled statement.
-
+Dart 3.0 adds the following features. To use them, set your package's [SDK
+constraint][language version] lower bound to 3.0 or greater (`sdk: '^3.0.0'`).
+
+[language version]: https://dart.dev/guides/language/evolution
+
+- **[Records]**: Records are anonymous immutable data structures that let you
+  aggregate multiple values together, similar to [tuples][] in other languages.
+  With records, you can return multiple values from a function, create composite
+  map keys, or use them any other place where you want to bundle a couple of
+  objects together.
+
+  For example, using a record to return two values:
+
+  ```dart
+  (double x, double y) geoLocation(String name) {
+    if (name == 'Nairobi') {
+      return (-1.2921, 36.8219);
+    } else {
+      ...
+    }
+  }
+  ```
+
+- **[Pattern matching]**: Expressions build values out of smaller pieces.
+  Conversely, patterns are an expressive tool for decomposing values back into
+  their constituent parts. Patterns can call getters on an object, access
+  elements from a list, pull fields out of a record, etc. For example, we can
+  destructure the record from the previous example like so:
+
+  ```dart
+  var (lat, long) = geoLocation('Nairobi');
+  print('Nairobi is at $lat, $long.');
+  ```
+
+  Patterns can also be used in [switch cases]. There, you can destructure values
+  and also test them to see if they have a certain type or value:
+
+  ```dart
+  switch (object) {
+    case [int a]:
+      print('A list with a single integer element $a');
+    case ('name', _):
+      print('A two-element record whose first field is "name".');
+    default: print('Some other object.');
+  }
+  ```
+
+  Also, as you can see, non-empty switch cases no longer need `break;`
+  statements.
+
+  **Breaking change**: Dart 3.0 interprets [switch cases] as patterns instead of
+  constant expressions. Most constant expressions found in switch cases are
+  valid patterns with the same meaning (named constants, literals, etc.). You
+  may need to tweak a few constant expressions to make them valid. This only
+  affects libraries that have upgraded to language version 3.0.
+
+- **[Switch expressions]**: Switch expressions allow you to use patterns and
+  multi-way branching in contexts where a statement isn't allowed:
+
+  ```dart
+  return TextButton(
+    onPressed: _goPrevious,
+    child: Text(switch (page) {
+      0 => 'Exit story',
+      1 => 'First page',
+      _ when page == _lastPage => 'Start over',
+      _ => 'Previous page',
+    }),
+  );
+  ```
+
+- **[If-case statements and elements]**: A new if construct that matches a value
+  against a pattern and executes the then or else branch depending on whether
+  the pattern matches:
+
+  ```dart
+  if (json case ['user', var name]) {
+    print('Got user message for user $name.');
+  }
+  ```
+
+  There is also a corresponding [if-case element] that can be used in collection
+  literals.
+
+- **[Sealed classes]**: When you mark a type `sealed`, the compiler ensures that
+  switches on values of that type [exhaustively cover] every subtype. This
+  enables you to program in an [algebraic datatype][] style with the
+  compile-time safety you expect:
+
+  ```dart
+  sealed class Amigo {}
+  class Lucky extends Amigo {}
+  class Dusty extends Amigo {}
+  class Ned extends Amigo {}
+
+  String lastName(Amigo amigo) =>
+      switch (amigo) {
+        case Lucky _ => 'Day';
+        case Ned _   => 'Nederlander';
+      }
+  ```
+
+  In this last example, the compiler reports an error that the switch doesn't
+  cover the subclass `Dusty`.
+
+- **[Class modifiers]**: New modifiers `final`, `interface`, `base`, and `mixin`
+  on `class` and `mixin` declarations let you control how the type can be used.
+  By default, Dart is flexible in that a single class declaration can be used as
+  an interface, a superclass, or even a mixin. This flexibility can make it
+  harder to evolve an API over time without breaking users. We mostly keep the
+  current flexible defaults, but these new modifiers give you finer-grained
+  control over how the type can be used.
+
+  **Breaking change:** Class declarations from libraries that have been upgraded
+  to Dart 3.0 can no longer be used as mixins by default. If you want the class
+  to be usable as both a class and a mixin, mark it [`mixin class`][mixin
+  class]. If you want it to be used only as a mixin, make it a `mixin`
+  declaration. If you haven't upgraded a class to Dart 3.0, you can still use it
+  as a mixin.
+
+- **Breaking Change** [#50902][]: Dart reports a compile-time error if a
+  `continue` statement targets a [label] that is not a loop (`for`, `do` and
+  `while` statements) or a `switch` member. Fix this by changing the `continue`
+  to target a valid labeled statement.
+
+[records]: https://dart.dev/language/records
+[tuples]: https://en.wikipedia.org/wiki/Tuple
+[pattern matching]: https://dart.dev/language/patterns
+[switch cases]: https://dart.dev/language/branches#switch
+[switch expressions]: https://dart.dev/language/branches#switch-expressions
+[if-case statements and elements]: https://dart.dev/language/branches#if-case
+[if-case element]: https://dart.dev/language/collections#control-flow-operators
+[sealed classes]: https://dart.dev/language/class-modifiers#sealed
+[exhaustively cover]: https://dart.dev/language/branches#exhaustiveness-checking
+[algebraic datatype]: https://en.wikipedia.org/wiki/Algebraic_data_type
+[class modifiers]: https://dart.dev/language/class-modifiers
+[mixin class]: https://dart.dev/language/mixins#class-mixin-or-mixin-class
 [#50902]: https://github.com/dart-lang/sdk/issues/50902
+[label]: https://dart.dev/language/branches#switch
 
 ### Libraries
 
@@ -111,7 +222,7 @@
     * `Expando`
     * `WeakReference`
     * `Finalizer`
-    
+
     The `MapEntry` value class is restricted to enable later optimizations.
     The remaining classes are tightly coupled to the platform and not
     intended to be subclassed or implemented.
@@ -236,7 +347,7 @@
 
 #### `dart:js_util`
 
-- Added several helper functions to access more JavaScript operator, like
+- Added several helper functions to access more JavaScript operators, like
   `delete` and the `typeof` functionality.
 - `jsify` is now permissive and has inverse semantics to `dartify`.
 - `jsify` and `dartify` both handle types they understand natively more
@@ -245,6 +356,11 @@
   now takes `Object` instead of `String`.
 
 ### Tools
+
+#### Observatory
+- Observatory is no longer served by default and users should instead use Dart
+  DevTools. Users requiring specific functionality in Observatory should set
+  the `--serve-observatory` flag.
 
 #### Web Dev Compiler (DDC)
 - Removed deprecated command line flags `-k`, `--kernel`, and `--dart-sdk`.
@@ -300,7 +416,7 @@
 
 Updates the Linter to `1.35.0`, which includes changes that
 
-- add new lints: 
+- add new lints:
   - `explicit_reopen`
   - `unnecessary_breaks`
   - `type_literal_in_constant_pattern`
@@ -369,7 +485,22 @@
 - `dart pub get` and related commands will now by default also update the
   dependencies in the `example` folder (if it exists). Use `--no-example` to
   avoid this.
->>>>>>> 93acdbd4
+
+## 2.19.6 - 2023-03-29
+
+This is a patch release that:
+
+- Fixes an `Out of Memory` exception due to a VM bug. (issue [#50537]).
+
+[#50537]: https://github.com/dart-lang/sdk/issues/50537
+
+## 2.19.5 - 2023-03-22
+
+This is a patch release that:
+
+- Fixes fixes broken usage of `Dart_CObject_Type`. (issue [#51459]).
+
+[#51459]: https://github.com/dart-lang/sdk/issues/51459
 
 ## 2.19.4 - 2023-03-08
 
@@ -386,13 +517,8 @@
 
 - Updates DDC test and builder configuration. (issue [#51481][]).
 
-<<<<<<< HEAD
-- Improves the performance of the Dart Analysis Server by limiting the analysis
-  context to 1. (issue [#50981][]).
-=======
 - Protects the Dart Analysis Server against extreme memory usage by limiting
   the number of plugins per analysis context to 1. (issue [#50981][]).
->>>>>>> 93acdbd4
 
 [#50981]: https://github.com/dart-lang/sdk/issues/50981
 [#51481]: https://github.com/dart-lang/sdk/issues/51481
@@ -412,10 +538,7 @@
 [#50622]: https://github.com/dart-lang/sdk/issues/50622
 [#119220]: https://github.com/flutter/flutter/issues/119220
 [#51087]: https://github.com/dart-lang/sdk/issues/51087
-<<<<<<< HEAD
-=======
-
->>>>>>> 93acdbd4
+
 ## 2.19.1 - 2023-02-01
 
 This is a patch release that:
