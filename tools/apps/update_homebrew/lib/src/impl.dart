--- conflicted
+++ resolved
@@ -8,20 +8,7 @@
   'dartsdk-linux-arm-release.zip',
 ];
 
-<<<<<<< HEAD
-const _urlBase = 'https://storage.googleapis.com/dart-archive/channels';
-const _x64Files = {
-  'mac': 'sdk/dartsdk-macos-x64-release.zip',
-  'linux': 'sdk/dartsdk-linux-x64-release.zip',
-  'linux-arm': 'sdk/dartsdk-linux-arm64-release.zip',
-};
-const _ia32Files = {
-  'linux': 'sdk/dartsdk-linux-ia32-release.zip',
-  'linux-arm': 'sdk/dartsdk-linux-arm-release.zip',
-};
-=======
 const _host = 'https://storage.googleapis.com/dart-archive/channels';
->>>>>>> 4a07fd31
 
 Future<String> _getHash256(
     String channel, String version, String download) async {
@@ -71,94 +58,8 @@
   await file.writeAsString(contents, flush: true);
 }
 
-<<<<<<< HEAD
-String _createDartFormula(
-        Map revisions, Map hashes, String devVersion, String stableVersion) =>
-    '''
-class Dart < Formula
-  desc "The Dart SDK"
-  homepage "https://www.dartlang.org/"
-
-  version "$stableVersion"
-  if OS.mac?
-    url "$_urlBase/stable/release/${revisions['stable']}/${_x64Files['mac']}"
-    sha256 "${hashes['stable'][_x64Files['mac']]}"
-  elsif OS.linux? && Hardware::CPU.intel?
-    if Hardware::CPU.is_64_bit?
-      url "$_urlBase/stable/release/${revisions['stable']}/${_x64Files['linux']}"
-      sha256 "${hashes['stable'][_x64Files['linux']]}"
-    else
-      url "$_urlBase/stable/release/${revisions['stable']}/${_ia32Files['linux']}"
-      sha256 "${hashes['stable'][_ia32Files['linux']]}"
-    end
-  elsif OS.linux? && Hardware::CPU.arm?
-    if Hardware::CPU.is_64_bit?
-      url "$_urlBase/stable/release/${revisions['stable']}/${_x64Files['linux-arm']}"
-      sha256 "${hashes['stable'][_x64Files['linux-arm']]}"
-    else
-      url "$_urlBase/stable/release/${revisions['stable']}/${_ia32Files['linux-arm']}"
-      sha256 "${hashes['stable'][_ia32Files['linux-arm']]}"
-    end
-  end
-
-  devel do
-    version "$devVersion"
-    if OS.mac?
-      url "$_urlBase/dev/release/${revisions['dev']}/${_x64Files['mac']}"
-      sha256 "${hashes['dev'][_x64Files['mac']]}"
-    elsif OS.linux? && Hardware::CPU.intel?
-      if Hardware::CPU.is_64_bit?
-        url "$_urlBase/dev/release/${revisions['dev']}/${_x64Files['linux']}"
-        sha256 "${hashes['dev'][_x64Files['linux']]}"
-      else
-        url "$_urlBase/dev/release/${revisions['dev']}/${_ia32Files['linux']}"
-        sha256 "${hashes['dev'][_ia32Files['linux']]}"
-      end
-    elsif OS.linux? && Hardware::CPU.arm?
-      if Hardware::CPU.is_64_bit?
-        url "$_urlBase/dev/release/${revisions['dev']}/${_x64Files['linux-arm']}"
-        sha256 "${hashes['dev'][_x64Files['linux-arm']]}"
-      else
-        url "$_urlBase/dev/release/${revisions['dev']}/${_ia32Files['linux-arm']}"
-        sha256 "${hashes['dev'][_ia32Files['linux-arm']]}"
-      end
-    end
-  end
-
-  def install
-    libexec.install Dir["*"]
-    bin.install_symlink "#{libexec}/bin/dart"
-    bin.write_exec_script Dir["#{libexec}/bin/{pub,dart?*}"]
-  end
-
-  def shim_script(target)
-    <<~EOS
-      #!/usr/bin/env bash
-      exec "#{prefix}/#{target}" "\$@"
-    EOS
-  end
-
-  def caveats; <<~EOS
-    Please note the path to the Dart SDK:
-      #{opt_libexec}
-    EOS
-  end
-
-  test do
-    (testpath/"sample.dart").write <<~EOS
-      void main() {
-        print(r"test message");
-      }
-    EOS
-
-    assert_equal "test message\\n", shell_output("#{bin}/dart sample.dart")
-  end
-end
-''';
-=======
 Future<Map<String, String>> _getHashes(String channel, String version) async {
   return <String, String>{
     for (var file in _files) file: await _getHash256(channel, version, file)
   };
-}
->>>>>>> 4a07fd31
+}