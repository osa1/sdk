--- conflicted
+++ resolved
@@ -27,10 +27,5 @@
 MAJOR 2
 MINOR 12
 PATCH 0
-<<<<<<< HEAD
-PRERELEASE 29
-PRERELEASE_PATCH 10
-=======
 PRERELEASE 133
-PRERELEASE_PATCH 0
->>>>>>> a92baed5
+PRERELEASE_PATCH 1