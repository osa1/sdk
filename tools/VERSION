--- conflicted
+++ resolved
@@ -25,14 +25,7 @@
 #
 CHANNEL stable
 MAJOR 2
-<<<<<<< HEAD
-MINOR 14
-PATCH 4
-PRERELEASE 0
-PRERELEASE_PATCH 0
-=======
 MINOR 15
 PATCH 0
-PRERELEASE 268
-PRERELEASE_PATCH 18
->>>>>>> 52519ea8
+PRERELEASE 0
+PRERELEASE_PATCH 0