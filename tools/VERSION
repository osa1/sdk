--- conflicted
+++ resolved
@@ -27,10 +27,5 @@
 MAJOR 2
 MINOR 18
 PATCH 0
-<<<<<<< HEAD
-PRERELEASE 266
-PRERELEASE_PATCH 10
-=======
 PRERELEASE 44
-PRERELEASE_PATCH 0
->>>>>>> f4b4719d
+PRERELEASE_PATCH 1