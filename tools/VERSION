# This file is used by tools/utils.py to generate version strings.
# The numbers are changed as follows:
#
#  * New release cycle has begun (i.e. stable release was just made):
#     - increase MINOR by 1
#     - set "PATCH 0"
#     - set "PRERELEASE 0"
#     - set "PRERELEASE_PATCH 0"
#
#  * Doing a push-to-trunk from bleeding_edge:
#    (The first push-to-trunk in the release cycle will set PRERELEASE to 0)
#     - increase PRERELEASE by 1
#     - set "PRERELEASE_PATCH 0"
#
#  * Doing a cherry-pick to trunk:
#     - increase PRERELEASE_PATCH by 1
#
#  * Making a stable release (i.e. new stable branch):
#     - set "PRERELEASE 0"
#     - set "PRERELEASE_PATCH 0"
#    The new stable release version will sort higher than the prereleases.
#
#  * Making cherry-picks to stable channel
#     - increase PATCH by 1
#
CHANNEL beta
MAJOR 3
MINOR 4
PATCH 0
<<<<<<< HEAD
PRERELEASE 99
PRERELEASE_PATCH 1
=======
PRERELEASE 190
PRERELEASE_PATCH 0
>>>>>>> 728fcf0b
<|MERGE_RESOLUTION|>--- conflicted
+++ resolved
@@ -27,10 +27,5 @@
 MAJOR 3
 MINOR 4
 PATCH 0
-<<<<<<< HEAD
-PRERELEASE 99
-PRERELEASE_PATCH 1
-=======
 PRERELEASE 190
-PRERELEASE_PATCH 0
->>>>>>> 728fcf0b
+PRERELEASE_PATCH 1