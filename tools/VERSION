# This file is used by tools/utils.py to generate version strings.
# The numbers are changed as follows:
#
#  * New release cycle has begun (i.e. stable release was just made):
#     - increase MINOR by 1
#     - set "PATCH 0"
#     - set "PRERELEASE 0"
#     - set "PRERELEASE_PATCH 0"
#
#  * Doing a push-to-trunk from bleeding_edge:
#    (The first push-to-trunk in the release cycle will set PRERELEASE to 0)
#     - increase PRERELEASE by 1
#     - set "PRERELEASE_PATCH 0"
#
#  * Doing a cherry-pick to trunk:
#     - increase PRERELEASE_PATCH by 1
#
#  * Making a stable release (i.e. new stable branch):
#     - set "PRERELEASE 0"
#     - set "PRERELEASE_PATCH 0"
#    The new stable release version will sort higher than the prereleases.
#
#  * Making cherry-picks to stable channel
#     - increase PATCH by 1
#
CHANNEL beta
MAJOR 2
MINOR 16
PATCH 0
<<<<<<< HEAD
PRERELEASE 80
PRERELEASE_PATCH 1
=======
PRERELEASE 134
PRERELEASE_PATCH 0
>>>>>>> 1697706d
<|MERGE_RESOLUTION|>--- conflicted
+++ resolved
@@ -27,10 +27,5 @@
 MAJOR 2
 MINOR 16
 PATCH 0
-<<<<<<< HEAD
-PRERELEASE 80
-PRERELEASE_PATCH 1
-=======
 PRERELEASE 134
-PRERELEASE_PATCH 0
->>>>>>> 1697706d
+PRERELEASE_PATCH 1