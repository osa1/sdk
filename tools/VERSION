# This file is used by tools/utils.py to generate version strings.
# The numbers are changed as follows:
#
#  * New release cycle has begun (i.e. stable release was just made):
#     - increase MINOR by 1
#     - set "PATCH 0"
#     - set "PRERELEASE 0"
#     - set "PRERELEASE_PATCH 0"
#
#  * Doing a push-to-trunk from bleeding_edge:
#    (The first push-to-trunk in the release cycle will set PRERELEASE to 0)
#     - increase PRERELEASE by 1
#     - set "PRERELEASE_PATCH 0"
#
#  * Doing a cherry-pick to trunk:
#     - increase PRERELEASE_PATCH by 1
#
#  * Making a stable release (i.e. new stable branch):
#     - set "PRERELEASE 0"
#     - set "PRERELEASE_PATCH 0"
#    The new stable release version will sort higher than the prereleases.
#
#  * Making cherry-picks to stable channel
#     - increase PATCH by 1
#
CHANNEL beta
MAJOR 2
MINOR 17
PATCH 0
<<<<<<< HEAD
PRERELEASE 182
PRERELEASE_PATCH 2
=======
PRERELEASE 266
PRERELEASE_PATCH 0
>>>>>>> 760722f8
<|MERGE_RESOLUTION|>--- conflicted
+++ resolved
@@ -27,10 +27,5 @@
 MAJOR 2
 MINOR 17
 PATCH 0
-<<<<<<< HEAD
-PRERELEASE 182
-PRERELEASE_PATCH 2
-=======
 PRERELEASE 266
-PRERELEASE_PATCH 0
->>>>>>> 760722f8
+PRERELEASE_PATCH 1