# This file is used by tools/utils.py to generate version strings.
# The numbers are changed as follows:
#
#  * New release cycle has begun (i.e. stable release was just made):
#     - increase MINOR by 1
#     - set "PATCH 0"
#     - set "PRERELEASE 0"
#     - set "PRERELEASE_PATCH 0"
#
#  * Doing a push-to-trunk from bleeding_edge:
#    (The first push-to-trunk in the release cycle will set PRERELEASE to 0)
#     - increase PRERELEASE by 1
#     - set "PRERELEASE_PATCH 0"
#
#  * Doing a cherry-pick to trunk:
#     - increase PRERELEASE_PATCH by 1
#
#  * Making a stable release (i.e. new stable branch):
#     - set "PRERELEASE 0"
#     - set "PRERELEASE_PATCH 0"
#    The new stable release version will sort higher than the prereleases.
#
#  * Making cherry-picks to stable channel
#     - increase PATCH by 1
#
CHANNEL beta
MAJOR 2
MINOR 15
PATCH 0
<<<<<<< HEAD
PRERELEASE 82
PRERELEASE_PATCH 2
=======
PRERELEASE 178
PRERELEASE_PATCH 0
>>>>>>> aea16616
<|MERGE_RESOLUTION|>--- conflicted
+++ resolved
@@ -27,10 +27,5 @@
 MAJOR 2
 MINOR 15
 PATCH 0
-<<<<<<< HEAD
-PRERELEASE 82
-PRERELEASE_PATCH 2
-=======
 PRERELEASE 178
-PRERELEASE_PATCH 0
->>>>>>> aea16616
+PRERELEASE_PATCH 1