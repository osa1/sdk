# This file is used by tools/utils.py to generate version strings.
# The numbers are changed as follows:
#
#  * New release cycle has begun (i.e. stable release was just made):
#     - increase MINOR by 1
#     - set "PATCH 0"
#     - set "PRERELEASE 0"
#     - set "PRERELEASE_PATCH 0"
#
#  * Doing a push-to-trunk from bleeding_edge:
#    (The first push-to-trunk in the release cycle will set PRERELEASE to 0)
#     - increase PRERELEASE by 1
#     - set "PRERELEASE_PATCH 0"
#
#  * Doing a cherry-pick to trunk:
#     - increase PRERELEASE_PATCH by 1
#
#  * Making a stable release (i.e. new stable branch):
#     - set "PRERELEASE 0"
#     - set "PRERELEASE_PATCH 0"
#    The new stable release version will sort higher than the prereleases.
#
#  * Making cherry-picks to stable channel
#     - increase PATCH by 1
#
CHANNEL beta
MAJOR 2
MINOR 19
PATCH 0
<<<<<<< HEAD
PRERELEASE 255
PRERELEASE_PATCH 2
=======
PRERELEASE 374
PRERELEASE_PATCH 0
>>>>>>> d97d5ad9
<|MERGE_RESOLUTION|>--- conflicted
+++ resolved
@@ -27,10 +27,5 @@
 MAJOR 2
 MINOR 19
 PATCH 0
-<<<<<<< HEAD
-PRERELEASE 255
-PRERELEASE_PATCH 2
-=======
 PRERELEASE 374
-PRERELEASE_PATCH 0
->>>>>>> d97d5ad9
+PRERELEASE_PATCH 1