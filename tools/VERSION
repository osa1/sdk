--- conflicted
+++ resolved
@@ -27,10 +27,5 @@
 MAJOR 3
 MINOR 0
 PATCH 0
-<<<<<<< HEAD
-PRERELEASE 290
-PRERELEASE_PATCH 3
-=======
 PRERELEASE 417
-PRERELEASE_PATCH 0
->>>>>>> 0c85a16b
+PRERELEASE_PATCH 1