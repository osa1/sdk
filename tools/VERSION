# This file is used by tools/utils.py to generate version strings.
# The numbers are changed as follows:
#
#  * New release cycle has begun (i.e. stable release was just made):
#     - increase MINOR by 1
#     - set "PATCH 0"
#     - set "PRERELEASE 0"
#     - set "PRERELEASE_PATCH 0"
#
#  * Doing a push-to-trunk from bleeding_edge:
#    (The first push-to-trunk in the release cycle will set PRERELEASE to 0)
#     - increase PRERELEASE by 1
#     - set "PRERELEASE_PATCH 0"
#
#  * Doing a cherry-pick to trunk:
#     - increase PRERELEASE_PATCH by 1
#
#  * Making a stable release (i.e. new stable branch):
#     - set "PRERELEASE 0"
#     - set "PRERELEASE_PATCH 0"
#    The new stable release version will sort higher than the prereleases.
#
#  * Making cherry-picks to stable channel
#     - increase PATCH by 1
#
CHANNEL stable
MAJOR 3
<<<<<<< HEAD
MINOR 0
PATCH 7
PRERELEASE 0
PRERELEASE_PATCH 0
=======
MINOR 1
PATCH 0
PRERELEASE 262
PRERELEASE_PATCH 3
>>>>>>> 1fbff78e
<|MERGE_RESOLUTION|>--- conflicted
+++ resolved
@@ -25,14 +25,7 @@
 #
 CHANNEL stable
 MAJOR 3
-<<<<<<< HEAD
-MINOR 0
-PATCH 7
-PRERELEASE 0
-PRERELEASE_PATCH 0
-=======
 MINOR 1
 PATCH 0
-PRERELEASE 262
-PRERELEASE_PATCH 3
->>>>>>> 1fbff78e
+PRERELEASE 0
+PRERELEASE_PATCH 0