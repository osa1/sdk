# This file is used by tools/utils.py to generate version strings.
# The numbers are changed as follows:
#
#  * New release cycle has begun (i.e. stable release was just made):
#     - increase MINOR by 1
#     - set "PATCH 0"
#     - set "PRERELEASE 0"
#     - set "PRERELEASE_PATCH 0"
#
#  * Doing a push-to-trunk from bleeding_edge:
#    (The first push-to-trunk in the release cycle will set PRERELEASE to 0)
#     - increase PRERELEASE by 1
#     - set "PRERELEASE_PATCH 0"
#
#  * Doing a cherry-pick to trunk:
#     - increase PRERELEASE_PATCH by 1
#
#  * Making a stable release (i.e. new stable branch):
#     - set "PRERELEASE 0"
#     - set "PRERELEASE_PATCH 0"
#    The new stable release version will sort higher than the prereleases.
#
#  * Making cherry-picks to stable channel
#     - increase PATCH by 1
#
CHANNEL beta
MAJOR 3
MINOR 5
PATCH 0
<<<<<<< HEAD
PRERELEASE 282
PRERELEASE_PATCH 4
=======
PRERELEASE 180
PRERELEASE_PATCH 0
>>>>>>> 7809d6e3
<|MERGE_RESOLUTION|>--- conflicted
+++ resolved
@@ -27,10 +27,5 @@
 MAJOR 3
 MINOR 5
 PATCH 0
-<<<<<<< HEAD
-PRERELEASE 282
-PRERELEASE_PATCH 4
-=======
 PRERELEASE 180
-PRERELEASE_PATCH 0
->>>>>>> 7809d6e3
+PRERELEASE_PATCH 1