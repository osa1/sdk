# Copyright (c) 2022, the Dart project authors.  Please see the AUTHORS file
# for details. All rights reserved. Use of this source code is governed by a
# BSD-style license that can be found in the LICENSE file.

import("../../sdk_args.gni")

<<<<<<< HEAD
config("binaryen_warnings") {
  cflags = [ "-Wno-header-hygiene" ]

=======
config("binaryen_flags") {
>>>>>>> 6dd50ba9
  if (is_clang) {
    cflags += [ "-Wno-unused-but-set-parameter" ]
  } else if (!is_win) {
    cflags += [
      "-Wno-unused-variable",

      # Bug https://gcc.gnu.org/bugzilla/show_bug.cgi?id=86465#c16 triggered by
      # https://github.com/WebAssembly/binaryen/blob/cdb7aeab40b4c522de20b242019f7e88641445d5/src/wasm/wasm-type.cpp#L530.
      "-Wno-maybe-uninitialized",
    ]
  }

  # Use legacy encoding for WasmGC instructions
  defines = [ "USE_LEGACY_GC_ENCODINGS" ]

  if (is_win) {
    libs = [ "shell32.lib" ]
  }
}

action("generate_needed_files") {
  script = "generate_needed_files.py"

  inputs = [
    "src/src/passes/wasm-intrinsics.wat",
    "src/src/passes/WasmIntrinsics.cpp.in",
    "src/CMakeLists.txt",
    "src/config.h.in",
  ]

  args = [
    rebase_path("src/src/passes/wasm-intrinsics.wat", root_build_dir),
    rebase_path("src/src/passes/WasmIntrinsics.cpp.in", root_build_dir),
    rebase_path("$target_gen_dir/WasmIntrinsics.cpp", root_build_dir),

    rebase_path("src/CMakeLists.txt", root_build_dir),
    rebase_path("src/config.h.in", root_build_dir),
    rebase_path("$target_gen_dir/config.h", root_build_dir),
  ]
  outputs = [
    "$target_gen_dir/WasmIntrinsics.cpp",
    "$target_gen_dir/config.h",
  ]
}

source_set("binaryen_sources") {
  src_dirs = [
    "src/src/analysis",
    "src/src/asmjs",
    "src/src/cfg",
<<<<<<< HEAD
    "src/src/emscripten-optimizer",
=======
>>>>>>> 6dd50ba9
    "src/src/ir",
    "src/src/passes",
    "src/src/support",
    "src/src/tools/fuzzing",
    "src/src/wasm",
  ]

  # We avoid listing all sources manually, this means when updating
  # binaryen in DEPS (or manually editing) one has to ensure to
  # re-run GN in DEPS to ensure new dependencies are picked up.
  # (this lowers the maintenance burden of GN build support for binaryen)
  sources = []
  foreach(src_dir, src_dirs) {
    foreach(src_file,
            exec_script("list_sources.py",
                        [ rebase_path(src_dir, root_build_dir) ],
                        "list lines",
                        [ "$default_git_folder/logs/HEAD" ])) {
      sources += [ "$src_dir/$src_file" ]
    }
  }

  include_dirs = [
    "src/src",
    "src/third_party/llvm-project/include",
  ]

  # Ensure WasmIntrinsics.cpp/config.h files are generated.
  deps = [ ":generate_needed_files" ]

  # Ensure generated WasmIntrinsics.cpp file is included in build.
  sources += [ "$target_gen_dir/WasmIntrinsics.cpp" ]

  # Ensure generated config.h file is include path.
  include_dirs += [ "$target_gen_dir" ]

  configs += [
    "//build/config/compiler:enable_exceptions",
    ":binaryen_flags",
  ]
}

template("wasm_tool") {
  executable(target_name) {
    sources = [ string_join("",
                            [
                              "src/src/tools/",
                              target_name,
                              ".cpp",
                            ]) ]
    include_dirs = [ "src/src" ]
    deps = [ ":binaryen_sources" ]
    forward_variables_from(invoker, "*")

    configs += [
      "//build/config/compiler:enable_exceptions",
      ":binaryen_flags",
    ]
  }
}

wasm_tool("wasm-opt") {
}
wasm_tool("wasm-shell") {
}
wasm_tool("wasm-metadce") {
}
wasm_tool("wasm-emscripten-finalize") {
}
wasm_tool("wasm-as") {
}
wasm_tool("wasm-dis") {
}
wasm_tool("wasm-ctor-eval") {
}
wasm_tool("wasm-reduce") {
}
wasm_tool("wasm-fuzz-types") {
}
wasm_tool("wasm2js") {
}

group("binaryen_tools") {
  deps = [
    ":wasm-as",
    ":wasm-ctor-eval",
    ":wasm-dis",
    ":wasm-emscripten-finalize",
    ":wasm-fuzz-types",
    ":wasm-metadce",
    ":wasm-opt",
    ":wasm-reduce",
    ":wasm-shell",
    ":wasm2js",
  ]
}<|MERGE_RESOLUTION|>--- conflicted
+++ resolved
@@ -4,17 +4,11 @@
 
 import("../../sdk_args.gni")
 
-<<<<<<< HEAD
-config("binaryen_warnings") {
-  cflags = [ "-Wno-header-hygiene" ]
-
-=======
 config("binaryen_flags") {
->>>>>>> 6dd50ba9
   if (is_clang) {
-    cflags += [ "-Wno-unused-but-set-parameter" ]
+    cflags = [ "-Wno-unused-but-set-parameter" ]
   } else if (!is_win) {
-    cflags += [
+    cflags = [
       "-Wno-unused-variable",
 
       # Bug https://gcc.gnu.org/bugzilla/show_bug.cgi?id=86465#c16 triggered by
@@ -61,15 +55,12 @@
     "src/src/analysis",
     "src/src/asmjs",
     "src/src/cfg",
-<<<<<<< HEAD
-    "src/src/emscripten-optimizer",
-=======
->>>>>>> 6dd50ba9
     "src/src/ir",
     "src/src/passes",
     "src/src/support",
+    "src/src/wasm",
     "src/src/tools/fuzzing",
-    "src/src/wasm",
+    "src/src/emscripten-optimizer",
   ]
 
   # We avoid listing all sources manually, this means when updating
@@ -87,10 +78,7 @@
     }
   }
 
-  include_dirs = [
-    "src/src",
-    "src/third_party/llvm-project/include",
-  ]
+  include_dirs = [ "src/src" ]
 
   # Ensure WasmIntrinsics.cpp/config.h files are generated.
   deps = [ ":generate_needed_files" ]
