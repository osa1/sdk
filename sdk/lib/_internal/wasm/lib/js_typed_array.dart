--- conflicted
+++ resolved
@@ -120,7 +120,6 @@
 
   WasmExternRef? toJSArrayExternRef([int start = 0, int? length]);
 
-<<<<<<< HEAD
   int get length;
 
   @override
@@ -136,21 +135,6 @@
   int get offsetInBytes => _dataViewByteOffset(_ref);
 
   @override
-=======
-  @override
-  JSArrayBufferImpl get buffer =>
-      JSArrayBufferImpl.fromRef(_dataViewBuffer(_ref));
-
-  @override
-  @pragma("wasm:prefer-inline")
-  int get lengthInBytes => _dataViewByteLength(toExternRef);
-
-  @override
-  @pragma("wasm:prefer-inline")
-  int get offsetInBytes => _dataViewByteOffset(_ref);
-
-  @override
->>>>>>> b9b7de14
   bool operator ==(Object that) =>
       that is JSArrayBase && js.areEqualInJS(_ref, that._ref);
 }
@@ -175,7 +159,6 @@
   @override
   JSArrayBufferImpl get buffer =>
       JSArrayBufferImpl.fromRef(_dataViewBuffer(toExternRef));
-<<<<<<< HEAD
 
   @override
   @pragma("wasm:prefer-inline")
@@ -187,23 +170,11 @@
 
   @override
   @pragma("wasm:prefer-inline")
-=======
-
-  @override
-  @pragma("wasm:prefer-inline")
-  int get lengthInBytes => _dataViewByteLength(toExternRef);
-
-  @override
-  @pragma("wasm:prefer-inline")
-  int get offsetInBytes => _dataViewByteOffset(_ref);
-
-  @override
-  @pragma("wasm:prefer-inline")
->>>>>>> b9b7de14
   int get elementSizeInBytes => 1;
 
   @override
-  ByteData asUnmodifiableView() => UnmodifiableByteDataView(this);
+  UnmodifiableByteDataView asUnmodifiableView() =>
+      UnmodifiableByteDataView(this);
 
   @override
   double getFloat32(int byteOffset, [Endian endian = Endian.big]) =>
@@ -282,7 +253,6 @@
   @override
   void setUint8(int byteOffset, int value) =>
       _setUint8(toExternRef, byteOffset, value);
-<<<<<<< HEAD
 }
 
 mixin _IntListMixin on JSArrayBase implements List<int> {
@@ -701,14 +671,14 @@
   @override
   @pragma("wasm:prefer-inline")
   int operator [](int index) {
-    IndexError.check(index, length);
+    _indexCheck(index, length);
     return _getUint8(toExternRef, index);
   }
 
   @override
   @pragma("wasm:prefer-inline")
   void operator []=(int index, int value) {
-    IndexError.check(index, length);
+    _indexCheck(index, length);
     _setUint8(toExternRef, index, value);
   }
 
@@ -744,48 +714,10 @@
     if (_position < _length) {
       _current = _getUint8(_ref, _position);
       return true;
-=======
-}
-
-/// Base class for `int` typed lists.
-abstract class JSIntArrayImpl extends JSArrayBase
-    with ListMixin<int>, FixedLengthListMixin<int> {
-  JSIntArrayImpl(super._ref);
-
-  @override
-  void setAll(int index, Iterable<int> iterable) {
-    final end = iterable.length + index;
-    setRange(index, end, iterable);
-  }
-
-  @override
-  void setRange(int start, int end, Iterable<int> iterable,
-      [int skipCount = 0]) {
-    RangeError.checkValidRange(start, end, length);
-
-    if (skipCount < 0) {
-      throw ArgumentError(skipCount);
-    }
-
-    if (iterable is JSArrayBase) {
-      final JSArrayBase source = unsafeCast<JSArrayBase>(iterable);
-      final length = end - start;
-      final sourceArray = source.toJSArrayExternRef(skipCount, length);
-      final targetArray = toJSArrayExternRef(start, length);
-      return _setRangeFast(targetArray, sourceArray);
-    }
-
-    List<int> otherList = iterable.skip(skipCount).toList(growable: false);
-
-    int count = end - start;
-    if (otherList.length < count) {
-      throw IterableElementError.tooFew();
->>>>>>> b9b7de14
     }
     return false;
   }
 
-<<<<<<< HEAD
   @pragma("wasm:prefer-inline")
   int get current {
     if (_position < 0 || _position >= _length) {
@@ -828,7 +760,7 @@
   @override
   @pragma("wasm:prefer-inline")
   int operator [](int index) {
-    IndexError.check(index, length);
+    _indexCheck(index, length);
     return _getInt8(toExternRef, index);
   }
 
@@ -843,7 +775,7 @@
   @override
   @pragma("wasm:prefer-inline")
   void operator []=(int index, int value) {
-    IndexError.check(index, length);
+    _indexCheck(index, length);
     _setInt8(toExternRef, index, value);
   }
 
@@ -880,27 +812,6 @@
   factory JSUint8ClampedArrayImpl.view(
           JSArrayBufferImpl buffer, int offsetInBytes, int? length) =>
       JSUint8ClampedArrayImpl._(buffer.view(offsetInBytes, length));
-=======
-    // TODO(omersa): Use unchecked operations here.
-    for (int i = 0, j = start; i < count; i++, j++) {
-      this[j] = otherList[i];
-    }
-  }
-}
-
-final class JSUint8ArrayImpl extends JSIntArrayImpl implements Uint8List {
-  JSUint8ArrayImpl._(super._ref);
-
-  factory JSUint8ArrayImpl(int length) =>
-      JSUint8ArrayImpl._(_newDataView(length));
-
-  factory JSUint8ArrayImpl.fromJSArray(WasmExternRef? jsArrayRef) =>
-      JSUint8ArrayImpl._(_dataViewFromJSArray(jsArrayRef));
-
-  factory JSUint8ArrayImpl.view(
-          JSArrayBufferImpl buffer, int offsetInBytes, int? length) =>
-      JSUint8ArrayImpl._(buffer.view(offsetInBytes, length));
->>>>>>> b9b7de14
 
   @override
   @pragma("wasm:prefer-inline")
@@ -913,11 +824,7 @@
   @override
   WasmExternRef? toJSArrayExternRef([int start = 0, int? length]) => js.JS<
           WasmExternRef?>(
-<<<<<<< HEAD
       '(o, start, length) => new Uint8ClampedArray(o.buffer, o.byteOffset + start, length)',
-=======
-      '(o, start, length) => new Uint8Array(o.buffer, o.byteOffset + start, length)',
->>>>>>> b9b7de14
       toExternRef,
       WasmI32.fromInt(start),
       WasmI32.fromInt(length ?? (this.length - start)));
@@ -925,19 +832,14 @@
   @override
   @pragma("wasm:prefer-inline")
   int operator [](int index) {
-<<<<<<< HEAD
-    IndexError.check(index, length);
-=======
-    _indexCheck(index, length);
->>>>>>> b9b7de14
+    _indexCheck(index, length);
     return _getUint8(toExternRef, index);
   }
 
   @override
   @pragma("wasm:prefer-inline")
   void operator []=(int index, int value) {
-<<<<<<< HEAD
-    IndexError.check(index, length);
+    _indexCheck(index, length);
     _setUint8(toExternRef, index, value.clamp(0, 255));
   }
 
@@ -964,291 +866,6 @@
 final class JSUint16ArrayImpl extends JSArrayBase
     with _IntListMixin
     implements Uint16List {
-  JSUint16ArrayImpl._(super._ref);
-
-  factory JSUint16ArrayImpl(int length) =>
-      JSUint16ArrayImpl._(_newDataView(length * 2));
-
-  factory JSUint16ArrayImpl.fromJSArray(WasmExternRef? jsArrayRef) =>
-      JSUint16ArrayImpl._(_dataViewFromJSArray(jsArrayRef));
-
-  factory JSUint16ArrayImpl.view(
-      JSArrayBufferImpl buffer, int offsetInBytes, int? length) {
-    _offsetAlignmentCheck(offsetInBytes, Uint16List.bytesPerElement);
-    final lengthInBytes = (length == null
-        ? (((buffer.lengthInBytes - offsetInBytes) >>> 1) << 1)
-        : length * 2);
-    return JSUint16ArrayImpl._(buffer.view(offsetInBytes, lengthInBytes));
-  }
-
-  @override
-  @pragma("wasm:prefer-inline")
-  int get elementSizeInBytes => 2;
-
-  @override
-  @pragma("wasm:prefer-inline")
-  int get length => lengthInBytes >>> 1;
-
-  @override
-  WasmExternRef? toJSArrayExternRef([int start = 0, int? length]) => js.JS<
-          WasmExternRef?>(
-      '(o, start, length) => new Uint16Array(o.buffer, o.byteOffset + start, length)',
-      toExternRef,
-      WasmI32.fromInt(start * 2),
-      WasmI32.fromInt(length ?? (this.length - start)));
-
-  @override
-  @pragma("wasm:prefer-inline")
-  int operator [](int index) {
-    IndexError.check(index, length);
-    return _getUint16(toExternRef, index * 2, true);
-  }
-
-  @override
-  @pragma("wasm:prefer-inline")
-  void operator []=(int index, int value) {
-    IndexError.check(index, length);
-    _setUint16(toExternRef, index * 2, value, true);
-  }
-
-  @override
-  UnmodifiableJSUint16Array asUnmodifiableView() =>
-      UnmodifiableJSUint16Array._(_ref);
-
-  @override
-  JSUint16ArrayImpl sublist(int start, [int? end]) {
-    final int newOffset = offsetInBytes + (start * 2);
-    final int newEnd = end == null ? lengthInBytes : end * 2;
-    final int newLength = newEnd - newOffset;
-    RangeError.checkValidRange(newOffset ~/ 2, newEnd ~/ 2, lengthInBytes ~/ 2);
-    return JSUint16ArrayImpl._(buffer.cloneAsDataView(newOffset, newLength));
-  }
-}
-
-final class UnmodifiableJSUint16Array extends JSUint16ArrayImpl
-    with _UnmodifiableIntListMixin
-    implements UnmodifiableUint16ListView {
-  UnmodifiableJSUint16Array._(WasmExternRef? ref) : super._(ref);
-}
-
-final class JSInt16ArrayImpl extends JSArrayBase
-    with _IntListMixin
-    implements Int16List {
-  JSInt16ArrayImpl._(super._ref);
-
-  factory JSInt16ArrayImpl(int length) =>
-      JSInt16ArrayImpl._(_newDataView(length * 2));
-
-  factory JSInt16ArrayImpl.fromJSArray(WasmExternRef? jsArrayRef) =>
-      JSInt16ArrayImpl._(_dataViewFromJSArray(jsArrayRef));
-
-  factory JSInt16ArrayImpl.view(
-      JSArrayBufferImpl buffer, int offsetInBytes, int? length) {
-    _offsetAlignmentCheck(offsetInBytes, Int16List.bytesPerElement);
-    final lengthInBytes = (length == null
-        ? ((buffer.lengthInBytes - offsetInBytes) >>> 1) << 1
-        : length * 2);
-    return JSInt16ArrayImpl._(buffer.view(offsetInBytes, lengthInBytes));
-=======
-    _indexCheck(index, length);
-    _setUint8(toExternRef, index, value);
->>>>>>> b9b7de14
-  }
-
-  @override
-  @pragma("wasm:prefer-inline")
-  int get elementSizeInBytes => 2;
-
-  @override
-  @pragma("wasm:prefer-inline")
-  int get length => lengthInBytes >>> 1;
-
-  @override
-  WasmExternRef? toJSArrayExternRef([int start = 0, int? length]) => js.JS<
-          WasmExternRef?>(
-      '(o, start, length) => new Int16Array(o.buffer, o.byteOffset + start, length)',
-      toExternRef,
-      WasmI32.fromInt(start * 2),
-      WasmI32.fromInt(length ?? (this.length - start)));
-
-  @override
-<<<<<<< HEAD
-  @pragma("wasm:prefer-inline")
-  int operator [](int index) {
-    IndexError.check(index, length);
-    return _getInt16(toExternRef, index * 2, true);
-=======
-  Uint8List sublist(int start, [int? end]) {
-    final newOffset = offsetInBytes + start;
-    final newEnd = RangeError.checkValidRange(newOffset, end, lengthInBytes);
-    final newLength = newEnd - newOffset;
-    return JSUint8ArrayImpl._(buffer.cloneAsDataView(newOffset, newLength));
->>>>>>> b9b7de14
-  }
-
-<<<<<<< HEAD
-  @override
-  @pragma("wasm:prefer-inline")
-  void operator []=(int index, int value) {
-    IndexError.check(index, length);
-    _setInt16(toExternRef, index * 2, value, true);
-=======
-final class JSInt8ArrayImpl extends JSIntArrayImpl implements Int8List {
-  JSInt8ArrayImpl._(super._ref);
-
-  factory JSInt8ArrayImpl(int length) =>
-      JSInt8ArrayImpl._(_newDataView(length));
-
-  factory JSInt8ArrayImpl.fromJSArray(WasmExternRef? jsArrayRef) =>
-      JSInt8ArrayImpl._(_dataViewFromJSArray(jsArrayRef));
-
-  factory JSInt8ArrayImpl.view(
-          JSArrayBufferImpl buffer, int offsetInBytes, int? length) =>
-      JSInt8ArrayImpl._(buffer.view(offsetInBytes, length));
-
-  @override
-  @pragma("wasm:prefer-inline")
-  int get elementSizeInBytes => 1;
-
-  @override
-  @pragma("wasm:prefer-inline")
-  int get length => lengthInBytes;
-
-  @override
-  @pragma("wasm:prefer-inline")
-  int operator [](int index) {
-    _indexCheck(index, length);
-    return _getInt8(toExternRef, index);
-  }
-
-  @override
-  WasmExternRef? toJSArrayExternRef([int start = 0, int? length]) => js.JS<
-          WasmExternRef?>(
-      '(o, start, length) => new Int8Array(o.buffer, o.byteOffset + start, length)',
-      toExternRef,
-      WasmI32.fromInt(start),
-      WasmI32.fromInt(length ?? (this.length - start)));
-
-  @override
-  @pragma("wasm:prefer-inline")
-  void operator []=(int index, int value) {
-    _indexCheck(index, length);
-    _setInt8(toExternRef, index, value);
->>>>>>> b9b7de14
-  }
-
-  @override
-  UnmodifiableJSInt16Array asUnmodifiableView() =>
-      UnmodifiableJSInt16Array._(_ref);
-
-  @override
-<<<<<<< HEAD
-  JSInt16ArrayImpl sublist(int start, [int? end]) {
-    final int newOffset = offsetInBytes + (start * 2);
-    final int newEnd = end == null ? lengthInBytes : end * 2;
-    final int newLength = newEnd - newOffset;
-    RangeError.checkValidRange(newOffset ~/ 2, newEnd ~/ 2, lengthInBytes ~/ 2);
-    return JSInt16ArrayImpl._(buffer.cloneAsDataView(newOffset, newLength));
-  }
-}
-
-final class UnmodifiableJSInt16Array extends JSInt16ArrayImpl
-    with _UnmodifiableIntListMixin
-    implements UnmodifiableInt16ListView {
-  UnmodifiableJSInt16Array._(WasmExternRef? ref) : super._(ref);
-}
-
-final class JSUint32ArrayImpl extends JSArrayBase
-    with _IntListMixin
-    implements Uint32List {
-  JSUint32ArrayImpl._(super._ref);
-
-  factory JSUint32ArrayImpl(int length) =>
-      JSUint32ArrayImpl._(_newDataView(length * 4));
-
-  factory JSUint32ArrayImpl.fromJSArray(WasmExternRef? jsArrayRef) =>
-      JSUint32ArrayImpl._(_dataViewFromJSArray(jsArrayRef));
-
-  factory JSUint32ArrayImpl.view(
-      JSArrayBufferImpl buffer, int offsetInBytes, int? length) {
-    _offsetAlignmentCheck(offsetInBytes, Uint32List.bytesPerElement);
-    final lengthInBytes = (length == null
-        ? (((buffer.lengthInBytes - offsetInBytes) >>> 2) << 2)
-        : length * 4);
-    return JSUint32ArrayImpl._(buffer.view(offsetInBytes, lengthInBytes));
-=======
-  Int8List sublist(int start, [int? end]) {
-    final newOffset = offsetInBytes + start;
-    final newEnd = RangeError.checkValidRange(newOffset, end, lengthInBytes);
-    final newLength = newEnd - newOffset;
-    return JSInt8ArrayImpl._(buffer.cloneAsDataView(newOffset, newLength));
-  }
-}
-
-final class JSUint8ClampedArrayImpl extends JSIntArrayImpl
-    implements Uint8ClampedList {
-  JSUint8ClampedArrayImpl._(super._ref);
-
-  factory JSUint8ClampedArrayImpl(int length) =>
-      JSUint8ClampedArrayImpl._(_newDataView(length));
-
-  factory JSUint8ClampedArrayImpl.fromJSArray(WasmExternRef? jsArrayRef) =>
-      JSUint8ClampedArrayImpl._(_dataViewFromJSArray(jsArrayRef));
-
-  factory JSUint8ClampedArrayImpl.view(
-          JSArrayBufferImpl buffer, int offsetInBytes, int? length) =>
-      JSUint8ClampedArrayImpl._(buffer.view(offsetInBytes, length));
-
-  @override
-  @pragma("wasm:prefer-inline")
-  int get elementSizeInBytes => 1;
-
-  @override
-  @pragma("wasm:prefer-inline")
-  int get length => lengthInBytes;
-
-  @override
-  WasmExternRef? toJSArrayExternRef([int start = 0, int? length]) => js.JS<
-          WasmExternRef?>(
-      '(o, start, length) => new Uint8ClampedArray(o.buffer, o.byteOffset + start, length)',
-      toExternRef,
-      WasmI32.fromInt(start),
-      WasmI32.fromInt(length ?? (this.length - start)));
-
-  @override
-  @pragma("wasm:prefer-inline")
-  int operator [](int index) {
-    _indexCheck(index, length);
-    return _getUint8(toExternRef, index);
-  }
-
-  @override
-  @pragma("wasm:prefer-inline")
-  void operator []=(int index, int value) {
-    _indexCheck(index, length);
-    _setUint8(toExternRef, index, value.clamp(0, 255));
->>>>>>> b9b7de14
-  }
-
-  @override
-  @pragma("wasm:prefer-inline")
-  int get elementSizeInBytes => 4;
-
-  @override
-<<<<<<< HEAD
-  @pragma("wasm:prefer-inline")
-  int get length => lengthInBytes >>> 2;
-=======
-  Uint8ClampedList sublist(int start, [int? end]) {
-    final newOffset = offsetInBytes + start;
-    final newEnd = RangeError.checkValidRange(newOffset, end, lengthInBytes);
-    final newLength = newEnd - newOffset;
-    return JSUint8ClampedArrayImpl._(
-        buffer.cloneAsDataView(newOffset, newLength));
-  }
-}
-
-final class JSUint16ArrayImpl extends JSIntArrayImpl implements Uint16List {
   JSUint16ArrayImpl._(super._ref);
 
   factory JSUint16ArrayImpl(int length) =>
@@ -1295,31 +912,13 @@
     _indexCheck(index, length);
     _setUint16(toExternRef, index * 2, value, true);
   }
->>>>>>> b9b7de14
-
-  @override
-  WasmExternRef? toJSArrayExternRef([int start = 0, int? length]) => js.JS<
-          WasmExternRef?>(
-      '(o, start, length) => new Uint32Array(o.buffer, o.byteOffset + start, length)',
-      toExternRef,
-      WasmI32.fromInt(start * 4),
-      WasmI32.fromInt(length ?? (this.length - start)));
-
-  @override
-<<<<<<< HEAD
-  @pragma("wasm:prefer-inline")
-  int operator [](int index) {
-    IndexError.check(index, length);
-    return _getUint32(toExternRef, index * 4, true);
-  }
-
-  @override
-  @pragma("wasm:prefer-inline")
-  void operator []=(int index, int value) {
-    IndexError.check(index, length);
-    _setUint32(toExternRef, index * 4, value, true);
-=======
-  Uint16List sublist(int start, [int? end]) {
+
+  @override
+  UnmodifiableJSUint16Array asUnmodifiableView() =>
+      UnmodifiableJSUint16Array._(_ref);
+
+  @override
+  JSUint16ArrayImpl sublist(int start, [int? end]) {
     final int newOffset = offsetInBytes + (start * 2);
     final int newEnd = end == null ? lengthInBytes : end * 2;
     final int newLength = newEnd - newOffset;
@@ -1328,7 +927,15 @@
   }
 }
 
-final class JSInt16ArrayImpl extends JSIntArrayImpl implements Int16List {
+final class UnmodifiableJSUint16Array extends JSUint16ArrayImpl
+    with _UnmodifiableIntListMixin
+    implements UnmodifiableUint16ListView {
+  UnmodifiableJSUint16Array._(WasmExternRef? ref) : super._(ref);
+}
+
+final class JSInt16ArrayImpl extends JSArrayBase
+    with _IntListMixin
+    implements Int16List {
   JSInt16ArrayImpl._(super._ref);
 
   factory JSInt16ArrayImpl(int length) =>
@@ -1374,7 +981,76 @@
   void operator []=(int index, int value) {
     _indexCheck(index, length);
     _setInt16(toExternRef, index * 2, value, true);
->>>>>>> b9b7de14
+  }
+
+  @override
+  UnmodifiableJSInt16Array asUnmodifiableView() =>
+      UnmodifiableJSInt16Array._(_ref);
+
+  @override
+  JSInt16ArrayImpl sublist(int start, [int? end]) {
+    final int newOffset = offsetInBytes + (start * 2);
+    final int newEnd = end == null ? lengthInBytes : end * 2;
+    final int newLength = newEnd - newOffset;
+    RangeError.checkValidRange(newOffset ~/ 2, newEnd ~/ 2, lengthInBytes ~/ 2);
+    return JSInt16ArrayImpl._(buffer.cloneAsDataView(newOffset, newLength));
+  }
+}
+
+final class UnmodifiableJSInt16Array extends JSInt16ArrayImpl
+    with _UnmodifiableIntListMixin
+    implements UnmodifiableInt16ListView {
+  UnmodifiableJSInt16Array._(WasmExternRef? ref) : super._(ref);
+}
+
+final class JSUint32ArrayImpl extends JSArrayBase
+    with _IntListMixin
+    implements Uint32List {
+  JSUint32ArrayImpl._(super._ref);
+
+  factory JSUint32ArrayImpl(int length) =>
+      JSUint32ArrayImpl._(_newDataView(length * 4));
+
+  factory JSUint32ArrayImpl.fromJSArray(WasmExternRef? jsArrayRef) =>
+      JSUint32ArrayImpl._(_dataViewFromJSArray(jsArrayRef));
+
+  factory JSUint32ArrayImpl.view(
+      JSArrayBufferImpl buffer, int offsetInBytes, int? length) {
+    _offsetAlignmentCheck(offsetInBytes, Uint32List.bytesPerElement);
+    final lengthInBytes = (length == null
+        ? ((buffer.lengthInBytes - offsetInBytes) & -4)
+        : length * 4);
+    return JSUint32ArrayImpl._(buffer.view(offsetInBytes, lengthInBytes));
+  }
+
+  @override
+  @pragma("wasm:prefer-inline")
+  int get elementSizeInBytes => 4;
+
+  @override
+  @pragma("wasm:prefer-inline")
+  int get length => lengthInBytes >>> 2;
+
+  @override
+  WasmExternRef? toJSArrayExternRef([int start = 0, int? length]) => js.JS<
+          WasmExternRef?>(
+      '(o, start, length) => new Uint32Array(o.buffer, o.byteOffset + start, length)',
+      toExternRef,
+      WasmI32.fromInt(start * 4),
+      WasmI32.fromInt(length ?? (this.length - start)));
+
+  @override
+  @pragma("wasm:prefer-inline")
+  int operator [](int index) {
+    _indexCheck(index, length);
+    return _getUint32(toExternRef, index * 4, true);
+  }
+
+  @override
+  @pragma("wasm:prefer-inline")
+  void operator []=(int index, int value) {
+    _indexCheck(index, length);
+    _setUint32(toExternRef, index * 4, value, true);
   }
 
   @override
@@ -1382,7 +1058,6 @@
       UnmodifiableJSUint32Array._(_ref);
 
   @override
-<<<<<<< HEAD
   JSUint32ArrayImpl sublist(int start, [int? end]) {
     final int newOffset = offsetInBytes + (start * 4);
     final int newEnd = end == null ? lengthInBytes : end * 4;
@@ -1397,117 +1072,10 @@
     implements UnmodifiableUint32ListView {
   UnmodifiableJSUint32Array._(WasmExternRef? ref) : super._(ref);
 }
-=======
-  Int16List sublist(int start, [int? end]) {
-    final int newOffset = offsetInBytes + (start * 2);
-    final int newEnd = end == null ? lengthInBytes : end * 2;
-    final int newLength = newEnd - newOffset;
-    RangeError.checkValidRange(newOffset ~/ 2, newEnd ~/ 2, lengthInBytes ~/ 2);
-    return JSInt16ArrayImpl._(buffer.cloneAsDataView(newOffset, newLength));
-  }
-}
-
-final class JSUint32ArrayImpl extends JSIntArrayImpl implements Uint32List {
-  JSUint32ArrayImpl._(super._ref);
-
-  factory JSUint32ArrayImpl(int length) =>
-      JSUint32ArrayImpl._(_newDataView(length * 4));
-
-  factory JSUint32ArrayImpl.fromJSArray(WasmExternRef? jsArrayRef) =>
-      JSUint32ArrayImpl._(_dataViewFromJSArray(jsArrayRef));
->>>>>>> b9b7de14
 
 final class JSInt32ArrayImpl extends JSArrayBase
     with _IntListMixin
     implements Int32List {
-  JSInt32ArrayImpl._(super._ref);
-
-  factory JSInt32ArrayImpl(int length) =>
-      JSInt32ArrayImpl._(_newDataView(length * 4));
-
-  factory JSInt32ArrayImpl.fromJSArray(WasmExternRef? jsArrayRef) =>
-      JSInt32ArrayImpl._(_dataViewFromJSArray(jsArrayRef));
-
-  factory JSInt32ArrayImpl.view(
-      JSArrayBufferImpl buffer, int offsetInBytes, int? length) {
-<<<<<<< HEAD
-    _offsetAlignmentCheck(offsetInBytes, Int32List.bytesPerElement);
-    final lengthInBytes = (length == null
-        ? (((buffer.lengthInBytes - offsetInBytes) >>> 2) << 2)
-        : length * 4);
-    return JSInt32ArrayImpl._(buffer.view(offsetInBytes, lengthInBytes));
-=======
-    _offsetAlignmentCheck(offsetInBytes, Uint32List.bytesPerElement);
-    final lengthInBytes = (length == null
-        ? ((buffer.lengthInBytes - offsetInBytes) & -4)
-        : length * 4);
-    return JSUint32ArrayImpl._(buffer.view(offsetInBytes, lengthInBytes));
-  }
-
-  @override
-  @pragma("wasm:prefer-inline")
-  int get elementSizeInBytes => 4;
-
-  @override
-  @pragma("wasm:prefer-inline")
-  int get length => lengthInBytes >>> 2;
-
-  @override
-  WasmExternRef? toJSArrayExternRef([int start = 0, int? length]) => js.JS<
-          WasmExternRef?>(
-      '(o, start, length) => new Uint32Array(o.buffer, o.byteOffset + start, length)',
-      toExternRef,
-      WasmI32.fromInt(start * 4),
-      WasmI32.fromInt(length ?? (this.length - start)));
-
-  @override
-  @pragma("wasm:prefer-inline")
-  int operator [](int index) {
-    _indexCheck(index, length);
-    return _getUint32(toExternRef, index * 4, true);
-  }
-
-  @override
-  @pragma("wasm:prefer-inline")
-  void operator []=(int index, int value) {
-    _indexCheck(index, length);
-    _setUint32(toExternRef, index * 4, value, true);
->>>>>>> b9b7de14
-  }
-
-  @override
-  @pragma("wasm:prefer-inline")
-  int get length => lengthInBytes >>> 2;
-
-  @override
-<<<<<<< HEAD
-  @pragma("wasm:prefer-inline")
-  int get elementSizeInBytes => 4;
-
-  @override
-  WasmExternRef? toJSArrayExternRef([int start = 0, int? length]) => js.JS<
-          WasmExternRef?>(
-      '(o, start, length) => new Int32Array(o.buffer, o.byteOffset + start, length)',
-      toExternRef,
-      WasmI32.fromInt(start * 4),
-      WasmI32.fromInt(length ?? (this.length - start)));
-
-  @override
-  @pragma("wasm:prefer-inline")
-  int operator [](int index) {
-    IndexError.check(index, length);
-    return _getInt32(toExternRef, index * 4, true);
-=======
-  Uint32List sublist(int start, [int? end]) {
-    final int newOffset = offsetInBytes + (start * 4);
-    final int newEnd = end == null ? lengthInBytes : end * 4;
-    final int newLength = newEnd - newOffset;
-    RangeError.checkValidRange(newOffset ~/ 4, newEnd ~/ 4, lengthInBytes ~/ 4);
-    return JSUint32ArrayImpl._(buffer.cloneAsDataView(newOffset, newLength));
-  }
-}
-
-final class JSInt32ArrayImpl extends JSIntArrayImpl implements Int32List {
   JSInt32ArrayImpl._(super._ref);
 
   factory JSInt32ArrayImpl(int length) =>
@@ -1553,26 +1121,14 @@
   void operator []=(int index, int value) {
     _indexCheck(index, length);
     _setInt32(toExternRef, index * 4, value, true);
->>>>>>> b9b7de14
-  }
-
-  @override
-  @pragma("wasm:prefer-inline")
-  void operator []=(int index, int value) {
-    IndexError.check(index, length);
-    _setInt32(toExternRef, index * 4, value, true);
-  }
-
-  @override
-<<<<<<< HEAD
+  }
+
+  @override
   UnmodifiableJSInt32Array asUnmodifiableView() =>
       UnmodifiableJSInt32Array._(_ref);
 
   @override
   JSInt32ArrayImpl sublist(int start, [int? end]) {
-=======
-  Int32List sublist(int start, [int? end]) {
->>>>>>> b9b7de14
     final int newOffset = offsetInBytes + (start * 4);
     final int newEnd = end == null ? lengthInBytes : end * 4;
     final int newLength = newEnd - newOffset;
@@ -1634,13 +1190,14 @@
   }
 
   @override
-  Int32x4List asUnmodifiableView() => UnmodifiableInt32x4ListView(this);
-
-  @override
-  Int32x4List sublist(int start, [int? end]) {
+  UnmodifiableInt32x4ListView asUnmodifiableView() =>
+      UnmodifiableInt32x4ListView(this);
+
+  @override
+  JSInt32x4ArrayImpl sublist(int start, [int? end]) {
     final stop = RangeError.checkValidRange(start, end, length);
     return JSInt32x4ArrayImpl.externalStorage(
-        _storage.sublist(start * 4, stop * 4) as JSInt32ArrayImpl);
+        _storage.sublist(start * 4, stop * 4));
   }
 
   @override
@@ -1672,20 +1229,8 @@
   }
 }
 
-<<<<<<< HEAD
 final class JSBigUint64ArrayImpl extends JSArrayBase
     with _IntListMixin
-=======
-/// Base class for 64-bit `int` typed lists.
-abstract class JSBigIntArrayImpl extends JSIntArrayImpl {
-  JSBigIntArrayImpl(super._ref);
-
-  @override
-  int get elementSizeInBytes => 8;
-}
-
-final class JSBigUint64ArrayImpl extends JSBigIntArrayImpl
->>>>>>> b9b7de14
     implements Uint64List {
   JSBigUint64ArrayImpl._(super._ref);
 
@@ -1699,11 +1244,6 @@
       JSArrayBufferImpl buffer, int offsetInBytes, int? length) {
     _offsetAlignmentCheck(offsetInBytes, Uint64List.bytesPerElement);
     final lengthInBytes = (length == null
-<<<<<<< HEAD
-        ? (((buffer.lengthInBytes - offsetInBytes) >>> 3) << 3)
-        : length * 8);
-    return JSBigUint64ArrayImpl._(buffer.view(offsetInBytes, lengthInBytes));
-=======
         ? ((buffer.lengthInBytes - offsetInBytes) & -8)
         : length * 8);
     return JSBigUint64ArrayImpl._(buffer.view(offsetInBytes, lengthInBytes));
@@ -1712,6 +1252,10 @@
   @override
   @pragma("wasm:prefer-inline")
   int get length => lengthInBytes >>> 3;
+
+  @override
+  @pragma("wasm:prefer-inline")
+  int get elementSizeInBytes => 8;
 
   @override
   WasmExternRef? toJSArrayExternRef([int start = 0, int? length]) => js.JS<
@@ -1733,37 +1277,6 @@
   void operator []=(int index, int value) {
     _indexCheck(index, length);
     return _setBigUint64(toExternRef, index * 8, value, true);
->>>>>>> b9b7de14
-  }
-
-  @override
-  @pragma("wasm:prefer-inline")
-  int get length => lengthInBytes >>> 3;
-
-  @override
-<<<<<<< HEAD
-  int get elementSizeInBytes => 8;
-
-  @override
-  WasmExternRef? toJSArrayExternRef([int start = 0, int? length]) => js.JS<
-          WasmExternRef?>(
-      '(o, start, length) => new BigUint64Array(o.buffer, o.byteOffset + start, length)',
-      toExternRef,
-      WasmI32.fromInt(start * 8),
-      WasmI32.fromInt(length ?? (this.length - start)));
-
-  @override
-  @pragma("wasm:prefer-inline")
-  int operator [](int index) {
-    IndexError.check(index, length);
-    return _getBigUint64(toExternRef, index * 8, true);
-  }
-
-  @override
-  @pragma("wasm:prefer-inline")
-  void operator []=(int index, int value) {
-    IndexError.check(index, length);
-    return _setBigUint64(toExternRef, index * 8, value, true);
   }
 
   @override
@@ -1772,9 +1285,6 @@
 
   @override
   JSBigUint64ArrayImpl sublist(int start, [int? end]) {
-=======
-  Uint64List sublist(int start, [int? end]) {
->>>>>>> b9b7de14
     final int newOffset = offsetInBytes + (start * 8);
     final int newEnd = end == null ? lengthInBytes : end * 8;
     final int newLength = newEnd - newOffset;
@@ -1783,7 +1293,6 @@
   }
 }
 
-<<<<<<< HEAD
 final class UnmodifiableJSBigUint64Array extends JSBigUint64ArrayImpl
     with _UnmodifiableIntListMixin
     implements UnmodifiableUint64ListView {
@@ -1793,9 +1302,6 @@
 final class JSBigInt64ArrayImpl extends JSArrayBase
     with _IntListMixin
     implements Int64List {
-=======
-final class JSBigInt64ArrayImpl extends JSBigIntArrayImpl implements Int64List {
->>>>>>> b9b7de14
   JSBigInt64ArrayImpl._(super._ref);
 
   factory JSBigInt64ArrayImpl(int length) =>
@@ -1808,11 +1314,7 @@
       JSArrayBufferImpl buffer, int offsetInBytes, int? length) {
     _offsetAlignmentCheck(offsetInBytes, Int64List.bytesPerElement);
     final lengthInBytes = (length == null
-<<<<<<< HEAD
-        ? (((buffer.lengthInBytes - offsetInBytes) >>> 3) << 3)
-=======
         ? ((buffer.lengthInBytes - offsetInBytes) & -8)
->>>>>>> b9b7de14
         : length * 8);
     return JSBigInt64ArrayImpl._(buffer.view(offsetInBytes, lengthInBytes));
   }
@@ -1822,13 +1324,10 @@
   int get length => lengthInBytes >>> 3;
 
   @override
-<<<<<<< HEAD
   @pragma("wasm:prefer-inline")
   int get elementSizeInBytes => 8;
 
   @override
-=======
->>>>>>> b9b7de14
   WasmExternRef? toJSArrayExternRef([int start = 0, int? length]) => js.JS<
           WasmExternRef?>(
       '(o, start, length) => new BigInt64Array(o.buffer, o.byteOffset + start, length)',
@@ -1839,19 +1338,14 @@
   @override
   @pragma("wasm:prefer-inline")
   int operator [](int index) {
-<<<<<<< HEAD
-    IndexError.check(index, length);
-=======
-    _indexCheck(index, length);
->>>>>>> b9b7de14
+    _indexCheck(index, length);
     return _getBigInt64(toExternRef, index * 8, true);
   }
 
   @override
   @pragma("wasm:prefer-inline")
   void operator []=(int index, int value) {
-<<<<<<< HEAD
-    IndexError.check(index, length);
+    _indexCheck(index, length);
     _setBigInt64(toExternRef, index * 8, value, true);
   }
 
@@ -1866,10 +1360,6 @@
     final int newLength = newEnd - newOffset;
     RangeError.checkValidRange(newOffset ~/ 8, newEnd ~/ 8, lengthInBytes ~/ 8);
     return JSBigInt64ArrayImpl._(buffer.cloneAsDataView(newOffset, newLength));
-=======
-    _indexCheck(index, length);
-    _setBigInt64(toExternRef, index * 8, value, true);
->>>>>>> b9b7de14
   }
 }
 
@@ -1877,24 +1367,6 @@
     with _UnmodifiableIntListMixin
     implements UnmodifiableInt64ListView {
   UnmodifiableJSBigInt64Array._(WasmExternRef? ref) : super._(ref);
-}
-
-/// Base class for `double` typed lists.
-abstract class JSFloatArrayImpl extends JSArrayBase
-    with ListMixin<double>, FixedLengthListMixin<double> {
-  JSFloatArrayImpl(super._ref);
-
-  @override
-  Int64List asUnmodifiableView() => UnmodifiableInt64ListView(this);
-
-  @override
-  Int64List sublist(int start, [int? end]) {
-    final int newOffset = offsetInBytes + (start * 8);
-    final int newEnd = end == null ? lengthInBytes : end * 8;
-    final int newLength = newEnd - newOffset;
-    RangeError.checkValidRange(newOffset ~/ 8, newEnd ~/ 8, lengthInBytes ~/ 8);
-    return JSBigInt64ArrayImpl._(buffer.cloneAsDataView(newOffset, newLength));
-  }
 }
 
 /// Base class for `double` typed lists.
@@ -1952,11 +1424,7 @@
       JSArrayBufferImpl buffer, int offsetInBytes, int? length) {
     _offsetAlignmentCheck(offsetInBytes, Float32List.bytesPerElement);
     final lengthInBytes = (length == null
-<<<<<<< HEAD
-        ? (((buffer.lengthInBytes - offsetInBytes) >>> 2) << 2)
-=======
         ? ((buffer.lengthInBytes - offsetInBytes) & -4)
->>>>>>> b9b7de14
         : length * 4);
     return JSFloat32ArrayImpl._(buffer.view(offsetInBytes, lengthInBytes));
   }
@@ -1980,30 +1448,23 @@
   @override
   @pragma("wasm:prefer-inline")
   double operator [](int index) {
-<<<<<<< HEAD
-    IndexError.check(index, length);
-=======
-    _indexCheck(index, length);
->>>>>>> b9b7de14
+    _indexCheck(index, length);
     return _getFloat32(toExternRef, index * 4, true);
   }
 
   @override
   @pragma("wasm:prefer-inline")
   void operator []=(int index, double value) {
-<<<<<<< HEAD
-    IndexError.check(index, length);
-=======
-    _indexCheck(index, length);
->>>>>>> b9b7de14
+    _indexCheck(index, length);
     _setFloat32(toExternRef, index * 4, value, true);
   }
 
   @override
-  Float32List asUnmodifiableView() => UnmodifiableFloat32ListView(this);
-
-  @override
-  Float32List sublist(int start, [int? end]) {
+  UnmodifiableFloat32ListView asUnmodifiableView() =>
+      UnmodifiableFloat32ListView(this);
+
+  @override
+  JSFloat32ArrayImpl sublist(int start, [int? end]) {
     final int newOffset = offsetInBytes + (start * 4);
     final int newEnd = end == null ? lengthInBytes : end * 4;
     final int newLength = newEnd - newOffset;
@@ -2025,11 +1486,7 @@
       JSArrayBufferImpl buffer, int offsetInBytes, int? length) {
     _offsetAlignmentCheck(offsetInBytes, Float64List.bytesPerElement);
     final lengthInBytes = (length == null
-<<<<<<< HEAD
-        ? (((buffer.lengthInBytes - offsetInBytes) >>> 3) << 3)
-=======
         ? ((buffer.lengthInBytes - offsetInBytes) & -8)
->>>>>>> b9b7de14
         : length * 8);
     return JSFloat64ArrayImpl._(buffer.view(offsetInBytes, lengthInBytes));
   }
@@ -2053,30 +1510,23 @@
   @override
   @pragma("wasm:prefer-inline")
   double operator [](int index) {
-<<<<<<< HEAD
-    IndexError.check(index, length);
-=======
-    _indexCheck(index, length);
->>>>>>> b9b7de14
+    _indexCheck(index, length);
     return _getFloat64(toExternRef, index * 8, true);
   }
 
   @override
   @pragma("wasm:prefer-inline")
   void operator []=(int index, double value) {
-<<<<<<< HEAD
-    IndexError.check(index, length);
-=======
-    _indexCheck(index, length);
->>>>>>> b9b7de14
+    _indexCheck(index, length);
     _setFloat64(toExternRef, index * 8, value, true);
   }
 
   @override
-  Float64List asUnmodifiableView() => UnmodifiableFloat64ListView(this);
-
-  @override
-  Float64List sublist(int start, [int? end]) {
+  UnmodifiableFloat64ListView asUnmodifiableView() =>
+      UnmodifiableFloat64ListView(this);
+
+  @override
+  JSFloat64ArrayImpl sublist(int start, [int? end]) {
     final int newOffset = offsetInBytes + (start * 8);
     final int newEnd = end == null ? lengthInBytes : end * 8;
     final int newLength = newEnd - newOffset;
@@ -2132,13 +1582,14 @@
   }
 
   @override
-  Float32x4List asUnmodifiableView() => UnmodifiableFloat32x4ListView(this);
-
-  @override
-  Float32x4List sublist(int start, [int? end]) {
+  UnmodifiableFloat32x4ListView asUnmodifiableView() =>
+      UnmodifiableFloat32x4ListView(this);
+
+  @override
+  JSFloat32x4ArrayImpl sublist(int start, [int? end]) {
     final stop = RangeError.checkValidRange(start, end, length);
     return JSFloat32x4ArrayImpl.externalStorage(
-        _storage.sublist(start * 4, stop * 4) as JSFloat32ArrayImpl);
+        _storage.sublist(start * 4, stop * 4));
   }
 
   @override
@@ -2214,15 +1665,15 @@
   }
 
   @override
-  Float64x2List asUnmodifiableView() => UnmodifiableFloat64x2ListView(this);
-
-  @override
-  Float64x2List sublist(int start, [int? end]) {
+  UnmodifiableFloat64x2ListView asUnmodifiableView() =>
+      UnmodifiableFloat64x2ListView(this);
+
+  @override
+  JSFloat64x2ArrayImpl sublist(int start, [int? end]) {
     final stop = RangeError.checkValidRange(start, end, length);
     return JSFloat64x2ArrayImpl.externalStorage(
-        _storage.sublist(start * 2, stop * 2) as JSFloat64ArrayImpl);
-  }
-<<<<<<< HEAD
+        _storage.sublist(start * 2, stop * 2));
+  }
 
   @override
   void setAll(int index, Iterable<Float64x2> iterable) {
@@ -2251,35 +1702,6 @@
     for (int i = 0, j = start; i < count; i++, j++) {
       this[j] = otherList[i];
     }
-=======
-
-  @override
-  void setAll(int index, Iterable<Float64x2> iterable) {
-    final end = iterable.length + index;
-    setRange(index, end, iterable);
-  }
-
-  @override
-  void setRange(int start, int end, Iterable<Float64x2> iterable,
-      [int skipCount = 0]) {
-    RangeError.checkValidRange(start, end, length);
-
-    if (skipCount < 0) {
-      throw ArgumentError(skipCount);
-    }
-
-    List<Float64x2> otherList =
-        iterable.skip(skipCount).toList(growable: false);
-
-    int count = end - start;
-    if (otherList.length < count) {
-      throw IterableElementError.tooFew();
-    }
-
-    // TODO(omersa): Use unchecked operations here.
-    for (int i = 0, j = start; i < count; i++, j++) {
-      this[j] = otherList[i];
-    }
   }
 }
 
@@ -2287,7 +1709,6 @@
 void _indexCheck(int index, int length) {
   if (WasmI64.fromInt(length).leU(WasmI64.fromInt(index))) {
     throw IndexError.withLength(index, length);
->>>>>>> b9b7de14
   }
 }
 
@@ -2301,10 +1722,7 @@
   }
 }
 
-<<<<<<< HEAD
-@pragma("wasm:prefer-inline")
-=======
->>>>>>> b9b7de14
+@pragma("wasm:prefer-inline")
 WasmExternRef? _newDataView(int length) => js.JS<WasmExternRef?>(
     'l => new DataView(new ArrayBuffer(l))', WasmI32.fromInt(length));
 
@@ -2329,10 +1747,7 @@
     .JS<WasmF64>(
         "Function.prototype.call.bind(Object.getOwnPropertyDescriptor(DataView.prototype, 'byteLength').get)",
         ref)
-<<<<<<< HEAD
-=======
     .truncSatS()
->>>>>>> b9b7de14
     .toInt();
 
 @pragma("wasm:prefer-inline")
