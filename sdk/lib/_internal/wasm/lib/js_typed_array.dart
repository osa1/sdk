--- conflicted
+++ resolved
@@ -145,11 +145,8 @@
   int get elementSizeInBytes => 1;
 
   @override
-<<<<<<< HEAD
-=======
   ByteData asUnmodifiableView() => UnmodifiableByteDataView(this);
 
->>>>>>> 3659b3e5
   double getFloat32(int byteOffset, [Endian endian = Endian.big]) =>
       _getFloat32(toExternRef, byteOffset, Endian.little == endian);
 
@@ -883,6 +880,9 @@
   }
 
   @override
+  Float32List asUnmodifiableView() => UnmodifiableFloat32ListView(this);
+
+  @override
   Float32List sublist(int start, [int? end]) {
     final int newOffset = offsetInBytes + (start * 4);
     final int newEnd = end == null ? lengthInBytes : end * 4;
@@ -926,24 +926,8 @@
   }
 
   @override
-<<<<<<< HEAD
   @pragma("wasm:prefer-inline")
   int get lengthInBytes => (super.lengthInBytes ~/ 8) * 8;
-=======
-  Float32List asUnmodifiableView() => UnmodifiableFloat32ListView(this);
-
-  @override
-  Float32List sublist(int start, [int? end]) {
-    final stop = RangeError.checkValidRange(start, end, length);
-    final source = js.JS<WasmExternRef?>(
-        '(a, s, p) => new Float32Array(a.subarray(s, p))',
-        toExternRef,
-        start.toDouble(),
-        stop.toDouble());
-    return JSFloat32ArrayImpl(source);
-  }
-}
->>>>>>> 3659b3e5
 
   @override
   @pragma("wasm:prefer-inline")
