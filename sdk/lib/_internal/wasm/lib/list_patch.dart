// Copyright (c) 2023, the Dart project authors.  Please see the AUTHORS file
// for details. All rights reserved. Use of this source code is governed by a
// BSD-style license that can be found in the LICENSE file.

<<<<<<< HEAD
import 'dart:_growable_list';
import 'dart:_internal';
=======
import 'dart:_internal'
    show makeFixedListUnmodifiable, makeListFixedLength, patch;
>>>>>>> 81dc6bb9
import 'dart:_list';
import 'dart:_unboxed_int_list';

@patch
class List<E> {
  @patch
  factory List.empty({bool growable = false}) {
    if (E == int) {
      return unsafeCast<List<E>>(
          growable ? GrowableUnboxedIntList(0) : FixedLengthUnboxedIntList(0));
    } else {
      return growable ? <E>[] : FixedLengthList<E>(0);
    }
  }

  @patch
  factory List.filled(int length, E fill, {bool growable = false}) {
    if (E == int) {
      return unsafeCast<List<E>>(growable
          ? GrowableUnboxedIntList.filled(length, unsafeCast<int>(fill))
          : FixedLengthUnboxedIntList.filled(length, unsafeCast<int>(fill)));
    } else {
      return growable
          ? GrowableList<E>.filled(length, fill)
          : FixedLengthList<E>.filled(length, fill);
    }
  }

  @patch
  factory List.from(Iterable elements, {bool growable = true}) {
    // If elements is an Iterable<E>, we won't need a type-test for each
    // element.
    if (elements is Iterable<E>) {
      return List.of(elements, growable: growable);
    }

    List<E> list = GrowableList<E>(0);
    for (E e in elements) {
      list.add(e);
    }
    if (growable) return list;
    return makeListFixedLength(list);
  }

  @patch
  factory List.of(Iterable<E> elements, {bool growable = true}) {
    if (growable) {
      return GrowableList.of(elements);
    } else {
      return FixedLengthList.of(elements);
    }
  }

  @patch
  factory List.generate(int length, E generator(int index),
      {bool growable = true}) {
    if (growable) {
      return GrowableList<E>.generate(length, generator);
    } else {
      return FixedLengthList<E>.generate(length, generator);
    }
  }

  @patch
  factory List.unmodifiable(Iterable elements) {
    final result = List<E>.from(elements, growable: false);
    return makeFixedListUnmodifiable(result);
  }
}<|MERGE_RESOLUTION|>--- conflicted
+++ resolved
@@ -2,38 +2,23 @@
 // for details. All rights reserved. Use of this source code is governed by a
 // BSD-style license that can be found in the LICENSE file.
 
-<<<<<<< HEAD
-import 'dart:_growable_list';
-import 'dart:_internal';
-=======
 import 'dart:_internal'
     show makeFixedListUnmodifiable, makeListFixedLength, patch;
->>>>>>> 81dc6bb9
 import 'dart:_list';
-import 'dart:_unboxed_int_list';
 
 @patch
 class List<E> {
   @patch
   factory List.empty({bool growable = false}) {
-    if (E == int) {
-      return unsafeCast<List<E>>(
-          growable ? GrowableUnboxedIntList(0) : FixedLengthUnboxedIntList(0));
-    } else {
-      return growable ? <E>[] : FixedLengthList<E>(0);
-    }
+    return growable ? <E>[] : FixedLengthList<E>(0);
   }
 
   @patch
   factory List.filled(int length, E fill, {bool growable = false}) {
-    if (E == int) {
-      return unsafeCast<List<E>>(growable
-          ? GrowableUnboxedIntList.filled(length, unsafeCast<int>(fill))
-          : FixedLengthUnboxedIntList.filled(length, unsafeCast<int>(fill)));
+    if (growable) {
+      return GrowableList<E>.filled(length, fill);
     } else {
-      return growable
-          ? GrowableList<E>.filled(length, fill)
-          : FixedLengthList<E>.filled(length, fill);
+      return FixedLengthList<E>.filled(length, fill);
     }
   }
 
