// Copyright (c) 2022, the Dart project authors.  Please see the AUTHORS file
// for details. All rights reserved. Use of this source code is governed by a
// BSD-style license that can be found in the LICENSE file.

import "dart:_compact_hash" show createMapFromKeyValueListUnsafe;
import "dart:_internal" show patch, POWERS_OF_TEN, unsafeCast, pushWasmArray;
import "dart:_js_string_convert";
import "dart:_js_types";
import "dart:_js_helper" show jsStringToDartString;
import "dart:_list" show GrowableList, GrowableListUnsafeExtensions;
import "dart:_string";
import "dart:_typed_data";
import "dart:_wasm";
import "dart:typed_data" show Uint8List;

/// This patch library has no additional parts.

// JSON conversion.

@patch
dynamic _parseJson(
    String source, Object? Function(Object? key, Object? value)? reviver) {
  _JsonListener listener = new _JsonListener(reviver);
  var parser = new _JsonStringParser(listener);
  parser.chunk = unsafeCast<StringBase>(
      source is JSStringImpl ? jsStringToDartString(source) : source);
  parser.chunkEnd = source.length;
  parser.parse(0);
  parser.close();
  return listener.result;
}

@patch
class Utf8Decoder {
  @patch
  Converter<List<int>, T> fuse<T>(Converter<String, T> next) {
    if (next is JsonDecoder) {
      return _JsonUtf8Decoder(
              (next as JsonDecoder)._reviver, this._allowMalformed)
          as dynamic/*=Converter<List<int>, T>*/;
    }
    // TODO(lrn): Recognize a fused decoder where the next step is JsonDecoder.
    return super.fuse<T>(next);
  }
}

class _JsonUtf8Decoder extends Converter<List<int>, Object?> {
  final Object? Function(Object? key, Object? value)? _reviver;
  final bool _allowMalformed;

  _JsonUtf8Decoder(this._reviver, this._allowMalformed);

  Object? convert(List<int> input) {
    var parser = _JsonUtf8DecoderSink._createParser(_reviver, _allowMalformed);
    parser.parseChunk(input, 0, input.length);
    parser.close();
    return parser.result;
  }

  ByteConversionSink startChunkedConversion(Sink<Object?> sink) {
    return new _JsonUtf8DecoderSink(_reviver, sink, _allowMalformed);
  }
}

//// Implementation ///////////////////////////////////////////////////////////

// Simple API for JSON parsing.

/**
 * A [_JsonListener] builds data objects from the parser events.
 *
 * This is a simple stack-based object builder. It keeps the most recently
 * seen value in a variable, and uses it depending on the following event.
 */
class _JsonListener {
  _JsonListener(this.reviver);

  final Object? Function(Object? key, Object? value)? reviver;

  /**
   * Stack used to handle nested containers.
   *
   * The current container is pushed on the stack when a new one is started.
   */
  WasmArray<GrowableList?> stack = WasmArray<GrowableList?>(0);
  int stackLength = 0;

  void stackPush(WasmArray<Object?>? value, int valueLength) {
    final GrowableList<Object?>? valueAsList = value == null
        ? null
        : GrowableList.withDataAndLength(value, valueLength);

    // `GrowableList._nextCapacity` is copied here as the next capacity. We
    // can't use `GrowableList._nextCapacity` as tear-off as it's difficult to
    // inline tear-offs manually in the `pushWasmArray` compiler.
    pushWasmArray<GrowableList<Object?>?>(
        this.stack, this.stackLength, valueAsList, (stackLength * 2) | 3);
  }

  GrowableList<dynamic>? stackPop() {
    assert(stackLength != 0);
    stackLength -= 1;
    final value = stack[stackLength];
    stack[stackLength] = null;
    return value;
  }

  /** Contents of the current container being built, or null if not building a
   * container.
   *
   * When building a [Map] this will contain array of key-value pairs.
   */
  WasmArray<Object?>? currentContainer = null;
  int currentContainerLength = 0;

  void currentContainerPush(Object? value) {
    WasmArray<Object?> currentContainerNonNull =
        unsafeCast<WasmArray<Object?>>(this.currentContainer);
<<<<<<< HEAD

    if (currentContainerLength == currentContainerNonNull.length) {
      final newContainer = WasmArray<Object?>.filled(
          currentContainerLength == 0 ? 8 : (currentContainerLength * 2), null);
      newContainer.copy(0, currentContainerNonNull, 0, currentContainerLength);
      currentContainerNonNull = newContainer;
      currentContainer = newContainer;
    }

    currentContainerNonNull[currentContainerLength] = value;
    currentContainerLength += 1;
=======
    // Same as above, this copies `GrowableList._nextCapacity` as the next
    // capacity.
    pushWasmArray<Object?>(currentContainerNonNull, this.currentContainerLength,
        value, (currentContainerLength * 2) | 3);
    currentContainer = currentContainerNonNull;
>>>>>>> e4d50e05
  }

  /** The most recently read value. */
  Object? value;

  /** Pushes the currently active container. */
  void beginContainer() {
    stackPush(currentContainer, currentContainerLength);
    currentContainer = const WasmArray<Object?>.literal([]);
    currentContainerLength = 0;
  }

  /** Pops the top container from the [stack]. */
  void popContainer() {
    final currentContainerLocal = currentContainer;
    if (currentContainerLocal == null) {
      value = null;
    } else {
      value = GrowableList.withDataAndLength(
          currentContainerLocal, currentContainerLength);
    }

    final currentContainerList = stackPop();
    if (currentContainerList == null) {
      currentContainer = null;
      currentContainerLength = 0;
    } else {
      currentContainer = currentContainerList.data;
      currentContainerLength = currentContainerList.length;
    }
  }

  void handleString(String value) {
    this.value = value;
  }

  void handleNumber(num value) {
    this.value = value;
  }

  void handleBool(bool value) {
    this.value = value;
  }

  void handleNull() {
    this.value = null;
  }

  void beginObject() {
    beginContainer();
  }

  void propertyName() {
    currentContainerPush(value);
    value = null;
  }

  void propertyValue() {
    final keyValuePairs =
        unsafeCast<WasmArray<Object?>>(currentContainer); // null deref
    if (reviver case final reviver?) {
      final key = keyValuePairs[currentContainerLength - 1];
      currentContainerPush(reviver(key, value));
    } else {
      currentContainerPush(value);
    }
    value = null;
  }

  void endObject() {
    popContainer();
    final list = unsafeCast<GrowableList>(value);
    value = createMapFromKeyValueListUnsafe<String, dynamic>(
        list.data, list.length);
  }

  void beginArray() {
    beginContainer();
  }

  void arrayElement() {
    var reviver = this.reviver;
    if (reviver != null) {
      value = reviver(currentContainerLength, value);
    }
    currentContainerPush(value);
    value = null;
  }

  void endArray() {
    popContainer();
  }

  /**
   * Read out the final result of parsing a JSON string.
   *
   * Must only be called when the entire input has been parsed.
   */
  dynamic get result {
    assert(currentContainer == null);
    var reviver = this.reviver;
    if (reviver != null) {
      return reviver(null, value);
    } else {
      return value;
    }
  }
}

/**
 * Buffer holding parts of a numeral.
 *
 * The buffer contains the characters of a JSON number.
 * These are all ASCII, so an `array i8` is used as backing store.
 *
 * This buffer is used when a JSON number is split between separate chunks.
 */
class _NumberBuffer {
  static const int minCapacity = 16;
  static const int defaultOverhead = 5;
  WasmArray<WasmI8> array;
  int length = 0;
  _NumberBuffer(int initialCapacity)
      : array = WasmArray<WasmI8>(_initialCapacity(initialCapacity));

  int get capacity => array.length;

  // Pick an initial capacity greater than the first part's size.
  // The typical use case has two parts, this is the attempt at
  // guessing the size of the second part without overdoing it.
  // The default estimate of the second part is [defaultOverhead],
  // then round to multiplum of four, and return the result,
  // or [minCapacity] if that is greater.
  static int _initialCapacity(int minCapacity) {
    minCapacity += defaultOverhead;
    if (minCapacity < _NumberBuffer.minCapacity) {
      return _NumberBuffer.minCapacity;
    }
    minCapacity = (minCapacity + 3) & ~3; // Round to multiple of four.
    return minCapacity;
  }

  // Grows to the exact size asked for.
  void ensureCapacity(int newCapacity) {
    WasmArray<WasmI8> array = this.array;
    if (newCapacity <= array.length) return;
    WasmArray<WasmI8> newArray = WasmArray<WasmI8>(newCapacity);
    newArray.copy(0, array, 0, array.length);
    this.array = newArray;
  }

  String getString() {
    String result = createOneByteStringFromCharactersArray(array, 0, length);
    return result;
  }

  // TODO(lrn): See if parsing of numbers can be abstracted to something
  // not only working on strings, but also on char-code lists, without losing
  // performance.
  num parseNum() => num.parse(getString());
  double parseDouble() => double.parse(getString());
}

abstract class _JsonParserWithListener {
  final _JsonListener listener;
  _JsonParserWithListener(this.listener);
}

/**
 * Chunked JSON parser.
 *
 * Receives inputs in chunks, gives access to individual parts of the input,
 * and stores input state between chunks.
 *
 * Implementations include [String] and UTF-8 parsers.
 *
 * Note: this is a mixin instead of the base class to allow compilers
 * to specialize applications otherwise accessing chunk characters becomes
 * polymorphic.
 *
 */
mixin _ChunkedJsonParser<T> on _JsonParserWithListener {
  // A simple non-recursive state-based parser for JSON.
  //
  // Literal values accepted in states ARRAY_EMPTY, ARRAY_COMMA, OBJECT_COLON
  // and strings also in OBJECT_EMPTY, OBJECT_COMMA.
  //               VALUE  STRING  :  ,  }  ]        Transitions to
  // EMPTY            X      X                   -> END
  // ARRAY_EMPTY      X      X             @     -> ARRAY_VALUE / pop
  // ARRAY_VALUE                     @     @     -> ARRAY_COMMA / pop
  // ARRAY_COMMA      X      X                   -> ARRAY_VALUE
  // OBJECT_EMPTY            X          @        -> OBJECT_KEY / pop
  // OBJECT_KEY                   @              -> OBJECT_COLON
  // OBJECT_COLON     X      X                   -> OBJECT_VALUE
  // OBJECT_VALUE                    @  @        -> OBJECT_COMMA / pop
  // OBJECT_COMMA            X                   -> OBJECT_KEY
  // END
  // Starting a new array or object will push the current state. The "pop"
  // above means restoring this state and then marking it as an ended value.
  // X means generic handling, @ means special handling for just that
  // state - that is, values are handled generically, only punctuation
  // cares about the current state.
  // Values for states are chosen so bits 0 and 1 tell whether
  // a string/value is allowed, and setting bits 0 through 2 after a value
  // gets to the next state (not empty, doesn't allow a value).

  // State building-block constants.
  static const int TOP_LEVEL = 0;
  static const int INSIDE_ARRAY = 1;
  static const int INSIDE_OBJECT = 2;
  static const int AFTER_COLON = 3; // Always inside object.

  static const int ALLOW_STRING_MASK = 8; // Allowed if zero.
  static const int ALLOW_VALUE_MASK = 4; // Allowed if zero.
  static const int ALLOW_VALUE = 0;
  static const int STRING_ONLY = 4;
  static const int NO_VALUES = 12;

  // Objects and arrays are "empty" until their first property/element.
  // At this position, they may either have an entry or a close-bracket.
  static const int EMPTY = 0;
  static const int NON_EMPTY = 16;
  static const int EMPTY_MASK = 16; // Empty if zero.

  // Actual states               : Context | Is empty? | Next?
  static const int STATE_INITIAL = TOP_LEVEL | EMPTY | ALLOW_VALUE;
  static const int STATE_END = TOP_LEVEL | NON_EMPTY | NO_VALUES;

  static const int STATE_ARRAY_EMPTY = INSIDE_ARRAY | EMPTY | ALLOW_VALUE;
  static const int STATE_ARRAY_VALUE = INSIDE_ARRAY | NON_EMPTY | NO_VALUES;
  static const int STATE_ARRAY_COMMA = INSIDE_ARRAY | NON_EMPTY | ALLOW_VALUE;

  static const int STATE_OBJECT_EMPTY = INSIDE_OBJECT | EMPTY | STRING_ONLY;
  static const int STATE_OBJECT_KEY = INSIDE_OBJECT | NON_EMPTY | NO_VALUES;
  static const int STATE_OBJECT_COLON = AFTER_COLON | NON_EMPTY | ALLOW_VALUE;
  static const int STATE_OBJECT_VALUE = AFTER_COLON | NON_EMPTY | NO_VALUES;
  static const int STATE_OBJECT_COMMA = INSIDE_OBJECT | NON_EMPTY | STRING_ONLY;

  // Bits set in state after successfully reading a value.
  // This transitions the state to expect the next punctuation.
  static const int VALUE_READ_BITS = NON_EMPTY | NO_VALUES;

  // Character code constants.
  static const int BACKSPACE = 0x08;
  static const int TAB = 0x09;
  static const int NEWLINE = 0x0a;
  static const int CARRIAGE_RETURN = 0x0d;
  static const int FORM_FEED = 0x0c;
  static const int SPACE = 0x20;
  static const int QUOTE = 0x22;
  static const int PLUS = 0x2b;
  static const int COMMA = 0x2c;
  static const int MINUS = 0x2d;
  static const int DECIMALPOINT = 0x2e;
  static const int SLASH = 0x2f;
  static const int CHAR_0 = 0x30;
  static const int CHAR_9 = 0x39;
  static const int COLON = 0x3a;
  static const int CHAR_E = 0x45;
  static const int LBRACKET = 0x5b;
  static const int BACKSLASH = 0x5c;
  static const int RBRACKET = 0x5d;
  static const int CHAR_a = 0x61;
  static const int CHAR_b = 0x62;
  static const int CHAR_e = 0x65;
  static const int CHAR_f = 0x66;
  static const int CHAR_l = 0x6c;
  static const int CHAR_n = 0x6e;
  static const int CHAR_r = 0x72;
  static const int CHAR_s = 0x73;
  static const int CHAR_t = 0x74;
  static const int CHAR_u = 0x75;
  static const int LBRACE = 0x7b;
  static const int RBRACE = 0x7d;

  // State of partial value at chunk split.
  static const int NO_PARTIAL = 0;
  static const int PARTIAL_STRING = 1;
  static const int PARTIAL_NUMERAL = 2;
  static const int PARTIAL_KEYWORD = 3;
  static const int MASK_PARTIAL = 3;

  // Partial states for numerals. Values can be |'ed with PARTIAL_NUMERAL.
  static const int NUM_SIGN = 0; // After initial '-'.
  static const int NUM_ZERO = 4; // After '0' as first digit.
  static const int NUM_DIGIT = 8; // After digit, no '.' or 'e' seen.
  static const int NUM_DOT = 12; // After '.'.
  static const int NUM_DOT_DIGIT = 16; // After a decimal digit (after '.').
  static const int NUM_E = 20; // After 'e' or 'E'.
  static const int NUM_E_SIGN = 24; // After '-' or '+' after 'e' or 'E'.
  static const int NUM_E_DIGIT = 28; // After exponent digit.
  static const int NUM_SUCCESS = 32; // Never stored as partial state.

  // Partial states for strings.
  static const int STR_PLAIN = 0; // Inside string, but not escape.
  static const int STR_ESCAPE = 4; // After '\'.
  static const int STR_U = 16; // After '\u' and 0-3 hex digits.
  static const int STR_U_COUNT_SHIFT = 2; // Hex digit count in bits 2-3.
  static const int STR_U_VALUE_SHIFT = 5; // Hex digit value in bits 5+.

  // Partial states for keywords.
  static const int KWD_TYPE_MASK = 12;
  static const int KWD_TYPE_SHIFT = 2;
  static const int KWD_NULL = 0; // Prefix of "null" seen.
  static const int KWD_TRUE = 4; // Prefix of "true" seen.
  static const int KWD_FALSE = 8; // Prefix of "false" seen.
  static const int KWD_BOM = 12; // Prefix of BOM seen.
  static const int KWD_COUNT_SHIFT = 4; // Prefix length in bits 4+.

  // Mask used to mask off two lower bits.
  static const int TWO_BIT_MASK = 3;

  // The current parsing state.
  int state = STATE_INITIAL;
  List<int> states = <int>[];

  /**
   * Stores tokenizer state between chunks.
   *
   * This state is stored when a chunk stops in the middle of a
   * token (string, numeral, boolean or null).
   *
   * The partial state is used to continue parsing on the next chunk.
   * The previous chunk is not retained, any data needed are stored in
   * this integer, or in the [buffer] field as a string-building buffer
   * or a [_NumberBuffer].
   *
   * Prefix state stored in [prefixState] as bits.
   *
   *            ..00 : No partial value (NO_PARTIAL).
   *
   *         ..00001 : Partial string, not inside escape.
   *         ..00101 : Partial string, after '\'.
   *     ..vvvv1dd01 : Partial \u escape.
   *                   The 'dd' bits (2-3) encode the number of hex digits seen.
   *                   Bits 5-16 encode the value of the hex digits seen so far.
   *
   *        ..0ddd10 : Partial numeral.
   *                   The `ddd` bits store the parts of in the numeral seen so
   *                   far, as the constants `NUM_*` defined above.
   *                   The characters of the numeral are stored in [buffer]
   *                   as a [_NumberBuffer].
   *
   *      ..0ddd0011 : Partial 'null' keyword.
   *      ..0ddd0111 : Partial 'true' keyword.
   *      ..0ddd1011 : Partial 'false' keyword.
   *      ..0ddd1111 : Partial UTF-8 BOM byte sequence ("\xEF\xBB\xBF").
   *                   For all keywords, the `ddd` bits encode the number
   *                   of letters seen.
   *                   The BOM byte sequence is only used by [_JsonUtf8Parser],
   *                   and only at the very beginning of input.
   */
  int partialState = NO_PARTIAL;

  /**
   * Extra data stored while parsing a primitive value.
   * May be set during parsing, always set at chunk end if a value is partial.
   *
   * May contain a string buffer while parsing strings.
   */
  dynamic buffer = null;

  /**
   * Push the current parse [state] on a stack.
   *
   * State is pushed when a new array or object literal starts,
   * so the parser can go back to the correct value when the literal ends.
   */
  void saveState(int state) {
    states.add(state);
  }

  /**
   * Restore a state pushed with [saveState].
   */
  int restoreState() {
    return states.removeLast(); // Throws if empty.
  }

  /**
   * Finalizes the parsing.
   *
   * Throws if the source read so far doesn't end up with a complete
   * parsed value. That means it must not be inside a list or object
   * literal, and any partial value read should also be a valid complete
   * value.
   *
   * The only valid partial state is a number that ends in a digit, and
   * only if the number is the entire JSON value being parsed
   * (otherwise it would be inside a list or object).
   * Such a number will be completed. Any other partial state is an error.
   */
  void close() {
    if (partialState != NO_PARTIAL) {
      int partialType = partialState & MASK_PARTIAL;
      if (partialType == PARTIAL_NUMERAL) {
        int numState = partialState & ~MASK_PARTIAL;
        // A partial number might be a valid number if we know it's done.
        // There is an unnecessary overhead if input is a single number,
        // but this is assumed to be rare.
        _NumberBuffer buffer = this.buffer;
        this.buffer = null;
        finishChunkNumber(numState, 0, 0, buffer);
      } else if (partialType == PARTIAL_STRING) {
        fail(chunkEnd, "Unterminated string");
      } else {
        assert(partialType == PARTIAL_KEYWORD);
        fail(chunkEnd); // Incomplete literal.
      }
    }
    if (state != STATE_END) {
      fail(chunkEnd);
    }
  }

  /**
   * Read out the result after successfully closing the parser.
   *
   * The parser is closed by calling [close] or calling [addSourceChunk] with
   * `true` as second (`isLast`) argument.
   */
  dynamic get result {
    return listener.result;
  }

  /** Sets the current source chunk. */
  void set chunk(T source);

  /**
   * Length of current chunk.
   *
   * The valid arguments to [getChar] are 0 .. `chunkEnd - 1`.
   */
  int get chunkEnd;

  /**
   * Returns the chunk itself.
   *
   * Only used by [fail] to include the chunk in the thrown [FormatException].
   */
  T get chunk;

  /**
   * Get character/code unit of current chunk.
   *
   * The [index] must be non-negative and less than `chunkEnd`.
   * In practice, [index] will be no smaller than the `start` argument passed
   * to [parse].
   */
  int getChar(int index);

  /**
   * Returns [true] if [getChar] is returning UTF16 code units.
   *
   * Otherwise it is expected that [getChar] is returning UTF8 bytes.
   */
  bool get isUtf16Input;

  /**
   * Copy ASCII characters from start to end of chunk into a list.
   *
   * Used for number buffer (always copies ASCII, so encoding is not important).
   */
  void copyCharsToList(
      int start, int end, WasmArray<WasmI8> target, int offset);

  /**
   * Build a string using input code units.
   *
   * Creates a string buffer and enables adding characters and slices
   * to that buffer.
   * The buffer is stored in the [buffer] field. If the string is unterminated,
   * the same buffer is used to continue parsing in the next chunk.
   */
  void beginString();
  /**
   * Add single character code to string being built.
   *
   * Used for unparsed escape sequences.
   */
  void addCharToString(int charCode);

  /**
   * Adds slice of current chunk to string being built.
   *
   * The [start] positions is inclusive, [end] is exclusive.
   */
  void addSliceToString(int start, int end);

  /** Finalizes the string being built and returns it as a String. */
  String endString();

  /**
   * Extracts a literal string from a slice of the current chunk.
   *
   * No interpretation of the content is performed, except for converting
   * the source format to string.
   * This can be implemented more or less efficiently depending on the
   * underlying source.
   *
   * This is used for string literals that contain no escapes.
   *
   * The [bits] integer is an upper bound on the code point in the range
   * from `start` to `end`.
   * Usually found by doing bitwise or of all the values.
   * The function may choose to optimize depending on the value.
   */
  String getString(int start, int end, int bits);

  /**
   * Parse a slice of the current chunk as a number.
   *
   * Since integers have a maximal value, and we don't track the value
   * in the buffer, a sequence of digits can be either an int or a double.
   * The `num.parse` function does the right thing.
   *
   * The format is expected to be correct.
   */
  num parseNum(int start, int end) {
    const int asciiBits = 0x7f; // Number literals are ASCII only.
    return num.parse(getString(start, end, asciiBits));
  }

  /**
   * Parse a slice of the current chunk as a double.
   *
   * The format is expected to be correct.
   * This is used by [parseNumber] when the double value cannot be
   * built exactly during parsing.
   */
  double parseDouble(int start, int end) {
    const int asciiBits = 0x7f; // Double literals are ASCII only.
    return double.parse(getString(start, end, asciiBits));
  }

  /**
   * Continues parsing a partial value.
   */
  int parsePartial(int position) {
    if (position == chunkEnd) return position;
    int partialState = this.partialState;
    assert(partialState != NO_PARTIAL);
    int partialType = partialState & MASK_PARTIAL;
    this.partialState = NO_PARTIAL;
    partialState = partialState & ~MASK_PARTIAL;
    assert(partialType != 0);
    if (partialType == PARTIAL_STRING) {
      position = parsePartialString(position, partialState);
    } else if (partialType == PARTIAL_NUMERAL) {
      position = parsePartialNumber(position, partialState);
    } else if (partialType == PARTIAL_KEYWORD) {
      position = parsePartialKeyword(position, partialState);
    }
    return position;
  }

  /**
   * Parses the remainder of a number into the number buffer.
   *
   * Syntax is checked while pasing.
   * Starts at position, which is expected to be the start of the chunk,
   * and returns the index of the first non-number-literal character found,
   * or chunkEnd if the entire chunk is a valid number continuation.
   * Throws if a syntax error is detected.
   */
  int parsePartialNumber(int position, int state) {
    int start = position;
    // Primitive implementation, can be optimized.
    _NumberBuffer buffer = this.buffer;
    this.buffer = null;
    int end = chunkEnd;
    toBailout:
    {
      if (position == end) break toBailout;
      int char = getChar(position);
      int digit = char ^ CHAR_0;
      if (state == NUM_SIGN) {
        if (digit <= 9) {
          if (digit == 0) {
            state = NUM_ZERO;
          } else {
            state = NUM_DIGIT;
          }
          position++;
          if (position == end) break toBailout;
          char = getChar(position);
          digit = char ^ CHAR_0;
        } else {
          fail(position);
        }
      }
      if (state == NUM_ZERO) {
        // JSON does not allow insignificant leading zeros (e.g., "09").
        if (digit <= 9) fail(position);
        state = NUM_DIGIT;
      }
      while (state == NUM_DIGIT) {
        if (digit > 9) {
          if (char == DECIMALPOINT) {
            state = NUM_DOT;
          } else if ((char | 0x20) == CHAR_e) {
            state = NUM_E;
          } else {
            finishChunkNumber(state, start, position, buffer);
            return position;
          }
        }
        position++;
        if (position == end) break toBailout;
        char = getChar(position);
        digit = char ^ CHAR_0;
      }
      if (state == NUM_DOT) {
        if (digit > 9) fail(position);
        state = NUM_DOT_DIGIT;
      }
      while (state == NUM_DOT_DIGIT) {
        if (digit > 9) {
          if ((char | 0x20) == CHAR_e) {
            state = NUM_E;
          } else {
            finishChunkNumber(state, start, position, buffer);
            return position;
          }
        }
        position++;
        if (position == end) break toBailout;
        char = getChar(position);
        digit = char ^ CHAR_0;
      }
      if (state == NUM_E) {
        if (char == PLUS || char == MINUS) {
          state = NUM_E_SIGN;
          position++;
          if (position == end) break toBailout;
          char = getChar(position);
          digit = char ^ CHAR_0;
        }
      }
      assert(state >= NUM_E);
      while (digit <= 9) {
        state = NUM_E_DIGIT;
        position++;
        if (position == end) break toBailout;
        char = getChar(position);
        digit = char ^ CHAR_0;
      }
      finishChunkNumber(state, start, position, buffer);
      return position;
    }
    // Bailout code in case the current chunk ends while parsing the numeral.
    assert(position == end);
    continueChunkNumber(state, start, buffer);
    return chunkEnd;
  }

  /**
   * Continues parsing a partial string literal.
   *
   * Handles partial escapes and then hands the parsing off to
   * [parseStringToBuffer].
   */
  int parsePartialString(int position, int partialState) {
    if (partialState == STR_PLAIN) {
      return parseStringToBuffer(position);
    }
    if (partialState == STR_ESCAPE) {
      position = parseStringEscape(position);
      // parseStringEscape sets partialState if it sees the end.
      if (position == chunkEnd) return position;
      return parseStringToBuffer(position);
    }
    assert((partialState & STR_U) != 0);
    int value = partialState >> STR_U_VALUE_SHIFT;
    int count = (partialState >> STR_U_COUNT_SHIFT) & TWO_BIT_MASK;
    for (int i = count; i < 4; i++, position++) {
      if (position == chunkEnd) return chunkStringEscapeU(i, value);
      int char = getChar(position);
      int digit = parseHexDigit(char);
      if (digit < 0) fail(position, "Invalid hex digit");
      value = 16 * value + digit;
    }
    addCharToString(value);
    return parseStringToBuffer(position);
  }

  /**
   * Continues parsing a partial keyword.
   */
  int parsePartialKeyword(int position, int partialState) {
    int keywordType = partialState & KWD_TYPE_MASK;
    int count = partialState >> KWD_COUNT_SHIFT;
    int keywordTypeIndex = keywordType >> KWD_TYPE_SHIFT;
    String keyword =
        const ["null", "true", "false", "\xEF\xBB\xBF"][keywordTypeIndex];
    assert(count < keyword.length);
    do {
      if (position == chunkEnd) {
        this.partialState =
            PARTIAL_KEYWORD | keywordType | (count << KWD_COUNT_SHIFT);
        return chunkEnd;
      }
      int expectedChar = keyword.codeUnitAtUnchecked(count);
      if (getChar(position) != expectedChar) {
        if (count == 0) {
          assert(keywordType == KWD_BOM);
          return position;
        }
        fail(position);
      }
      position++;
      count++;
    } while (count < keyword.length);
    if (keywordType == KWD_NULL) {
      listener.handleNull();
    } else if (keywordType != KWD_BOM) {
      listener.handleBool(keywordType == KWD_TRUE);
    }
    return position;
  }

  /** Convert hex-digit to its value. Returns -1 if char is not a hex digit. */
  int parseHexDigit(int char) {
    int digit = char ^ 0x30;
    if (digit <= 9) return digit;
    int letter = (char | 0x20) ^ 0x60;
    // values 1 .. 6 are 'a' through 'f'
    if (letter <= 6 && letter > 0) return letter + 9;
    return -1;
  }

  /**
   * Parses the current chunk as a chunk of JSON.
   *
   * Starts parsing at [position] and continues until [chunkEnd].
   * Continues parsing where the previous chunk (if any) ended.
   */
  void parse(int position) {
    int length = chunkEnd;
    if (partialState != NO_PARTIAL) {
      position = parsePartial(position);
      if (position == length) return;
    }
    final OneByteString charAttributes =
        unsafeCast<OneByteString>(_characterAttributes);

    int state = this.state;
    outer:
    while (position < length) {
      int char = 0;
      do {
        char = getChar(position);
        if (isUtf16Input && char > 0xFF) {
          break;
        }
        if ((charAttributes.codeUnitAtUnchecked(char) & CHAR_WHITESPACE) == 0) {
          break;
        }
        position++;
        if (position >= length) {
          break outer;
        }
      } while (true);

      switch (char) {
        case QUOTE:
          if ((state & ALLOW_STRING_MASK) != 0) fail(position);
          state |= VALUE_READ_BITS;
          position = parseString(position + 1);
          break;
        case LBRACKET:
          if ((state & ALLOW_VALUE_MASK) != 0) fail(position);
          listener.beginArray();
          saveState(state);
          state = STATE_ARRAY_EMPTY;
          position++;
          break;
        case LBRACE:
          if ((state & ALLOW_VALUE_MASK) != 0) fail(position);
          listener.beginObject();
          saveState(state);
          state = STATE_OBJECT_EMPTY;
          position++;
          break;
        case CHAR_n:
          if ((state & ALLOW_VALUE_MASK) != 0) fail(position);
          state |= VALUE_READ_BITS;
          position = parseNull(position);
          break;
        case CHAR_f:
          if ((state & ALLOW_VALUE_MASK) != 0) fail(position);
          state |= VALUE_READ_BITS;
          position = parseFalse(position);
          break;
        case CHAR_t:
          if ((state & ALLOW_VALUE_MASK) != 0) fail(position);
          state |= VALUE_READ_BITS;
          position = parseTrue(position);
          break;
        case COLON:
          if (state != STATE_OBJECT_KEY) fail(position);
          listener.propertyName();
          state = STATE_OBJECT_COLON;
          position++;
          break;
        case COMMA:
          if (state == STATE_OBJECT_VALUE) {
            listener.propertyValue();
            state = STATE_OBJECT_COMMA;
            position++;
          } else if (state == STATE_ARRAY_VALUE) {
            listener.arrayElement();
            state = STATE_ARRAY_COMMA;
            position++;
          } else {
            fail(position);
          }
          break;
        case RBRACKET:
          if (state == STATE_ARRAY_EMPTY) {
            listener.endArray();
          } else if (state == STATE_ARRAY_VALUE) {
            listener.arrayElement();
            listener.endArray();
          } else {
            fail(position);
          }
          state = restoreState() | VALUE_READ_BITS;
          position++;
          break;
        case RBRACE:
          if (state == STATE_OBJECT_EMPTY) {
            listener.endObject();
          } else if (state == STATE_OBJECT_VALUE) {
            listener.propertyValue();
            listener.endObject();
          } else {
            fail(position);
          }
          state = restoreState() | VALUE_READ_BITS;
          position++;
          break;
        default:
          if ((state & ALLOW_VALUE_MASK) != 0) fail(position);
          state |= VALUE_READ_BITS;
          position = parseNumber(char, position);
          break;
      }
    }
    this.state = state;
  }

  /**
   * Parses a "true" literal starting at [position].
   *
   * The character `source[position]` must be "t".
   */
  int parseTrue(int position) {
    assert(getChar(position) == CHAR_t);
    if (chunkEnd < position + 4) {
      return parseKeywordPrefix(position, "true", KWD_TRUE);
    }
    if (getChar(position + 1) != CHAR_r ||
        getChar(position + 2) != CHAR_u ||
        getChar(position + 3) != CHAR_e) {
      fail(position);
    }
    listener.handleBool(true);
    return position + 4;
  }

  /**
   * Parses a "false" literal starting at [position].
   *
   * The character `source[position]` must be "f".
   */
  int parseFalse(int position) {
    assert(getChar(position) == CHAR_f);
    if (chunkEnd < position + 5) {
      return parseKeywordPrefix(position, "false", KWD_FALSE);
    }
    if (getChar(position + 1) != CHAR_a ||
        getChar(position + 2) != CHAR_l ||
        getChar(position + 3) != CHAR_s ||
        getChar(position + 4) != CHAR_e) {
      fail(position);
    }
    listener.handleBool(false);
    return position + 5;
  }

  /**
   * Parses a "null" literal starting at [position].
   *
   * The character `source[position]` must be "n".
   */
  int parseNull(int position) {
    assert(getChar(position) == CHAR_n);
    if (chunkEnd < position + 4) {
      return parseKeywordPrefix(position, "null", KWD_NULL);
    }
    if (getChar(position + 1) != CHAR_u ||
        getChar(position + 2) != CHAR_l ||
        getChar(position + 3) != CHAR_l) {
      fail(position);
    }
    listener.handleNull();
    return position + 4;
  }

  int parseKeywordPrefix(int position, String chars, int type) {
    assert(getChar(position) == chars.codeUnitAt(0));
    int length = chunkEnd;
    int start = position;
    int count = 1;
    while (++position < length) {
      int char = getChar(position);
      if (char != chars.codeUnitAtUnchecked(count)) fail(start);
      count++;
    }
    this.partialState = PARTIAL_KEYWORD | type | (count << KWD_COUNT_SHIFT);
    return length;
  }

  static const int CHAR_SIMPLE_STRING_END = 1;
  static const int CHAR_WHITESPACE = 2;

  /**
   * [_characterAttributes] string was generated using the following code:
   *
   * ```
   * int $(String ch) => ch.codeUnitAt(0);
   * final list = Uint8List(256);
   * for (var i = 0; i < $(' '); i++) {
   *   list[i] |= CHAR_SIMPLE_STRING_END;
   * }
   * list[$('"')] |= CHAR_SIMPLE_STRING_END;
   * list[$('\\')] |= CHAR_SIMPLE_STRING_END;
   * list[$(' ')] |= CHAR_WHITESPACE;
   * list[$('\r')] |= CHAR_WHITESPACE;
   * list[$('\n')] |= CHAR_WHITESPACE;
   * list[$('\t')] |= CHAR_WHITESPACE;
   * for (var i = 0; i < 256; i += 64) {
   *   print("'${String.fromCharCodes([
   *         for (var v in list.skip(i).take(64)) v + $(' '),
   *       ])}'");
   * }
   * ```
   */
  static const String _characterAttributes =
      '!!!!!!!!!##!!#!!!!!!!!!!!!!!!!!!" !                             '
      '                            !                                   '
      '                                                                '
      '                                                                ';

  /**
   * Parses a string value.
   *
   * Initial [position] is right after the initial quote.
   * Returned position right after the final quote.
   */
  int parseString(int position) {
    final OneByteString charAttributes =
        unsafeCast<OneByteString>(_characterAttributes);

    // Format: '"'([^\x00-\x1f\\\"]|'\\'[bfnrt/\\"])*'"'
    // Initial position is right after first '"'.
    int start = position;
    int end = chunkEnd;
    int bits = 0;
    int char = 0;
    if (position < end) {
      do {
        // Caveat: do not combine the following two lines together. It helps
        // compiler to generate better code (it currently can't reorder operations
        // to reduce register pressure).
        char = getChar(position);
        position++;
        bits |= char; // Includes final '"', but that never matters.
        if (isUtf16Input && char > 0xFF) {
          continue;
        }
        if ((charAttributes.codeUnitAtUnchecked(char) &
                CHAR_SIMPLE_STRING_END) !=
            0) {
          break;
        }
      } while (position < end);
      if (char == QUOTE) {
        int sliceEnd = position - 1;
        listener.handleString(getString(start, sliceEnd, bits));
        return sliceEnd + 1;
      }
      if (char == BACKSLASH) {
        int sliceEnd = position - 1;
        beginString();
        if (start < sliceEnd) addSliceToString(start, sliceEnd);
        return parseStringToBuffer(sliceEnd);
      }
      if (char < SPACE) {
        fail(position - 1, "Control character in string");
      }
    }
    beginString();
    if (start < end) addSliceToString(start, end);
    return chunkString(STR_PLAIN);
  }

  /**
   * Sets up a partial string state.
   *
   * The state is either not inside an escape, or right after a backslash.
   * For partial strings ending inside a Unicode escape, use
   * [chunkStringEscapeU].
   */
  int chunkString(int stringState) {
    partialState = PARTIAL_STRING | stringState;
    return chunkEnd;
  }

  /**
   * Sets up a partial string state for a partially parsed Unicode escape.
   *
   * The partial string state includes the current [buffer] and the
   * number of hex digits of the Unicode seen so far (e.g., for `"\u30')
   * the state knows that two digits have been seen, and what their value is.
   *
   * Returns [chunkEnd] so it can be used as part of a return statement.
   */
  int chunkStringEscapeU(int count, int value) {
    partialState = PARTIAL_STRING |
        STR_U |
        (count << STR_U_COUNT_SHIFT) |
        (value << STR_U_VALUE_SHIFT);
    return chunkEnd;
  }

  /**
   * Parses the remainder of a string literal into a buffer.
   *
   * The buffer is stored in [buffer] and its underlying format depends on
   * the input chunk type. For example UTF-8 decoding happens in the
   * buffer, not in the parser, since all significant JSON characters are ASCII.
   *
   * This function scans through the string literal for escapes, and copies
   * slices of non-escape characters using [addSliceToString].
   */
  int parseStringToBuffer(int position) {
    final OneByteString charAttributes =
        unsafeCast<OneByteString>(_characterAttributes);

    int end = chunkEnd;
    int start = position;
    while (true) {
      if (position == end) {
        if (position > start) {
          addSliceToString(start, position);
        }
        return chunkString(STR_PLAIN);
      }

      int char = 0;
      do {
        char = getChar(position);
        position++;
        if (isUtf16Input && char > 0xFF) {
          continue;
        }
        if ((charAttributes.codeUnitAtUnchecked(char) &
                CHAR_SIMPLE_STRING_END) !=
            0) {
          break;
        }
      } while (position < end);

      if (char < SPACE) {
        fail(position - 1); // Control character in string.
      }

      if (char == QUOTE) {
        int quotePosition = position - 1;
        if (quotePosition > start) {
          addSliceToString(start, quotePosition);
        }
        listener.handleString(endString());
        return position;
      }

      if (char != BACKSLASH) {
        continue;
      }

      // Handle escape.
      if (position - 1 > start) {
        addSliceToString(start, position - 1);
      }

      if (position == end) return chunkString(STR_ESCAPE);
      position = parseStringEscape(position);
      if (position == end) return position;
      start = position;
    }
  }

  /**
   * Parse a string escape.
   *
   * Position is right after the initial backslash.
   * The following escape is parsed into a character code which is added to
   * the current string buffer using [addCharToString].
   *
   * Returns position after the last character of the escape.
   */
  int parseStringEscape(int position) {
    int char = getChar(position++);
    int length = chunkEnd;
    switch (char) {
      case CHAR_b:
        char = BACKSPACE;
        break;
      case CHAR_f:
        char = FORM_FEED;
        break;
      case CHAR_n:
        char = NEWLINE;
        break;
      case CHAR_r:
        char = CARRIAGE_RETURN;
        break;
      case CHAR_t:
        char = TAB;
        break;
      case SLASH:
      case BACKSLASH:
      case QUOTE:
        break;
      case CHAR_u:
        int hexStart = position - 1;
        int value = 0;
        for (int i = 0; i < 4; i++) {
          if (position == length) return chunkStringEscapeU(i, value);
          char = getChar(position++);
          int digit = char ^ 0x30;
          value *= 16;
          if (digit <= 9) {
            value += digit;
          } else {
            digit = (char | 0x20) - CHAR_a;
            // digit < 0 || digit > 5
            if (digit.gtU(5)) {
              fail(hexStart, "Invalid unicode escape");
            }
            value += digit + 10;
          }
        }
        char = value;
        break;
      default:
        if (char < SPACE) fail(position, "Control character in string");
        fail(position, "Unrecognized string escape");
    }
    addCharToString(char);
    if (position == length) return chunkString(STR_PLAIN);
    return position;
  }

  /// Sets up a partial numeral state.
  /// Returns chunkEnd to allow easy one-line bailout tests.
  int beginChunkNumber(int state, int start) {
    int end = chunkEnd;
    int length = end - start;
    var buffer = new _NumberBuffer(length);
    copyCharsToList(start, end, buffer.array, 0);
    buffer.length = length;
    this.buffer = buffer;
    this.partialState = PARTIAL_NUMERAL | state;
    return end;
  }

  void addNumberChunk(_NumberBuffer buffer, int start, int end, int overhead) {
    int length = end - start;
    int count = buffer.length;
    int newCount = count + length;
    int newCapacity = newCount + overhead;
    buffer.ensureCapacity(newCapacity);
    copyCharsToList(start, end, buffer.array, count);
    buffer.length = newCount;
  }

  // Continues an already chunked number across an entire chunk.
  int continueChunkNumber(int state, int start, _NumberBuffer buffer) {
    int end = chunkEnd;
    addNumberChunk(buffer, start, end, _NumberBuffer.defaultOverhead);
    this.buffer = buffer;
    this.partialState = PARTIAL_NUMERAL | state;
    return end;
  }

  int finishChunkNumber(int state, int start, int end, _NumberBuffer buffer) {
    if (state == NUM_ZERO) {
      listener.handleNumber(0);
      return end;
    }
    if (end > start) {
      addNumberChunk(buffer, start, end, 0);
    }
    if (state == NUM_DIGIT) {
      num value = buffer.parseNum();
      listener.handleNumber(value);
    } else if (state == NUM_DOT_DIGIT || state == NUM_E_DIGIT) {
      listener.handleNumber(buffer.parseDouble());
    } else {
      fail(chunkEnd, "Unterminated number literal");
    }
    return end;
  }

  int parseNumber(int char, int position) {
    // Also called on any unexpected character.
    // Format:
    //  '-'?('0'|[1-9][0-9]*)('.'[0-9]+)?([eE][+-]?[0-9]+)?
    int start = position;
    int length = chunkEnd;
    // Collects an int value while parsing. Used for both an integer literal,
    // and the exponent part of a double literal.
    // Stored as negative to ensure we can represent -2^63.
    int intValue = 0;
    double doubleValue = 0.0; // Collect double value while parsing.
    // 1 if there is no leading -, -1 if there is.
    int sign = 1;
    bool isDouble = false;
    // Break this block when the end of the number literal is reached.
    // At that time, position points to the next character, and isDouble
    // is set if the literal contains a decimal point or an exponential.
    if (char == MINUS) {
      sign = -1;
      position++;
      if (position == length) return beginChunkNumber(NUM_SIGN, start);
      char = getChar(position);
    }
    int digit = char ^ CHAR_0;
    if (digit > 9) {
      if (sign < 0) {
        fail(position, "Missing expected digit");
      } else {
        // If it doesn't even start out as a numeral.
        fail(position);
      }
    }
    if (digit == 0) {
      position++;
      if (position == length) return beginChunkNumber(NUM_ZERO, start);
      char = getChar(position);
      digit = char ^ CHAR_0;
      // If starting with zero, next character must not be digit.
      if (digit <= 9) fail(position);
    } else {
      int digitCount = 0;
      do {
        if (digitCount >= 18) {
          // Check for overflow.
          // Is 1 if digit is 8 or 9 and sign == 0, or digit is 9 and sign < 0;
          int highDigit = digit >> 3;
          if (sign < 0) highDigit &= digit;
          if (digitCount == 19 || intValue - highDigit < -922337203685477580) {
            isDouble = true;
            // Big value that we know is not trusted to be exact later,
            // forcing reparsing using `double.parse`.
            doubleValue = 9223372036854775808.0;
          }
        }
        intValue = 10 * intValue - digit;
        digitCount++;
        position++;
        if (position == length) return beginChunkNumber(NUM_DIGIT, start);
        char = getChar(position);
        digit = char ^ CHAR_0;
      } while (digit <= 9);
    }
    if (char == DECIMALPOINT) {
      if (!isDouble) {
        isDouble = true;
        doubleValue = (intValue == 0) ? 0.0 : -intValue.toDouble();
      }
      intValue = 0;
      position++;
      if (position == length) return beginChunkNumber(NUM_DOT, start);
      char = getChar(position);
      digit = char ^ CHAR_0;
      if (digit > 9) fail(position);
      do {
        doubleValue = 10.0 * doubleValue + digit;
        intValue -= 1;
        position++;
        if (position == length) return beginChunkNumber(NUM_DOT_DIGIT, start);
        char = getChar(position);
        digit = char ^ CHAR_0;
      } while (digit <= 9);
    }
    if ((char | 0x20) == CHAR_e) {
      if (!isDouble) {
        isDouble = true;
        doubleValue = (intValue == 0) ? 0.0 : -intValue.toDouble();
        intValue = 0;
      }
      position++;
      if (position == length) return beginChunkNumber(NUM_E, start);
      char = getChar(position);
      int expSign = 1;
      int exponent = 0;
      if (((char + 1) | 2) == 0x2e /*+ or -*/) {
        expSign = 0x2C - char; // -1 for MINUS, +1 for PLUS
        position++;
        if (position == length) return beginChunkNumber(NUM_E_SIGN, start);
        char = getChar(position);
      }
      digit = char ^ CHAR_0;
      if (digit > 9) {
        fail(position, "Missing expected digit");
      }
      bool exponentOverflow = false;
      do {
        exponent = 10 * exponent + digit;
        if (exponent > 400) exponentOverflow = true;
        position++;
        if (position == length) return beginChunkNumber(NUM_E_DIGIT, start);
        char = getChar(position);
        digit = char ^ CHAR_0;
      } while (digit <= 9);
      if (exponentOverflow) {
        if (doubleValue == 0.0 || expSign < 0) {
          listener.handleNumber(sign < 0 ? -0.0 : 0.0);
        } else {
          listener.handleNumber(
              sign < 0 ? double.negativeInfinity : double.infinity);
        }
        return position;
      }
      intValue += expSign * exponent;
    }
    if (!isDouble) {
      int bitFlag = -(sign + 1) >> 1; // 0 if sign == -1, -1 if sign == 1
      // Negate if bitFlag is -1 by doing ~intValue + 1
      listener.handleNumber((intValue ^ bitFlag) - bitFlag);
      return position;
    }
    // Double values at or above this value (2 ** 53) may have lost precision.
    // Only trust results that are below this value.
    const double maxExactDouble = 9007199254740992.0;
    if (doubleValue < maxExactDouble) {
      int exponent = intValue;
      double signedMantissa = doubleValue * sign;
      if (exponent >= -22) {
        if (exponent < 0) {
          listener.handleNumber(signedMantissa / POWERS_OF_TEN[-exponent]);
          return position;
        }
        if (exponent == 0) {
          listener.handleNumber(signedMantissa);
          return position;
        }
        if (exponent <= 22) {
          listener.handleNumber(signedMantissa * POWERS_OF_TEN[exponent]);
          return position;
        }
      }
    }
    // If the value is outside the range +/-maxExactDouble or
    // exponent is outside the range +/-22, then we can't trust simple double
    // arithmetic to get the exact result, so we use the system double parsing.
    listener.handleNumber(parseDouble(start, position));
    return position;
  }

  Never fail(int position, [String? message]) {
    if (message == null) {
      message = "Unexpected character";
      if (position == chunkEnd) message = "Unexpected end of input";
    }
    throw FormatException(message, chunk, position);
  }
}

/**
 * Chunked JSON parser that parses [String] chunks.
 */
class _JsonStringParser extends _JsonParserWithListener
    with _ChunkedJsonParser<StringBase> {
  StringBase chunk = unsafeCast<StringBase>('');
  int chunkEnd = 0;

  _JsonStringParser(_JsonListener listener) : super(listener);

  @pragma('wasm:prefer-inline')
  bool get isUtf16Input => true;

  int getChar(int position) => chunk.codeUnitAtUnchecked(position);

  String getString(int start, int end, int bits) {
    return chunk.substringUnchecked(start, end);
  }

  void beginString() {
    this.buffer = new StringBuffer();
  }

  void addSliceToString(int start, int end) {
    StringBuffer buffer = this.buffer;
    buffer.write(chunk.substringUnchecked(start, end));
  }

  void addCharToString(int charCode) {
    StringBuffer buffer = this.buffer;
    buffer.writeCharCode(charCode);
  }

  String endString() {
    StringBuffer buffer = this.buffer;
    this.buffer = null;
    return buffer.toString();
  }

  void copyCharsToList(
      int start, int end, WasmArray<WasmI8> target, int offset) {
    int length = end - start;
    for (int i = 0; i < length; i++) {
      target.write(offset + i, chunk.codeUnitAtUnchecked(start + i));
    }
  }

  double parseDouble(int start, int end) {
    return _parseDouble(chunk, start, end);
  }
}

@patch
class JsonDecoder {
  @patch
  StringConversionSink startChunkedConversion(Sink<Object?> sink) {
    return new _JsonStringDecoderSink(this._reviver, sink);
  }
}

/**
 * Implements the chunked conversion from a JSON string to its corresponding
 * object.
 *
 * The sink only creates one object, but its input can be chunked.
 */
class _JsonStringDecoderSink extends StringConversionSinkBase {
  _JsonStringParser _parser;
  final Object? Function(Object? key, Object? value)? _reviver;
  final Sink<Object?> _sink;

  _JsonStringDecoderSink(this._reviver, this._sink)
      : _parser = _createParser(_reviver);

  static _JsonStringParser _createParser(
      Object? Function(Object? key, Object? value)? reviver) {
    return new _JsonStringParser(new _JsonListener(reviver));
  }

  void addSlice(String chunk, int start, int end, bool isLast) {
    _parser.chunk = unsafeCast<StringBase>(
        chunk is JSStringImpl ? jsStringToDartString(chunk) : chunk);
    _parser.chunkEnd = end;
    _parser.parse(start);
    if (isLast) _parser.close();
  }

  void add(String chunk) {
    addSlice(chunk, 0, chunk.length, false);
  }

  void close() {
    _parser.close();
    var decoded = _parser.result;
    _sink.add(decoded);
    _sink.close();
  }

  ByteConversionSink asUtf8Sink(bool allowMalformed) {
    return new _JsonUtf8DecoderSink(_reviver, _sink, allowMalformed);
  }
}

/**
 * Chunked JSON parser that parses UTF-8 chunks.
 */
class _JsonUtf8Parser extends _JsonParserWithListener
    with _ChunkedJsonParser<U8List> {
  static final U8List emptyChunk = U8List(0);

  final _Utf8Decoder decoder;
  U8List chunk = emptyChunk;
  int chunkEnd = 0;

  _JsonUtf8Parser(_JsonListener listener, bool allowMalformed)
      : decoder = new _Utf8Decoder(allowMalformed),
        super(listener) {
    // Starts out checking for an optional BOM (KWD_BOM, count = 0).
    partialState =
        _ChunkedJsonParser.PARTIAL_KEYWORD | _ChunkedJsonParser.KWD_BOM;
  }

  void parseChunk(List<int> value, int start, int end) {
    if (value is U8List) {
      chunk = value;
    } else {
      final bytes = U8List(end - start);
      bytes.setRange(0, bytes.length, value, start);
      end = bytes.length;
      start = 0;
      chunk = bytes;
    }
    chunkEnd = end;
    parse(start);
  }

  @pragma('wasm:prefer-inline')
  bool get isUtf16Input => false;

  @pragma('wasm:prefer-inline')
  int getChar(int position) => chunk[position];

  String getString(int start, int end, int bits) {
    const int maxAsciiChar = 0x7f;
    if (bits <= maxAsciiChar) {
      return createOneByteStringFromCharacters(chunk, start, end);
    }
    beginString();
    if (start < end) addSliceToString(start, end);
    String result = endString();
    return result;
  }

  void beginString() {
    decoder.reset();
    this.buffer = new StringBuffer();
  }

  void addSliceToString(int start, int end) {
    final StringBuffer buffer = this.buffer;
    buffer.write(decoder.convertChunked(chunk, start, end));
  }

  void addCharToString(int charCode) {
    final StringBuffer buffer = this.buffer;
    decoder.flush(buffer);
    buffer.writeCharCode(charCode);
  }

  String endString() {
    final StringBuffer buffer = this.buffer;
    decoder.flush(buffer);
    this.buffer = null;
    return buffer.toString();
  }

  void copyCharsToList(
      int start, int end, WasmArray<WasmI8> target, int offset) {
    int length = end - start;
    target.copy(offset, chunk.data, start, length);
  }

  double parseDouble(int start, int end) {
    String string = getString(start, end, 0x7f);
    return _parseDouble(string, 0, string.length);
  }
}

@pragma("wasm:prefer-inline")
double _parseDouble(String source, int start, int end) =>
    double.parse(source.substringUnchecked(start, end));

/**
 * Implements the chunked conversion from a UTF-8 encoding of JSON
 * to its corresponding object.
 */
class _JsonUtf8DecoderSink extends ByteConversionSink {
  final _JsonUtf8Parser _parser;
  final Sink<Object?> _sink;

  _JsonUtf8DecoderSink(reviver, this._sink, bool allowMalformed)
      : _parser = _createParser(reviver, allowMalformed);

  static _JsonUtf8Parser _createParser(
      Object? Function(Object? key, Object? value)? reviver,
      bool allowMalformed) {
    return new _JsonUtf8Parser(new _JsonListener(reviver), allowMalformed);
  }

  void addSlice(List<int> chunk, int start, int end, bool isLast) {
    _addChunk(chunk, start, end);
    if (isLast) close();
  }

  void add(List<int> chunk) {
    _addChunk(chunk, 0, chunk.length);
  }

  void _addChunk(List<int> chunk, int start, int end) {
    _parser.parseChunk(chunk, start, end);
  }

  void close() {
    _parser.close();
    var decoded = _parser.result;
    _sink.add(decoded);
    _sink.close();
  }
}

@patch
class _Utf8Decoder {
  /// Flags indicating presence of the various kinds of bytes in the input.
  int _scanFlags = 0;

  /// How many bytes of the BOM have been read so far. Set to -1 when the BOM
  /// has been skipped (or was not present).
  int _bomIndex = 0;

  // Table for the scanning phase, which quickly scans through the input.
  //
  // Each input byte is looked up in the table, providing a size and some flags.
  // The sizes are summed, and the flags are or'ed together.
  //
  // The resulting size and flags indicate:
  // A) How many UTF-16 code units will be emitted by the decoding of this
  //    input. This can be used to allocate a string of the correct length up
  //    front.
  // B) Which decoder and resulting string representation is appropriate. There
  //    are three cases:
  //    1) Pure ASCII (flags == 0): The input can simply be put into a
  //       OneByteString without further decoding.
  //    2) Latin1 (flags == (flagLatin1 | flagExtension)): The result can be
  //       represented by a OneByteString, and the decoder can assume that only
  //       Latin1 characters are present.
  //    3) Arbitrary input (otherwise): Needs a full-featured decoder. Output
  //       can be represented by a TwoByteString.

  static const int sizeMask = 0x03;
  static const int flagsMask = 0x3C;

  static const int flagExtension = 1 << 2;
  static const int flagLatin1 = 1 << 3;
  static const int flagNonLatin1 = 1 << 4;
  static const int flagIllegal = 1 << 5;

  // ASCII     'A' = 64 + (1);
  // Extension 'D' = 64 + (0 | flagExtension);
  // Latin1    'I' = 64 + (1 | flagLatin1);
  // BMP       'Q' = 64 + (1 | flagNonLatin1);
  // Non-BMP   'R' = 64 + (2 | flagNonLatin1);
  // Illegal   'a' = 64 + (1 | flagIllegal);
  // Illegal   'b' = 64 + (2 | flagIllegal);
  static const String scanTable = ""
      "AAAAAAAAAAAAAAAAAAAAAAAAAAAAAAAA" // 00-1F
      "AAAAAAAAAAAAAAAAAAAAAAAAAAAAAAAA" // 20-3F
      "AAAAAAAAAAAAAAAAAAAAAAAAAAAAAAAA" // 40-5F
      "AAAAAAAAAAAAAAAAAAAAAAAAAAAAAAAA" // 60-7F
      "DDDDDDDDDDDDDDDDDDDDDDDDDDDDDDDD" // 80-9F
      "DDDDDDDDDDDDDDDDDDDDDDDDDDDDDDDD" // A0-BF
      "aaIIQQQQQQQQQQQQQQQQQQQQQQQQQQQQ" // C0-DF
      "QQQQQQQQQQQQQQQQRRRRRbbbbbbbbbbb" // E0-FF
      ;

  /// Max chunk to scan at a time.
  ///
  /// Avoids staying away from safepoints too long.
  /// The Utf8ScanInstr relies on this being small enough to ensure the
  /// decoded length stays within Smi range.
  static const int scanChunkSize = 65536;

  /// Reset the decoder to a state where it is ready to decode a new string but
  /// will not skip a leading BOM. Used by the fused UTF-8 / JSON decoder.
  void reset() {
    _state = initial;
    _bomIndex = -1;
  }

  int scan(Uint8List bytes, int start, int end) {
    // Assumes 0 <= start <= end <= bytes.length
    int size = 0;
    _scanFlags = 0;
    int localStart = start;
    while (end - localStart > scanChunkSize) {
      int localEnd = localStart + scanChunkSize;
      size += _scan(bytes, localStart, localEnd);
      localStart = localEnd;
    }
    size += _scan(bytes, localStart, end);
    return size;
  }

  int _scan(Uint8List bytes, int start, int end) {
    int size = 0;
    int flags = 0;
    for (int i = start; i < end; i++) {
      int t = scanTable.codeUnitAtUnchecked(bytes[i]);
      size += t & sizeMask;
      flags |= t;
    }
    _scanFlags |= flags & flagsMask;
    return size;
  }

  // The VM decoder handles BOM explicitly instead of via the state machine.
  @patch
  _Utf8Decoder(this.allowMalformed) : _state = initial;

  @patch
  String convertSingle(List<int> codeUnits, int start, int? maybeEnd) {
    int end = RangeError.checkValidRange(start, maybeEnd, codeUnits.length);
    if (start == end) return "";

    if (codeUnits is JSUint8ArrayImpl) {
      JSStringImpl? decoded =
          decodeUtf8JS(codeUnits, start, end, allowMalformed);
      if (decoded != null) return decoded;
    }

    final U8List bytes;
    if (codeUnits is U8List) {
      bytes = unsafeCast<U8List>(codeUnits);
    } else {
      // If we're passed a `List<int>` other than `U8List` or a JS typed array,
      // it means the performance is not too important. Convert the input to
      // `U8List` to avoid shipping another UTF-8 decoder for `List<int>`.
      final length = end - start;
      bytes = U8List(length);
      final u8listData = bytes.data;
      int u8listIdx = 0;
      for (int codeUnitsIdx = start; codeUnitsIdx < end; codeUnitsIdx += 1) {
        int byte = codeUnits[codeUnitsIdx];
        // byte < 0 || byte > 255
        if (byte.gtU(255)) {
          if (allowMalformed) {
            byte = 0xFF;
          } else {
            throw FormatException(
                'Invalid UTF-8 byte', codeUnits, codeUnitsIdx);
          }
        }
        u8listData.write(u8listIdx++, byte);
      }
      start = 0;
      end = length;
    }

    final actualStart = start;

    // Skip initial BOM.
    start = skipBomSingle(bytes, start, end);

    // Special case empty input.
    if (start == end) return "";

    // Scan input to determine size and appropriate decoder.
    final int size = scan(bytes, start, end);
    final int flags = _scanFlags;

    if (flags == 0) {
      // Pure ASCII.
      assert(size == end - start);
      OneByteString result = OneByteString.withLength(size);
      oneByteStringArray(result)
          .copy(0, bytes.data, bytes.offsetInBytes + start, size);
      return result;
    }

    String result;
    if (flags == (flagLatin1 | flagExtension)) {
      // Latin1.
      result = decode8(bytes, start, end, size);
    } else {
      // Arbitrary Unicode.
      result = decode16(bytes, start, end, size);
    }
    if (_state == accept) {
      return result;
    }

    if (!allowMalformed) {
      if (!isErrorState(_state)) {
        // Unfinished sequence.
        _state = errorUnfinished;
        _charOrIndex = end;
      }
      final String message = errorDescription(_state);
      throw FormatException(message, codeUnits, actualStart + _charOrIndex);
    }

    // Start over on slow path.
    _state = initial;
    result = decodeGeneral(bytes, start, end, true);
    assert(!isErrorState(_state));
    return result;
  }

  @patch
  String convertChunked(List<int> codeUnits, int start, int? maybeEnd) {
    int end = RangeError.checkValidRange(start, maybeEnd, codeUnits.length);

    // Have bytes as Uint8List.
    Uint8List bytes;
    int errorOffset;
    if (codeUnits is Uint8List) {
      bytes = unsafeCast<Uint8List>(codeUnits);
      errorOffset = 0;
    } else {
      bytes = _makeUint8List(codeUnits, start, end);
      errorOffset = start;
      end -= start;
      start = 0;
    }

    // Skip initial BOM.
    start = skipBomChunked(bytes, start, end);

    // Special case empty input.
    if (start == end) return "";

    // Scan input to determine size and appropriate decoder.
    int size = scan(bytes, start, end);
    int flags = _scanFlags;

    // Adjust scan flags and size based on carry-over state.
    switch (_state) {
      case IA:
        break;
      case X1:
        flags |= _charOrIndex < (0x100 >> 6) ? flagLatin1 : flagNonLatin1;
        if (end - start >= 1) {
          size += _charOrIndex < (0x10000 >> 6) ? 1 : 2;
        }
        break;
      case X2:
        flags |= flagNonLatin1;
        if (end - start >= 2) {
          size += _charOrIndex < (0x10000 >> 12) ? 1 : 2;
        }
        break;
      case TO:
      case TS:
        flags |= flagNonLatin1;
        if (end - start >= 2) size += 1;
        break;
      case X3:
      case QO:
      case QR:
        flags |= flagNonLatin1;
        if (end - start >= 3) size += 2;
        break;
    }

    if (flags == 0) {
      // Pure ASCII.
      assert(_state == accept);
      assert(size == end - start);
      OneByteString result = OneByteString.withLength(size);
      copyRangeFromUint8ListToOneByteString(bytes, result, start, 0, size);
      return result;
    }

    // Do not include any final, incomplete character in size.
    int extensionCount = 0;
    int i = end - 1;
    while (i >= start && (bytes[i] & 0xC0) == 0x80) {
      extensionCount++;
      i--;
    }
    if (i >= start && bytes[i] >= ((~0x3F >> extensionCount) & 0xFF)) {
      size -= bytes[i] >= 0xF0 ? 2 : 1;
    }

    final int carryOverState = _state;
    final int carryOverChar = _charOrIndex;
    String result;
    if (flags == (flagLatin1 | flagExtension)) {
      // Latin1.
      result = decode8(bytes, start, end, size);
    } else {
      // Arbitrary Unicode.
      result = decode16(bytes, start, end, size);
    }
    if (!isErrorState(_state)) {
      return result;
    }
    assert(_bomIndex == -1);

    if (!allowMalformed) {
      final String message = errorDescription(_state);
      _state = initial; // Ready for more input.
      throw FormatException(message, codeUnits, errorOffset + _charOrIndex);
    }

    // Start over on slow path.
    _state = carryOverState;
    _charOrIndex = carryOverChar;
    result = decodeGeneral(bytes, start, end, false);
    assert(!isErrorState(_state));
    return result;
  }

  int skipBomSingle(Uint8List bytes, int start, int end) {
    if (end - start >= 3 &&
        bytes[start] == 0xEF &&
        bytes[start + 1] == 0xBB &&
        bytes[start + 2] == 0xBF) {
      return start + 3;
    }
    return start;
  }

  int skipBomChunked(Uint8List bytes, int start, int end) {
    assert(start <= end);
    int bomIndex = _bomIndex;
    // Already skipped?
    if (bomIndex == -1) return start;

    const bomValues = <int>[0xEF, 0xBB, 0xBF];
    int i = start;
    while (bomIndex < 3) {
      if (i == end) {
        // Unfinished BOM.
        _bomIndex = bomIndex;
        return start;
      }
      if (bytes[i++] != bomValues[bomIndex++]) {
        // No BOM.
        _bomIndex = -1;
        return start;
      }
    }
    // Complete BOM.
    _bomIndex = -1;
    _state = initial;
    return i;
  }

  String decode8(Uint8List bytes, int start, int end, int size) {
    assert(start < end);
    OneByteString result = OneByteString.withLength(size);
    int i = start;
    int j = 0;
    if (_state == X1) {
      // Half-way though 2-byte sequence
      assert(_charOrIndex == 2 || _charOrIndex == 3);
      final int e = bytes[i++] ^ 0x80;
      if (e >= 0x40) {
        _state = errorMissingExtension;
        _charOrIndex = i - 1;
        return "";
      }
      result.setUnchecked(j++, (_charOrIndex << 6) | e);
      _state = accept;
    }
    assert(_state == accept);
    while (i < end) {
      int byte = bytes[i++];
      if (byte >= 0x80) {
        if (byte < 0xC0) {
          _state = errorUnexpectedExtension;
          _charOrIndex = i - 1;
          return "";
        }
        assert(byte == 0xC2 || byte == 0xC3);
        if (i == end) {
          _state = X1;
          _charOrIndex = byte & 0x1F;
          break;
        }
        final int e = bytes[i++] ^ 0x80;
        if (e >= 0x40) {
          _state = errorMissingExtension;
          _charOrIndex = i - 1;
          return "";
        }
        byte = (byte << 6) | e;
      }
      result.setUnchecked(j++, byte);
    }
    // Output size must match, unless we are doing single conversion and are
    // inside an unfinished sequence (which will trigger an error later).
    assert(_bomIndex == 0 && _state != accept
        ? (j == size - 1 || j == size - 2)
        : (j == size));
    return result;
  }

  String decode16(Uint8List bytes, int start, int end, int size) {
    assert(start < end);
    final OneByteString transitionTable =
        unsafeCast<OneByteString>(_Utf8Decoder.transitionTable);
    final OneByteString typeTable =
        unsafeCast<OneByteString>(_Utf8Decoder.typeTable);
    TwoByteString result = TwoByteString.withLength(size);
    int i = start;
    int j = 0;
    int state = _state;
    int char;

    // First byte
    assert(!isErrorState(state));
    final int byte = bytes[i++];
    final int type = typeTable.codeUnitAtUnchecked(byte) & typeMask;
    if (state == accept) {
      char = byte & (shiftedByteMask >> type);
      state = transitionTable.codeUnitAtUnchecked(type);
    } else {
      char = (byte & 0x3F) | (_charOrIndex << 6);
      state = transitionTable.codeUnitAtUnchecked(state + type);
    }

    while (i < end) {
      final int byte = bytes[i++];
      final int type = typeTable.codeUnitAtUnchecked(byte) & typeMask;
      if (state == accept) {
        if (char >= 0x10000) {
          assert(char < 0x110000);
          result.setUnchecked(j++, 0xD7C0 + (char >> 10));
          result.setUnchecked(j++, 0xDC00 + (char & 0x3FF));
        } else {
          result.setUnchecked(j++, char);
        }
        char = byte & (shiftedByteMask >> type);
        state = transitionTable.codeUnitAtUnchecked(type);
      } else if (isErrorState(state)) {
        _state = state;
        _charOrIndex = i - 2;
        return "";
      } else {
        char = (byte & 0x3F) | (char << 6);
        state = transitionTable.codeUnitAtUnchecked(state + type);
      }
    }

    // Final write?
    if (state == accept) {
      if (char >= 0x10000) {
        assert(char < 0x110000);
        result.setUnchecked(j++, 0xD7C0 + (char >> 10));
        result.setUnchecked(j++, 0xDC00 + (char & 0x3FF));
      } else {
        result.setUnchecked(j++, char);
      }
    } else if (isErrorState(state)) {
      _state = state;
      _charOrIndex = end - 1;
      return "";
    }

    _state = state;
    _charOrIndex = char;
    // Output size must match, unless we are doing single conversion and are
    // inside an unfinished sequence (which will trigger an error later).
    assert(_bomIndex == 0 && _state != accept
        ? (j == size - 1 || j == size - 2)
        : (j == size));
    return result;
  }
}<|MERGE_RESOLUTION|>--- conflicted
+++ resolved
@@ -116,25 +116,10 @@
   void currentContainerPush(Object? value) {
     WasmArray<Object?> currentContainerNonNull =
         unsafeCast<WasmArray<Object?>>(this.currentContainer);
-<<<<<<< HEAD
-
-    if (currentContainerLength == currentContainerNonNull.length) {
-      final newContainer = WasmArray<Object?>.filled(
-          currentContainerLength == 0 ? 8 : (currentContainerLength * 2), null);
-      newContainer.copy(0, currentContainerNonNull, 0, currentContainerLength);
-      currentContainerNonNull = newContainer;
-      currentContainer = newContainer;
-    }
-
-    currentContainerNonNull[currentContainerLength] = value;
-    currentContainerLength += 1;
-=======
-    // Same as above, this copies `GrowableList._nextCapacity` as the next
-    // capacity.
+    // Per `_HashBase` invariant capacity needs to be a power of two.
     pushWasmArray<Object?>(currentContainerNonNull, this.currentContainerLength,
-        value, (currentContainerLength * 2) | 3);
+        value, currentContainerLength == 0 ? 8 : (currentContainerLength * 2));
     currentContainer = currentContainerNonNull;
->>>>>>> e4d50e05
   }
 
   /** The most recently read value. */
