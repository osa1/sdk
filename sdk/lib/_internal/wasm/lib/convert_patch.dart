// Copyright (c) 2022, the Dart project authors.  Please see the AUTHORS file
// for details. All rights reserved. Use of this source code is governed by a
// BSD-style license that can be found in the LICENSE file.

import "dart:_compact_hash" show createMapFromKeyValueListUnsafe;
import "dart:_internal"
    show patch, POWERS_OF_TEN, unsafeCast, pushWasmArray, popWasmArray;
import "dart:_js_helper" show jsStringToDartString;
import "dart:_js_string_convert";
import "dart:_js_types";
import "dart:_list" show GrowableList, WasmListBaseUnsafeExtensions;
import "dart:_string";
import "dart:_string_canonicalizer";
import "dart:_typed_data";
import "dart:_wasm";
import "dart:typed_data" show Uint8List;

/// This patch library has no additional parts.

// JSON conversion.

@patch
dynamic _parseJson(
  String source,
  Object? Function(Object? key, Object? value)? reviver,
) {
  final listener = _JsonListener(reviver);
  if (source is OneByteString) {
    final parser = _JsonOneByteStringParser(listener);
    parser.chunk = source;
    parser.chunkEnd = source.length;
    parser.parse(0);
    parser.close();
    return listener.result;
  } else if (source is TwoByteString) {
    final parser = _JsonTwoByteStringParser(listener);
    parser.chunk = source;
    parser.chunkEnd = source.length;
    parser.parse(0);
    parser.close();
    return listener.result;
  } else {
    return _parseJson(
      jsStringToDartString(unsafeCast<JSStringImpl>(source)),
      reviver,
    );
  }
}

@patch
class Utf8Decoder {
  @patch
  Converter<List<int>, T> fuse<T>(Converter<String, T> next) {
    if (next is JsonDecoder) {
      return _JsonUtf8Decoder(
            (next as JsonDecoder)._reviver,
            this._allowMalformed,
          )
          as dynamic /*=Converter<List<int>, T>*/;
    }
    return super.fuse<T>(next);
  }
}

class _JsonUtf8Decoder extends Converter<List<int>, Object?> {
  final Object? Function(Object? key, Object? value)? _reviver;
  final bool _allowMalformed;

  _JsonUtf8Decoder(this._reviver, this._allowMalformed);

  Object? convert(List<int> input) {
    var parser = _JsonUtf8DecoderSink._createParser(_reviver, _allowMalformed);
    parser.parseChunk(input, 0, input.length);
    parser.close();
    return parser.result;
  }

  ByteConversionSink startChunkedConversion(Sink<Object?> sink) =>
      _JsonUtf8DecoderSink(_reviver, sink, _allowMalformed);
}

//// Implementation ///////////////////////////////////////////////////////////

// Simple API for JSON parsing.

/**
 * A [_JsonListener] builds data objects from the parser events.
 *
 * This is a simple stack-based object builder. It keeps the most recently
 * seen value in a variable, and uses it depending on the following event.
 */
class _JsonListener {
  _JsonListener(this.reviver);

  final Object? Function(Object? key, Object? value)? reviver;

  /**
   * Stack used to handle nested containers.
   *
   * The current container is pushed on the stack when a new one is started.
   */
  WasmArray<GrowableList?> stack = WasmArray<GrowableList?>(0);
  int stackLength = 0;

  void stackPush(WasmArray<Object?>? value, int valueLength) {
    final GrowableList<Object?>? valueAsList =
        value == null
            ? null
            : GrowableList.withDataAndLength(value, valueLength);

    // `GrowableList._nextCapacity` is copied here as the next capacity. We
    // can't use `GrowableList._nextCapacity` as tear-off as it's difficult to
    // inline tear-offs manually in the `pushWasmArray` compiler.
    pushWasmArray<GrowableList<Object?>?>(
      this.stack,
      this.stackLength,
      valueAsList,
      (stackLength * 2) | 3,
    );
  }

  GrowableList<dynamic>? stackPop() {
    assert(stackLength != 0);
    return popWasmArray<GrowableList<dynamic>?>(stack, stackLength);
  }

  /** Contents of the current container being built, or null if not building a
   * container.
   *
   * When building a [Map] this will contain array of key-value pairs.
   */
  WasmArray<Object?>? currentContainer = null;
  int currentContainerLength = 0;

  void currentContainerPush(Object? value) {
    WasmArray<Object?> currentContainerNonNull = unsafeCast<WasmArray<Object?>>(
      this.currentContainer,
    );
    // Per `_HashBase` invariant capacity needs to be a power of two.
    pushWasmArray<Object?>(
      currentContainerNonNull,
      this.currentContainerLength,
      value,
      currentContainerLength == 0 ? 8 : (currentContainerLength * 2),
    );
    currentContainer = currentContainerNonNull;
  }

  /** The most recently read value. */
  Object? value;

  /** Pushes the currently active container. */
  void beginContainer() {
    stackPush(currentContainer, currentContainerLength);
    currentContainer = const WasmArray<Object?>.literal([]);
    currentContainerLength = 0;
  }

  /** Pops the top container from the [stack]. */
  void popContainer() {
    final currentContainerLocal = currentContainer;
    if (currentContainerLocal == null) {
      value = null;
    } else {
      value = GrowableList.withDataAndLength(
        currentContainerLocal,
        currentContainerLength,
      );
    }

    final GrowableList<dynamic>? currentContainerList = stackPop();
    if (currentContainerList == null) {
      currentContainer = null;
      currentContainerLength = 0;
    } else {
      currentContainer = currentContainerList.data;
      currentContainerLength = currentContainerList.length;
    }
  }

  void handleString(String value) {
    this.value = value;
  }

  void handleNumber(num value) {
    this.value = value;
  }

  void handleBool(bool value) {
    this.value = value;
  }

  void handleNull() {
    this.value = null;
  }

  void beginObject() {
    beginContainer();
  }

  void propertyName() {
    currentContainerPush(value);
    value = null;
  }

  void propertyValue() {
    if (reviver case final reviver?) {
      final keyValuePairs = unsafeCast<WasmArray<Object?>>(
        currentContainer,
      ); // null deref
      final key = keyValuePairs[currentContainerLength - 1];
      currentContainerPush(reviver(key, value));
    } else {
      currentContainerPush(value);
    }
    value = null;
  }

  void endObject() {
    popContainer();
    final list = unsafeCast<GrowableList>(value);
    value = createMapFromKeyValueListUnsafe<String, dynamic>(
      list.data,
      list.length,
    );
  }

  void beginArray() {
    beginContainer();
  }

  void arrayElement() {
    var reviver = this.reviver;
    if (reviver != null) {
      value = reviver(currentContainerLength, value);
    }
    currentContainerPush(value);
    value = null;
  }

  void endArray() {
    popContainer();
  }

  /**
   * Read out the final result of parsing a JSON string.
   *
   * Must only be called when the entire input has been parsed.
   */
  dynamic get result {
    assert(currentContainer == null);
    var reviver = this.reviver;
    if (reviver != null) {
      return reviver(null, value);
    } else {
      return value;
    }
  }
}

/**
 * Buffer holding parts of a numeral.
 *
 * The buffer contains the characters of a JSON number.
 * These are all ASCII, so an `array i8` is used as backing store.
 *
 * This buffer is used when a JSON number is split between separate chunks.
 */
class _NumberBuffer {
  static const int minCapacity = 16;
  static const int defaultOverhead = 5;
  WasmArray<WasmI8> array;
  int length = 0;
  _NumberBuffer(int initialCapacity)
    : array = WasmArray<WasmI8>(_initialCapacity(initialCapacity));

  int get capacity => array.length;

  void clear() {
    length = 0;
  }

  // Pick an initial capacity greater than the first part's size.
  // The typical use case has two parts, this is the attempt at
  // guessing the size of the second part without overdoing it.
  // The default estimate of the second part is [defaultOverhead],
  // then round to multiplum of four, and return the result,
  // or [minCapacity] if that is greater.
  static int _initialCapacity(int minCapacity) {
    minCapacity += defaultOverhead;
    if (minCapacity < _NumberBuffer.minCapacity) {
      return _NumberBuffer.minCapacity;
    }
    minCapacity = (minCapacity + 3) & ~3; // Round to multiple of four.
    return minCapacity;
  }

  // Grows to the exact size asked for.
  void ensureCapacity(int newCapacity) {
    WasmArray<WasmI8> array = this.array;
    if (newCapacity <= array.length) return;
    WasmArray<WasmI8> newArray = WasmArray<WasmI8>(newCapacity);
    newArray.copy(0, array, 0, array.length);
    this.array = newArray;
  }

  String getString() =>
      createOneByteStringFromCharactersArray(array, 0, length);

  // TODO(lrn): See if parsing of numbers can be abstracted to something
  // not only working on strings, but also on char-code lists, without losing
  // performance.
  num parseNum() => num.parse(getString());

  double parseDouble() => double.parse(getString());
}

/**
 * Base class for the common monomorphic parts of all chunked JSON parsers.
 *
 * The members in this class should not be overridden and should not have
 * polymorphism to make sure the generated code for the subclasses is optimal.
 */
abstract class _ChunkedJsonParserState {
  final _JsonListener listener;

  _ChunkedJsonParserState(this.listener);

  // The current parsing state.
  int state = _ChunkedJsonParser.STATE_INITIAL;

  WasmArray<WasmI64> states = WasmArray<WasmI64>(0);
  int statesLength = 0;

  /**
   * Stores tokenizer state between chunks.
   *
   * This state is stored when a chunk stops in the middle of a
   * token (string, numeral, boolean or null).
   *
   * The partial state is used to continue parsing on the next chunk.
   * The previous chunk is not retained, any data needed are stored in
   * this integer, or in the [buffer] field as a string-building buffer
   * or a [_NumberBuffer].
   *
   * Prefix state stored in [prefixState] as bits.
   *
   *            ..00 : No partial value (NO_PARTIAL).
   *
   *         ..00001 : Partial string, not inside escape.
   *         ..00101 : Partial string, after '\'.
   *     ..vvvv1dd01 : Partial \u escape.
   *                   The 'dd' bits (2-3) encode the number of hex digits seen.
   *                   Bits 5-16 encode the value of the hex digits seen so far.
   *
   *        ..0ddd10 : Partial numeral.
   *                   The `ddd` bits store the parts of in the numeral seen so
   *                   far, as the constants `NUM_*` defined above.
   *                   The characters of the numeral are stored in [buffer]
   *                   as a [_NumberBuffer].
   *
   *      ..0ddd0011 : Partial 'null' keyword.
   *      ..0ddd0111 : Partial 'true' keyword.
   *      ..0ddd1011 : Partial 'false' keyword.
   *      ..0ddd1111 : Partial UTF-8 BOM byte sequence ("\xEF\xBB\xBF").
   *                   For all keywords, the `ddd` bits encode the number
   *                   of letters seen.
   *                   The BOM byte sequence is only used by [_JsonUtf8Parser],
   *                   and only at the very beginning of input.
   */
  int partialState = _ChunkedJsonParser.NO_PARTIAL;

  /**
   * String parts stored while parsing a string.
   */
  StringBuffer? _stringBuffer;

  @pragma('wasm:prefer-inline')
  StringBuffer get stringBuffer => _stringBuffer ??= StringBuffer();

  /**
   * Number parts stored while parsing a number.
   */
  _NumberBuffer? _numberBuffer;

  @pragma('wasm:prefer-inline')
  _NumberBuffer get numberBuffer =>
      _numberBuffer ??= _NumberBuffer(_NumberBuffer.minCapacity);

  void restoreStateFromChunkedParserState(
    _ChunkedJsonParserState chunkedParserState,
  ) {
    state = chunkedParserState.state;
    states = chunkedParserState.states;
    statesLength = chunkedParserState.statesLength;
    partialState = chunkedParserState.partialState;
    _stringBuffer = chunkedParserState._stringBuffer;
    _numberBuffer = chunkedParserState._numberBuffer;
  }

  /**
   * Push the current parse [state] on a stack.
   *
   * State is pushed when a new array or object literal starts,
   * so the parser can go back to the correct value when the literal ends.
   */
  void saveState(int state) {
    pushWasmArray<WasmI64>(
      states,
      statesLength,
      state.toWasmI64(),
      (statesLength * 2) | 3,
    );
  }

  /**
   * Restore a state pushed with [saveState].
   */
  int restoreState() {
    assert(statesLength > 0);
    return popWasmArray<WasmI64>(states, statesLength).toInt();
  }

  /**
   * Read out the result after successfully closing the parser.
   *
   * The parser is closed by calling [close] or calling [addSourceChunk] with
   * `true` as second (`isLast`) argument.
   */
  dynamic get result => listener.result;
}

/**
 * Chunked JSON parser implementation.
 *
 * This is a mixin instead of a base class to allow compilers to specialize
 * applications otherwise accessing chunk characters becomes polymorphic.
 */
mixin _ChunkedJsonParser<T> on _ChunkedJsonParserState {
  // A simple non-recursive state-based parser for JSON.
  //
  // Literal values accepted in states ARRAY_EMPTY, ARRAY_COMMA, OBJECT_COLON
  // and strings also in OBJECT_EMPTY, OBJECT_COMMA.
  //               VALUE  STRING  :  ,  }  ]        Transitions to
  // EMPTY            X      X                   -> END
  // ARRAY_EMPTY      X      X             @     -> ARRAY_VALUE / pop
  // ARRAY_VALUE                     @     @     -> ARRAY_COMMA / pop
  // ARRAY_COMMA      X      X                   -> ARRAY_VALUE
  // OBJECT_EMPTY            X          @        -> OBJECT_KEY / pop
  // OBJECT_KEY                   @              -> OBJECT_COLON
  // OBJECT_COLON     X      X                   -> OBJECT_VALUE
  // OBJECT_VALUE                    @  @        -> OBJECT_COMMA / pop
  // OBJECT_COMMA            X                   -> OBJECT_KEY
  // END
  // Starting a new array or object will push the current state. The "pop"
  // above means restoring this state and then marking it as an ended value.
  // X means generic handling, @ means special handling for just that
  // state - that is, values are handled generically, only punctuation
  // cares about the current state.
  // Values for states are chosen so bits 0 and 1 tell whether
  // a string/value is allowed, and setting bits 0 through 2 after a value
  // gets to the next state (not empty, doesn't allow a value).

  // State building-block constants.
  static const int TOP_LEVEL = 0;
  static const int INSIDE_ARRAY = 1;
  static const int INSIDE_OBJECT = 2;
  static const int AFTER_COLON = 3; // Always inside object.

  static const int ALLOW_STRING_MASK = 8; // Allowed if zero.
  static const int ALLOW_VALUE_MASK = 4; // Allowed if zero.
  static const int ALLOW_VALUE = 0;
  static const int STRING_ONLY = 4;
  static const int NO_VALUES = 12;

  // Objects and arrays are "empty" until their first property/element.
  // At this position, they may either have an entry or a close-bracket.
  static const int EMPTY = 0;
  static const int NON_EMPTY = 16;
  static const int EMPTY_MASK = 16; // Empty if zero.

  // Actual states               : Context | Is empty? | Next?
  static const int STATE_INITIAL = TOP_LEVEL | EMPTY | ALLOW_VALUE;
  static const int STATE_END = TOP_LEVEL | NON_EMPTY | NO_VALUES;

  static const int STATE_ARRAY_EMPTY = INSIDE_ARRAY | EMPTY | ALLOW_VALUE;
  static const int STATE_ARRAY_VALUE = INSIDE_ARRAY | NON_EMPTY | NO_VALUES;
  static const int STATE_ARRAY_COMMA = INSIDE_ARRAY | NON_EMPTY | ALLOW_VALUE;

  static const int STATE_OBJECT_EMPTY = INSIDE_OBJECT | EMPTY | STRING_ONLY;
  static const int STATE_OBJECT_KEY = INSIDE_OBJECT | NON_EMPTY | NO_VALUES;
  static const int STATE_OBJECT_COLON = AFTER_COLON | NON_EMPTY | ALLOW_VALUE;
  static const int STATE_OBJECT_VALUE = AFTER_COLON | NON_EMPTY | NO_VALUES;
  static const int STATE_OBJECT_COMMA = INSIDE_OBJECT | NON_EMPTY | STRING_ONLY;

  // Bits set in state after successfully reading a value.
  // This transitions the state to expect the next punctuation.
  static const int VALUE_READ_BITS = NON_EMPTY | NO_VALUES;

  // Character code constants.
  static const int BACKSPACE = 0x08;
  static const int TAB = 0x09;
  static const int NEWLINE = 0x0a;
  static const int CARRIAGE_RETURN = 0x0d;
  static const int FORM_FEED = 0x0c;
  static const int SPACE = 0x20;
  static const int QUOTE = 0x22;
  static const int PLUS = 0x2b;
  static const int COMMA = 0x2c;
  static const int MINUS = 0x2d;
  static const int DECIMALPOINT = 0x2e;
  static const int SLASH = 0x2f;
  static const int CHAR_0 = 0x30;
  static const int CHAR_9 = 0x39;
  static const int COLON = 0x3a;
  static const int CHAR_E = 0x45;
  static const int LBRACKET = 0x5b;
  static const int BACKSLASH = 0x5c;
  static const int RBRACKET = 0x5d;
  static const int CHAR_a = 0x61;
  static const int CHAR_b = 0x62;
  static const int CHAR_e = 0x65;
  static const int CHAR_f = 0x66;
  static const int CHAR_l = 0x6c;
  static const int CHAR_n = 0x6e;
  static const int CHAR_r = 0x72;
  static const int CHAR_s = 0x73;
  static const int CHAR_t = 0x74;
  static const int CHAR_u = 0x75;
  static const int LBRACE = 0x7b;
  static const int RBRACE = 0x7d;

  // State of partial value at chunk split.
  static const int NO_PARTIAL = 0;
  static const int PARTIAL_STRING = 1;
  static const int PARTIAL_NUMERAL = 2;
  static const int PARTIAL_KEYWORD = 3;
  static const int MASK_PARTIAL = 3;

  // Partial states for numerals. Values can be |'ed with PARTIAL_NUMERAL.
  static const int NUM_SIGN = 0; // After initial '-'.
  static const int NUM_ZERO = 4; // After '0' as first digit.
  static const int NUM_DIGIT = 8; // After digit, no '.' or 'e' seen.
  static const int NUM_DOT = 12; // After '.'.
  static const int NUM_DOT_DIGIT = 16; // After a decimal digit (after '.').
  static const int NUM_E = 20; // After 'e' or 'E'.
  static const int NUM_E_SIGN = 24; // After '-' or '+' after 'e' or 'E'.
  static const int NUM_E_DIGIT = 28; // After exponent digit.
  static const int NUM_SUCCESS = 32; // Never stored as partial state.

  // Partial states for strings.
  static const int STR_PLAIN = 0; // Inside string, but not escape.
  static const int STR_ESCAPE = 4; // After '\'.
  static const int STR_U = 16; // After '\u' and 0-3 hex digits.
  static const int STR_U_COUNT_SHIFT = 2; // Hex digit count in bits 2-3.
  static const int STR_U_VALUE_SHIFT = 5; // Hex digit value in bits 5+.

  // Partial states for keywords.
  static const int KWD_TYPE_MASK = 12;
  static const int KWD_TYPE_SHIFT = 2;
  static const int KWD_NULL = 0; // Prefix of "null" seen.
  static const int KWD_TRUE = 4; // Prefix of "true" seen.
  static const int KWD_FALSE = 8; // Prefix of "false" seen.
  static const int KWD_BOM = 12; // Prefix of BOM seen.
  static const int KWD_COUNT_SHIFT = 4; // Prefix length in bits 4+.

  // Mask used to mask off two lower bits.
  static const int TWO_BIT_MASK = 3;

  /**
   * Finalizes the parsing.
   *
   * Throws if the source read so far doesn't end up with a complete
   * parsed value. That means it must not be inside a list or object
   * literal, and any partial value read should also be a valid complete
   * value.
   *
   * The only valid partial state is a number that ends in a digit, and
   * only if the number is the entire JSON value being parsed
   * (otherwise it would be inside a list or object).
   * Such a number will be completed. Any other partial state is an error.
   */
  void close() {
    if (partialState != NO_PARTIAL) {
      int partialType = partialState & MASK_PARTIAL;
      if (partialType == PARTIAL_NUMERAL) {
        int numState = partialState & ~MASK_PARTIAL;
        // A partial number might be a valid number if we know it's done.
        // There is an unnecessary overhead if input is a single number,
        // but this is assumed to be rare.
        finishChunkNumber(numState, 0, 0);
      } else if (partialType == PARTIAL_STRING) {
        fail(chunkEnd, "Unterminated string");
      } else {
        assert(partialType == PARTIAL_KEYWORD);
        fail(chunkEnd); // Incomplete literal.
      }
    }
    if (state != STATE_END) {
      fail(chunkEnd);
    }
  }

  /** Sets the current source chunk. */
  void set chunk(T source);

  /**
   * Length of current chunk.
   *
   * The valid arguments to [getChar] are 0 .. `chunkEnd - 1`.
   */
  int get chunkEnd;

  /**
   * Returns the chunk itself.
   *
   * Only used by [fail] to include the chunk in the thrown [FormatException].
   */
  T get chunk;

  /**
   * Get character/code unit of current chunk.
   *
   * The [index] must be non-negative and less than `chunkEnd`.
   * In practice, [index] will be no smaller than the `start` argument passed
   * to [parse].
   */
  int getChar(int index);

  /**
   * Returns [true] if [getChar] is returning UTF16 code units.
   *
   * Otherwise it is expected that [getChar] is returning UTF8 bytes.
   */
  bool get isUtf16Input;

  /**
   * Copy ASCII characters from start to end of chunk into a list.
   *
   * Used for number buffer (always copies ASCII, so encoding is not important).
   */
  void copyCharsToList(
    int start,
    int end,
    WasmArray<WasmI8> target,
    int offset,
  );

  /**
   * Build a string using input code units.
   *
   * Creates a string buffer and enables adding characters and slices
   * to that buffer.
   * The buffer is stored in the [buffer] field. If the string is unterminated,
   * the same buffer is used to continue parsing in the next chunk.
   */
  void beginString();
  /**
   * Add single character code to string being built.
   *
   * Used for unparsed escape sequences.
   */
  void addCharToString(int charCode);

  /**
   * Adds slice of current chunk to string being built.
   *
   * The [start] positions is inclusive, [end] is exclusive.
   */
  void addSliceToString(int start, int end);

  /** Finalizes the string being built and returns it as a String. */
  String endString();

  /**
   * Extracts a literal string from a slice of the current chunk.
   *
   * No interpretation of the content is performed, except for converting
   * the source format to string.
   * This can be implemented more or less efficiently depending on the
   * underlying source.
   *
   * This is used for string literals that contain no escapes.
   *
   * The [bits] integer is an upper bound on the code point in the range
   * from `start` to `end`.
   * Usually found by doing bitwise or of all the values.
   * The function may choose to optimize depending on the value.
   */
  String getString(int start, int end, int bits);

  String getCanonicalizedString(int start, int end, int bits);

  /**
   * Parse a slice of the current chunk as a number.
   *
   * Since integers have a maximal value, and we don't track the value
   * in the buffer, a sequence of digits can be either an int or a double.
   * The `num.parse` function does the right thing.
   *
   * The format is expected to be correct.
   */
  num parseNum(int start, int end) {
    const int asciiBits = 0x7f; // Number literals are ASCII only.
    return num.parse(getString(start, end, asciiBits));
  }

  /**
   * Parse a slice of the current chunk as a double.
   *
   * The format is expected to be correct.
   * This is used by [parseNumber] when the double value cannot be
   * built exactly during parsing.
   */
  double parseDouble(int start, int end) {
    const int asciiBits = 0x7f; // Double literals are ASCII only.
    return double.parse(getString(start, end, asciiBits));
  }

  /**
   * Continues parsing a partial value.
   */
  int parsePartial(int position) {
    if (position == chunkEnd) return position;
    int partialState = this.partialState;
    assert(partialState != NO_PARTIAL);
    int partialType = partialState & MASK_PARTIAL;
    this.partialState = NO_PARTIAL;
    partialState = partialState & ~MASK_PARTIAL;
    assert(partialType != 0);
    if (partialType == PARTIAL_STRING) {
      position = parsePartialString(position, partialState);
    } else if (partialType == PARTIAL_NUMERAL) {
      position = parsePartialNumber(position, partialState);
    } else if (partialType == PARTIAL_KEYWORD) {
      position = parsePartialKeyword(position, partialState);
    }
    return position;
  }

  /**
   * Parses the remainder of a number into the number buffer.
   *
   * Syntax is checked while pasing.
   * Starts at position, which is expected to be the start of the chunk,
   * and returns the index of the first non-number-literal character found,
   * or chunkEnd if the entire chunk is a valid number continuation.
   * Throws if a syntax error is detected.
   */
  int parsePartialNumber(int position, int state) {
    int start = position;
    // Primitive implementation, can be optimized.
    int end = chunkEnd;
    toBailout:
    {
      if (position == end) break toBailout;
      int char = getChar(position);
      int digit = char ^ CHAR_0;
      if (state == NUM_SIGN) {
        if (digit <= 9) {
          if (digit == 0) {
            state = NUM_ZERO;
          } else {
            state = NUM_DIGIT;
          }
          position++;
          if (position == end) break toBailout;
          char = getChar(position);
          digit = char ^ CHAR_0;
        } else {
          fail(position);
        }
      }
      if (state == NUM_ZERO) {
        // JSON does not allow insignificant leading zeros (e.g., "09").
        if (digit <= 9) fail(position);
        state = NUM_DIGIT;
      }
      while (state == NUM_DIGIT) {
        if (digit > 9) {
          if (char == DECIMALPOINT) {
            state = NUM_DOT;
          } else if ((char | 0x20) == CHAR_e) {
            state = NUM_E;
          } else {
            finishChunkNumber(state, start, position);
            return position;
          }
        }
        position++;
        if (position == end) break toBailout;
        char = getChar(position);
        digit = char ^ CHAR_0;
      }
      if (state == NUM_DOT) {
        if (digit > 9) fail(position);
        state = NUM_DOT_DIGIT;
      }
      while (state == NUM_DOT_DIGIT) {
        if (digit > 9) {
          if ((char | 0x20) == CHAR_e) {
            state = NUM_E;
          } else {
            finishChunkNumber(state, start, position);
            return position;
          }
        }
        position++;
        if (position == end) break toBailout;
        char = getChar(position);
        digit = char ^ CHAR_0;
      }
      if (state == NUM_E) {
        if (char == PLUS || char == MINUS) {
          state = NUM_E_SIGN;
          position++;
          if (position == end) break toBailout;
          char = getChar(position);
          digit = char ^ CHAR_0;
        }
      }
      assert(state >= NUM_E);
      while (digit <= 9) {
        state = NUM_E_DIGIT;
        position++;
        if (position == end) break toBailout;
        char = getChar(position);
        digit = char ^ CHAR_0;
      }
      finishChunkNumber(state, start, position);
      return position;
    }
    // Bailout code in case the current chunk ends while parsing the numeral.
    assert(position == end);
    continueChunkNumber(state, start);
    return chunkEnd;
  }

  /**
   * Continues parsing a partial string literal.
   *
   * Handles partial escapes and then hands the parsing off to
   * [parseStringToBuffer].
   */
  int parsePartialString(int position, int partialState) {
    if (partialState == STR_PLAIN) {
      return parseStringToBuffer(position);
    }
    if (partialState == STR_ESCAPE) {
      position = parseStringEscape(position);
      // parseStringEscape sets partialState if it sees the end.
      if (position == chunkEnd) return position;
      return parseStringToBuffer(position);
    }
    assert((partialState & STR_U) != 0);
    int value = partialState >> STR_U_VALUE_SHIFT;
    int count = (partialState >> STR_U_COUNT_SHIFT) & TWO_BIT_MASK;
    for (int i = count; i < 4; i++, position++) {
      if (position == chunkEnd) return chunkStringEscapeU(i, value);
      int char = getChar(position);
      int digit = parseHexDigit(char);
      if (digit < 0) fail(position, "Invalid hex digit");
      value = 16 * value + digit;
    }
    addCharToString(value);
    return parseStringToBuffer(position);
  }

  /**
   * Continues parsing a partial keyword.
   */
  int parsePartialKeyword(int position, int partialState) {
    int keywordType = partialState & KWD_TYPE_MASK;
    int count = partialState >> KWD_COUNT_SHIFT;
    int keywordTypeIndex = keywordType >> KWD_TYPE_SHIFT;
    String keyword =
        const ["null", "true", "false", "\xEF\xBB\xBF"][keywordTypeIndex];
    assert(count < keyword.length);
    do {
      if (position == chunkEnd) {
        this.partialState =
            PARTIAL_KEYWORD | keywordType | (count << KWD_COUNT_SHIFT);
        return chunkEnd;
      }
      int expectedChar = keyword.codeUnitAtUnchecked(count);
      if (getChar(position) != expectedChar) {
        if (count == 0) {
          assert(keywordType == KWD_BOM);
          return position;
        }
        fail(position);
      }
      position++;
      count++;
    } while (count < keyword.length);
    if (keywordType == KWD_NULL) {
      listener.handleNull();
    } else if (keywordType != KWD_BOM) {
      listener.handleBool(keywordType == KWD_TRUE);
    }
    return position;
  }

  /** Convert hex-digit to its value. Returns -1 if char is not a hex digit. */
  int parseHexDigit(int char) {
    int digit = char ^ 0x30;
    if (digit <= 9) return digit;
    int letter = (char | 0x20) ^ 0x60;
    // values 1 .. 6 are 'a' through 'f'
    if (letter <= 6 && letter > 0) return letter + 9;
    return -1;
  }

  /**
   * Parses the current chunk as a chunk of JSON.
   *
   * Starts parsing at [position] and continues until [chunkEnd].
   * Continues parsing where the previous chunk (if any) ended.
   */
  void parse(int position) {
    int length = chunkEnd;
    if (partialState != NO_PARTIAL) {
      position = parsePartial(position);
      if (position == length) return;
    }

    int state = this.state;
    outer:
    while (position < length) {
      int char = 0;
      do {
        char = getChar(position);
        if (isUtf16Input && char > 0xFF) {
          break;
        }
        if ((_characterAttributes.readUnsigned(char) & CHAR_WHITESPACE) == 0) {
          break;
        }
        position++;
        if (position >= length) {
          break outer;
        }
      } while (true);

      switch (char) {
        case QUOTE:
          if ((state & ALLOW_STRING_MASK) != 0) fail(position);
          state |= VALUE_READ_BITS;
          final canonicalize = (state & (INSIDE_OBJECT | STRING_ONLY)) ==
              (INSIDE_OBJECT | STRING_ONLY);
          position = parseString(position + 1, canonicalize);
          break;
        case LBRACKET:
          if ((state & ALLOW_VALUE_MASK) != 0) fail(position);
          listener.beginArray();
          saveState(state);
          state = STATE_ARRAY_EMPTY;
          position++;
          break;
        case LBRACE:
          if ((state & ALLOW_VALUE_MASK) != 0) fail(position);
          listener.beginObject();
          saveState(state);
          state = STATE_OBJECT_EMPTY;
          position++;
          break;
        case CHAR_n:
          if ((state & ALLOW_VALUE_MASK) != 0) fail(position);
          state |= VALUE_READ_BITS;
          position = parseNull(position);
          break;
        case CHAR_f:
          if ((state & ALLOW_VALUE_MASK) != 0) fail(position);
          state |= VALUE_READ_BITS;
          position = parseFalse(position);
          break;
        case CHAR_t:
          if ((state & ALLOW_VALUE_MASK) != 0) fail(position);
          state |= VALUE_READ_BITS;
          position = parseTrue(position);
          break;
        case COLON:
          if (state != STATE_OBJECT_KEY) fail(position);
          listener.propertyName();
          state = STATE_OBJECT_COLON;
          position++;
          break;
        case COMMA:
          if (state == STATE_OBJECT_VALUE) {
            listener.propertyValue();
            state = STATE_OBJECT_COMMA;
            position++;
          } else if (state == STATE_ARRAY_VALUE) {
            listener.arrayElement();
            state = STATE_ARRAY_COMMA;
            position++;
          } else {
            fail(position);
          }
          break;
        case RBRACKET:
          if (state == STATE_ARRAY_EMPTY) {
            listener.endArray();
          } else if (state == STATE_ARRAY_VALUE) {
            listener.arrayElement();
            listener.endArray();
          } else {
            fail(position);
          }
          state = restoreState() | VALUE_READ_BITS;
          position++;
          break;
        case RBRACE:
          if (state == STATE_OBJECT_EMPTY) {
            listener.endObject();
          } else if (state == STATE_OBJECT_VALUE) {
            listener.propertyValue();
            listener.endObject();
          } else {
            fail(position);
          }
          state = restoreState() | VALUE_READ_BITS;
          position++;
          break;
        default:
          if ((state & ALLOW_VALUE_MASK) != 0) fail(position);
          state |= VALUE_READ_BITS;
          position = parseNumber(char, position);
          break;
      }
    }
    this.state = state;
  }

  /**
   * Parses a "true" literal starting at [position].
   *
   * The character `source[position]` must be "t".
   */
  int parseTrue(int position) {
    assert(getChar(position) == CHAR_t);
    if (chunkEnd < position + 4) {
      return parseKeywordPrefix(position, "true", KWD_TRUE);
    }
    if (getChar(position + 1) != CHAR_r ||
        getChar(position + 2) != CHAR_u ||
        getChar(position + 3) != CHAR_e) {
      fail(position);
    }
    listener.handleBool(true);
    return position + 4;
  }

  /**
   * Parses a "false" literal starting at [position].
   *
   * The character `source[position]` must be "f".
   */
  int parseFalse(int position) {
    assert(getChar(position) == CHAR_f);
    if (chunkEnd < position + 5) {
      return parseKeywordPrefix(position, "false", KWD_FALSE);
    }
    if (getChar(position + 1) != CHAR_a ||
        getChar(position + 2) != CHAR_l ||
        getChar(position + 3) != CHAR_s ||
        getChar(position + 4) != CHAR_e) {
      fail(position);
    }
    listener.handleBool(false);
    return position + 5;
  }

  /**
   * Parses a "null" literal starting at [position].
   *
   * The character `source[position]` must be "n".
   */
  int parseNull(int position) {
    assert(getChar(position) == CHAR_n);
    if (chunkEnd < position + 4) {
      return parseKeywordPrefix(position, "null", KWD_NULL);
    }
    if (getChar(position + 1) != CHAR_u ||
        getChar(position + 2) != CHAR_l ||
        getChar(position + 3) != CHAR_l) {
      fail(position);
    }
    listener.handleNull();
    return position + 4;
  }

  int parseKeywordPrefix(int position, String chars, int type) {
    assert(getChar(position) == chars.codeUnitAt(0));
    int length = chunkEnd;
    int start = position;
    int count = 1;
    while (++position < length) {
      int char = getChar(position);
      if (char != chars.codeUnitAtUnchecked(count)) fail(start);
      count++;
    }
    this.partialState = PARTIAL_KEYWORD | type | (count << KWD_COUNT_SHIFT);
    return length;
  }

  static const int CHAR_SIMPLE_STRING_END = 1;
  static const int CHAR_WHITESPACE = 2;

  /**
   * [_characterAttributes] string was generated using the following code:
   *
   * ```
   * int $(String ch) => ch.codeUnitAt(0);
   * final list = Uint8List(256);
   * for (var i = 0; i < $(' '); i++) {
   *   list[i] |= CHAR_SIMPLE_STRING_END;
   * }
   * list[$('"')] |= CHAR_SIMPLE_STRING_END;
   * list[$('\\')] |= CHAR_SIMPLE_STRING_END;
   * list[$(' ')] |= CHAR_WHITESPACE;
   * list[$('\r')] |= CHAR_WHITESPACE;
   * list[$('\n')] |= CHAR_WHITESPACE;
   * list[$('\t')] |= CHAR_WHITESPACE;
   * for (var i = 0; i < 256; i += 64) {
   *   for (var v in list.skip(i).take(64)) {
   *     print('${v + $(' ')},');
   *   }
   * }
   * ```
   */
  static const _characterAttributes = ImmutableWasmArray<WasmI8>.literal([
    33, 33, 33, 33, 33, 33, 33, 33, 33, 35, 35, 33, 33, 35, 33, 33, 33, 33, //
    33, 33, 33, 33, 33, 33, 33, 33, 33, 33, 33, 33, 33, 33, 34, 32, 33, 32, //
    32, 32, 32, 32, 32, 32, 32, 32, 32, 32, 32, 32, 32, 32, 32, 32, 32, 32, //
    32, 32, 32, 32, 32, 32, 32, 32, 32, 32, 32, 32, 32, 32, 32, 32, 32, 32, //
    32, 32, 32, 32, 32, 32, 32, 32, 32, 32, 32, 32, 32, 32, 32, 32, 32, 32, //
    32, 32, 33, 32, 32, 32, 32, 32, 32, 32, 32, 32, 32, 32, 32, 32, 32, 32, //
    32, 32, 32, 32, 32, 32, 32, 32, 32, 32, 32, 32, 32, 32, 32, 32, 32, 32, //
    32, 32, 32, 32, 32, 32, 32, 32, 32, 32, 32, 32, 32, 32, 32, 32, 32, 32, //
    32, 32, 32, 32, 32, 32, 32, 32, 32, 32, 32, 32, 32, 32, 32, 32, 32, 32, //
    32, 32, 32, 32, 32, 32, 32, 32, 32, 32, 32, 32, 32, 32, 32, 32, 32, 32, //
    32, 32, 32, 32, 32, 32, 32, 32, 32, 32, 32, 32, 32, 32, 32, 32, 32, 32, //
    32, 32, 32, 32, 32, 32, 32, 32, 32, 32, 32, 32, 32, 32, 32, 32, 32, 32, //
    32, 32, 32, 32, 32, 32, 32, 32, 32, 32, 32, 32, 32, 32, 32, 32, 32, 32, //
    32, 32, 32, 32, 32, 32, 32, 32, 32, 32, 32, 32, 32, 32, 32, 32, 32, 32, //
    32, 32, 32, 32,
  ]);

  /**
   * Parses a string value.
   *
   * Initial [position] is right after the initial quote.
   * Returned position right after the final quote.
   */
  int parseString(int position, bool canonicalize) {
    // Format: '"'([^\x00-\x1f\\\"]|'\\'[bfnrt/\\"])*'"'
    // Initial position is right after first '"'.
    int start = position;
    int end = chunkEnd;
    int bits = 0;
    int char = 0;
    if (position < end) {
      do {
        // Caveat: do not combine the following two lines together. It helps
        // compiler to generate better code (it currently can't reorder operations
        // to reduce register pressure).
        char = getChar(position);
        position++;
        bits |= char; // Includes final '"', but that never matters.
        if (isUtf16Input && char > 0xFF) {
          continue;
        }
        if ((_characterAttributes.readUnsigned(char) &
                CHAR_SIMPLE_STRING_END) !=
            0) {
          break;
        }
      } while (position < end);
      if (char == QUOTE) {
        int sliceEnd = position - 1;
        listener.handleString(canonicalize
            ? getCanonicalizedString(start, sliceEnd, bits)
            : getString(start, sliceEnd, bits));
        return sliceEnd + 1;
      }
      if (char == BACKSLASH) {
        int sliceEnd = position - 1;
        beginString();
        if (start < sliceEnd) addSliceToString(start, sliceEnd);
        return parseStringToBuffer(sliceEnd);
      }
      if (char < SPACE) {
        fail(position - 1, "Control character in string");
      }
    }
    beginString();
    if (start < end) addSliceToString(start, end);
    return chunkString(STR_PLAIN);
  }

  /**
   * Sets up a partial string state.
   *
   * The state is either not inside an escape, or right after a backslash.
   * For partial strings ending inside a Unicode escape, use
   * [chunkStringEscapeU].
   */
  int chunkString(int stringState) {
    partialState = PARTIAL_STRING | stringState;
    return chunkEnd;
  }

  /**
   * Sets up a partial string state for a partially parsed Unicode escape.
   *
   * The partial string state includes the current [buffer] and the
   * number of hex digits of the Unicode seen so far (e.g., for `"\u30')
   * the state knows that two digits have been seen, and what their value is.
   *
   * Returns [chunkEnd] so it can be used as part of a return statement.
   */
  int chunkStringEscapeU(int count, int value) {
    partialState =
        PARTIAL_STRING |
        STR_U |
        (count << STR_U_COUNT_SHIFT) |
        (value << STR_U_VALUE_SHIFT);
    return chunkEnd;
  }

  /**
   * Parses the remainder of a string literal into a buffer.
   *
   * The buffer is stored in [buffer] and its underlying format depends on
   * the input chunk type. For example UTF-8 decoding happens in the
   * buffer, not in the parser, since all significant JSON characters are ASCII.
   *
   * This function scans through the string literal for escapes, and copies
   * slices of non-escape characters using [addSliceToString].
   */
  int parseStringToBuffer(int position) {
    int end = chunkEnd;
    int start = position;
    while (true) {
      if (position == end) {
        if (position > start) {
          addSliceToString(start, position);
        }
        return chunkString(STR_PLAIN);
      }

      int char = 0;
      do {
        char = getChar(position);
        position++;
        if (isUtf16Input && char > 0xFF) {
          continue;
        }
        if ((_characterAttributes.readUnsigned(char) &
                CHAR_SIMPLE_STRING_END) !=
            0) {
          break;
        }
      } while (position < end);

      if (char < SPACE) {
        fail(position - 1); // Control character in string.
      }

      if (char == QUOTE) {
        int quotePosition = position - 1;
        if (quotePosition > start) {
          addSliceToString(start, quotePosition);
        }
        listener.handleString(endString());
        return position;
      }

      if (char != BACKSLASH) {
        continue;
      }

      // Handle escape.
      if (position - 1 > start) {
        addSliceToString(start, position - 1);
      }

      if (position == end) return chunkString(STR_ESCAPE);
      position = parseStringEscape(position);
      if (position == end) return position;
      start = position;
    }
  }

  /**
   * Parse a string escape.
   *
   * Position is right after the initial backslash.
   * The following escape is parsed into a character code which is added to
   * the current string buffer using [addCharToString].
   *
   * Returns position after the last character of the escape.
   */
  int parseStringEscape(int position) {
    int char = getChar(position++);
    int length = chunkEnd;
    switch (char) {
      case CHAR_b:
        char = BACKSPACE;
        break;
      case CHAR_f:
        char = FORM_FEED;
        break;
      case CHAR_n:
        char = NEWLINE;
        break;
      case CHAR_r:
        char = CARRIAGE_RETURN;
        break;
      case CHAR_t:
        char = TAB;
        break;
      case SLASH:
      case BACKSLASH:
      case QUOTE:
        break;
      case CHAR_u:
        int hexStart = position - 1;
        int value = 0;
        for (int i = 0; i < 4; i++) {
          if (position == length) return chunkStringEscapeU(i, value);
          char = getChar(position++);
          int digit = char ^ 0x30;
          value *= 16;
          if (digit <= 9) {
            value += digit;
          } else {
            digit = (char | 0x20) - CHAR_a;
            // digit < 0 || digit > 5
            if (digit.gtU(5)) {
              fail(hexStart, "Invalid unicode escape");
            }
            value += digit + 10;
          }
        }
        char = value;
        break;
      default:
        if (char < SPACE) fail(position, "Control character in string");
        fail(position, "Unrecognized string escape");
    }
    addCharToString(char);
    if (position == length) return chunkString(STR_PLAIN);
    return position;
  }

  /// Sets up a partial numeral state.
  /// Returns chunkEnd to allow easy one-line bailout tests.
  int beginChunkNumber(int state, int start) {
    int end = chunkEnd;
    int length = end - start;
    numberBuffer.ensureCapacity(length);
    copyCharsToList(start, end, numberBuffer.array, 0);
    numberBuffer.length = length;
    this.partialState = PARTIAL_NUMERAL | state;
    return end;
  }

  void addNumberChunk(int start, int end, int overhead) {
    int length = end - start;
    int count = numberBuffer.length;
    int newCount = count + length;
    int newCapacity = newCount + overhead;
    numberBuffer.ensureCapacity(newCapacity);
    copyCharsToList(start, end, numberBuffer.array, count);
    numberBuffer.length = newCount;
  }

  // Continues an already chunked number across an entire chunk.
  int continueChunkNumber(int state, int start) {
    int end = chunkEnd;
    addNumberChunk(start, end, _NumberBuffer.defaultOverhead);
    this.partialState = PARTIAL_NUMERAL | state;
    return end;
  }

  void finishChunkNumber(int state, int start, int end) {
    if (state == NUM_ZERO) {
      listener.handleNumber(0);
      numberBuffer.clear();
      return;
    }
    if (end > start) {
      addNumberChunk(start, end, 0);
    }
    if (state == NUM_DIGIT) {
      num value = numberBuffer.parseNum();
      listener.handleNumber(value);
    } else if (state == NUM_DOT_DIGIT || state == NUM_E_DIGIT) {
      listener.handleNumber(numberBuffer.parseDouble());
    } else {
      fail(chunkEnd, "Unterminated number literal");
    }
    numberBuffer.clear();
  }

  int parseNumber(int char, int position) {
    // Also called on any unexpected character.
    // Format:
    //  '-'?('0'|[1-9][0-9]*)('.'[0-9]+)?([eE][+-]?[0-9]+)?
    int start = position;
    int length = chunkEnd;
    // Collects an int value while parsing. Used for both an integer literal,
    // and the exponent part of a double literal.
    // Stored as negative to ensure we can represent -2^63.
    int intValue = 0;
    double doubleValue = 0.0; // Collect double value while parsing.
    // 1 if there is no leading -, -1 if there is.
    int sign = 1;
    bool isDouble = false;
    // Break this block when the end of the number literal is reached.
    // At that time, position points to the next character, and isDouble
    // is set if the literal contains a decimal point or an exponential.
    if (char == MINUS) {
      sign = -1;
      position++;
      if (position == length) return beginChunkNumber(NUM_SIGN, start);
      char = getChar(position);
    }
    int digit = char ^ CHAR_0;
    if (digit > 9) {
      if (sign < 0) {
        fail(position, "Missing expected digit");
      } else {
        // If it doesn't even start out as a numeral.
        fail(position);
      }
    }
    if (digit == 0) {
      position++;
      if (position == length) return beginChunkNumber(NUM_ZERO, start);
      char = getChar(position);
      digit = char ^ CHAR_0;
      // If starting with zero, next character must not be digit.
      if (digit <= 9) fail(position);
    } else {
      int digitCount = 0;
      do {
        if (digitCount >= 18) {
          // Check for overflow.
          // Is 1 if digit is 8 or 9 and sign == 0, or digit is 9 and sign < 0;
          int highDigit = digit >> 3;
          if (sign < 0) highDigit &= digit;
          if (digitCount == 19 || intValue - highDigit < -922337203685477580) {
            isDouble = true;
            // Big value that we know is not trusted to be exact later,
            // forcing reparsing using `double.parse`.
            doubleValue = 9223372036854775808.0;
          }
        }
        intValue = 10 * intValue - digit;
        digitCount++;
        position++;
        if (position == length) return beginChunkNumber(NUM_DIGIT, start);
        char = getChar(position);
        digit = char ^ CHAR_0;
      } while (digit <= 9);
    }
    if (char == DECIMALPOINT) {
      if (!isDouble) {
        isDouble = true;
        doubleValue = (intValue == 0) ? 0.0 : -intValue.toDouble();
      }
      intValue = 0;
      position++;
      if (position == length) return beginChunkNumber(NUM_DOT, start);
      char = getChar(position);
      digit = char ^ CHAR_0;
      if (digit > 9) fail(position);
      do {
        doubleValue = 10.0 * doubleValue + digit;
        intValue -= 1;
        position++;
        if (position == length) return beginChunkNumber(NUM_DOT_DIGIT, start);
        char = getChar(position);
        digit = char ^ CHAR_0;
      } while (digit <= 9);
    }
    if ((char | 0x20) == CHAR_e) {
      if (!isDouble) {
        isDouble = true;
        doubleValue = (intValue == 0) ? 0.0 : -intValue.toDouble();
        intValue = 0;
      }
      position++;
      if (position == length) return beginChunkNumber(NUM_E, start);
      char = getChar(position);
      int expSign = 1;
      int exponent = 0;
      if (((char + 1) | 2) == 0x2e /*+ or -*/ ) {
        expSign = 0x2C - char; // -1 for MINUS, +1 for PLUS
        position++;
        if (position == length) return beginChunkNumber(NUM_E_SIGN, start);
        char = getChar(position);
      }
      digit = char ^ CHAR_0;
      if (digit > 9) {
        fail(position, "Missing expected digit");
      }
      bool exponentOverflow = false;
      do {
        exponent = 10 * exponent + digit;
        if (exponent > 400) exponentOverflow = true;
        position++;
        if (position == length) return beginChunkNumber(NUM_E_DIGIT, start);
        char = getChar(position);
        digit = char ^ CHAR_0;
      } while (digit <= 9);
      if (exponentOverflow) {
        if (doubleValue == 0.0 || expSign < 0) {
          listener.handleNumber(sign < 0 ? -0.0 : 0.0);
        } else {
          listener.handleNumber(
            sign < 0 ? double.negativeInfinity : double.infinity,
          );
        }
        return position;
      }
      intValue += expSign * exponent;
    }
    if (!isDouble) {
      int bitFlag = -(sign + 1) >> 1; // 0 if sign == -1, -1 if sign == 1
      // Negate if bitFlag is -1 by doing ~intValue + 1
      listener.handleNumber((intValue ^ bitFlag) - bitFlag);
      return position;
    }
    // Double values at or above this value (2 ** 53) may have lost precision.
    // Only trust results that are below this value.
    const double maxExactDouble = 9007199254740992.0;
    if (doubleValue < maxExactDouble) {
      int exponent = intValue;
      double signedMantissa = doubleValue * sign;
      if (exponent >= -22) {
        if (exponent < 0) {
          listener.handleNumber(signedMantissa / POWERS_OF_TEN[-exponent]);
          return position;
        }
        if (exponent == 0) {
          listener.handleNumber(signedMantissa);
          return position;
        }
        if (exponent <= 22) {
          listener.handleNumber(signedMantissa * POWERS_OF_TEN[exponent]);
          return position;
        }
      }
    }
    // If the value is outside the range +/-maxExactDouble or
    // exponent is outside the range +/-22, then we can't trust simple double
    // arithmetic to get the exact result, so we use the system double parsing.
    listener.handleNumber(parseDouble(start, position));
    return position;
  }

  Never fail(int position, [String? message]) {
    if (message == null) {
      message = "Unexpected character";
      if (position == chunkEnd) message = "Unexpected end of input";
    }
    throw FormatException(message, chunk, position);
  }
}

/**
 * Chunked JSON parser that parses [OneByteString] chunks.
 */
class _JsonOneByteStringParser extends _ChunkedJsonParserState
    with _ChunkedJsonParser<OneByteString> {
  OneByteString chunk = OneByteString.withLength(0);
  int chunkEnd = 0;

  _JsonOneByteStringParser(_JsonListener listener) : super(listener);

  late final StringCanonicalizer stringCanonicalizer = StringCanonicalizer();

  @pragma('wasm:prefer-inline')
  bool get isUtf16Input => false;

  int getChar(int position) => chunk.codeUnitAtUnchecked(position);

  String getString(int start, int end, int bits) =>
      chunk.substringUnchecked(start, end);

  void beginString() {
    assert(stringBuffer.isEmpty);
  }

<<<<<<< HEAD
  String getCanonicalizedString(int start, int end, int bits) =>
      stringCanonicalizer.canonicalizeSubString(chunk, start, end);
=======
  void addSliceToString(int start, int end) {
    stringBuffer.write(chunk.substringUnchecked(start, end));
  }

  void addCharToString(int charCode) {
    stringBuffer.writeCharCode(charCode);
  }

  String endString() {
    final string = stringBuffer.toString();
    stringBuffer.clear();
    return string;
  }

  void copyCharsToList(
    int start,
    int end,
    WasmArray<WasmI8> target,
    int offset,
  ) {
    int length = end - start;
    for (int i = 0; i < length; i++) {
      target.write(offset + i, chunk.codeUnitAtUnchecked(start + i));
    }
  }

  double parseDouble(int start, int end) {
    final string = chunk.substringUnchecked(start, end);
    return double.parse(string);
  }
}

/**
 * Chunked JSON parser that parses [TwoByteString] chunks.
 */
class _JsonTwoByteStringParser extends _ChunkedJsonParserState
    with _ChunkedJsonParser<TwoByteString> {
  TwoByteString chunk = TwoByteString.withLength(0);
  int chunkEnd = 0;

  _JsonTwoByteStringParser(_JsonListener listener) : super(listener);

  @pragma('wasm:prefer-inline')
  bool get isUtf16Input => true;

  int getChar(int position) => chunk.codeUnitAtUnchecked(position);

  String getString(int start, int end, int bits) =>
      chunk.substringUnchecked(start, end);
>>>>>>> 35887d1a

  void beginString() {
    assert(stringBuffer.isEmpty);
  }

  void addSliceToString(int start, int end) {
    stringBuffer.write(chunk.substringUnchecked(start, end));
  }

  void addCharToString(int charCode) {
    stringBuffer.writeCharCode(charCode);
  }

  String endString() {
    final string = stringBuffer.toString();
    stringBuffer.clear();
    return string;
  }

  void copyCharsToList(
    int start,
    int end,
    WasmArray<WasmI8> target,
    int offset,
  ) {
    int length = end - start;
    for (int i = 0; i < length; i++) {
      target.write(offset + i, chunk.codeUnitAtUnchecked(start + i));
    }
  }

  double parseDouble(int start, int end) {
    final string = chunk.substringUnchecked(start, end);
    return double.parse(string);
  }
}

@patch
class JsonDecoder {
  @patch
  StringConversionSink startChunkedConversion(Sink<Object?> sink) =>
      _JsonStringDecoderSink(this._reviver, sink);
}

/**
 * Implements the chunked conversion from a JSON string to its corresponding
 * object.
 *
 * The sink only creates one object, but its input can be chunked.
 */
class _JsonStringDecoderSink extends StringConversionSinkBase {
  /// The parser that holds the latest chunked parser state. When switching
  /// between parsers, restore the chunked parser state from this parser.
  _ChunkedJsonParserState? _parserState;

  final _JsonListener _listener;

  _JsonOneByteStringParser? _oneByteStringParser;

  _JsonOneByteStringParser get oneByteStringParser {
    final oneByteStringParser =
        _oneByteStringParser ??= _JsonOneByteStringParser(_listener);
    final parserState = _parserState;
    if (parserState != null && !identical(oneByteStringParser, parserState)) {
      oneByteStringParser.restoreStateFromChunkedParserState(parserState);
    }
    _parserState = oneByteStringParser;
    return oneByteStringParser;
  }

  _JsonTwoByteStringParser? _twoByteStringParser;

  _JsonTwoByteStringParser get twoByteStringParser {
    final twoByteStringParser =
        _twoByteStringParser ??= _JsonTwoByteStringParser(_listener);
    final parserState = _parserState;
    if (parserState != null && !identical(twoByteStringParser, parserState)) {
      twoByteStringParser.restoreStateFromChunkedParserState(parserState);
    }
    _parserState = twoByteStringParser;
    return twoByteStringParser;
  }

  final Object? Function(Object? key, Object? value)? _reviver;

  final Sink<Object?> _sink;

  _JsonStringDecoderSink(this._reviver, this._sink)
    : _listener = _JsonListener(_reviver);

  void addSlice(String chunk, int start, int end, bool isLast) {
    if (chunk is OneByteString) {
      final parser = oneByteStringParser;
      parser.chunk = chunk;
      parser.chunkEnd = end;
      parser.parse(start);
      if (isLast) parser.close();
    } else if (chunk is TwoByteString) {
      final parser = twoByteStringParser;
      parser.chunk = chunk;
      parser.chunkEnd = end;
      parser.parse(start);
      if (isLast) parser.close();
    } else {
      final dartString = jsStringToDartString(unsafeCast<JSStringImpl>(chunk));
      return addSlice(dartString, start, end, isLast);
    }
  }

  void add(String chunk) {
    addSlice(chunk, 0, chunk.length, false);
  }

  void close() {
    final parserState = _parserState;
    if (parserState != null) {
      // Use any of the parsers to finish parsing. Since we have a parser state,
      // at least one of these parsers should be non-null.
      final oneByteStringParser = _oneByteStringParser;
      final twoByteStringParser = _twoByteStringParser;

      if (oneByteStringParser != null) {
        oneByteStringParser.restoreStateFromChunkedParserState(parserState);
        oneByteStringParser.close();
      } else {
        // Use `unsafeCast` for unchecked null deref.
        final parser = unsafeCast<_JsonTwoByteStringParser>(
          twoByteStringParser,
        );
        parser.restoreStateFromChunkedParserState(parserState);
        parser.close();
      }
    }

    _sink.add(_listener.result);
    _sink.close();
  }

  ByteConversionSink asUtf8Sink(bool allowMalformed) =>
      _JsonUtf8DecoderSink(_reviver, _sink, allowMalformed);
}

/**
 * Chunked JSON parser that parses UTF-8 chunks.
 */
class _JsonUtf8Parser extends _ChunkedJsonParserState
    with _ChunkedJsonParser<U8List> {
  static final U8List emptyChunk = U8List(0);

  final _Utf8Decoder decoder;
  U8List chunk = emptyChunk;
  int chunkEnd = 0;

  late final Utf8StringCanonicalizer stringCanonicalizer =
      Utf8StringCanonicalizer();

  _JsonUtf8Parser(_JsonListener listener, bool allowMalformed)
    : decoder = _Utf8Decoder(allowMalformed),
      super(listener) {
    // Starts out checking for an optional BOM (KWD_BOM, count = 0).
    partialState =
        _ChunkedJsonParser.PARTIAL_KEYWORD | _ChunkedJsonParser.KWD_BOM;
  }

  void parseChunk(List<int> value, int start, int end) {
    if (value is U8List) {
      chunk = value;
    } else {
      final bytes = U8List(end - start);
      bytes.setRange(0, bytes.length, value, start);
      end = bytes.length;
      start = 0;
      chunk = bytes;
    }
    chunkEnd = end;
    parse(start);
  }

  @pragma('wasm:prefer-inline')
  bool get isUtf16Input => false;

  @pragma('wasm:prefer-inline')
  int getChar(int position) => chunk[position];

  static const int maxAsciiChar = 0x7f;

  String getString(int start, int end, int bits) {
    if (bits <= maxAsciiChar) {
      return createOneByteStringFromCharacters(chunk, start, end);
    }
    beginString();
    if (start < end) addSliceToString(start, end);
    return endString();
  }

  String getCanonicalizedString(int start, int end, int bits) =>
      stringCanonicalizer.canonicalizeBytes(
          chunk, start, end, bits <= maxAsciiChar);

  void beginString() {
    decoder.reset();
    stringBuffer.clear();
  }

  void addSliceToString(int start, int end) {
    stringBuffer.write(decoder.convertChunked(chunk, start, end));
  }

  void addCharToString(int charCode) {
    decoder.flush(stringBuffer);
    stringBuffer.writeCharCode(charCode);
  }

  String endString() {
    decoder.flush(stringBuffer);
    final string = stringBuffer.toString();
    stringBuffer.clear();
    return string;
  }

  void copyCharsToList(
    int start,
    int end,
    WasmArray<WasmI8> target,
    int offset,
  ) {
    int length = end - start;
    target.copy(offset, chunk.data, start, length);
  }

  double parseDouble(int start, int end) {
    final string = getString(start, end, 0x7f);
    return double.parse(string);
  }
}

/**
 * Implements the chunked conversion from a UTF-8 encoding of JSON
 * to its corresponding object.
 */
class _JsonUtf8DecoderSink extends ByteConversionSink {
  final _JsonUtf8Parser _parser;
  final Sink<Object?> _sink;

  _JsonUtf8DecoderSink(reviver, this._sink, bool allowMalformed)
    : _parser = _createParser(reviver, allowMalformed);

  static _JsonUtf8Parser _createParser(
    Object? Function(Object? key, Object? value)? reviver,
    bool allowMalformed,
  ) => _JsonUtf8Parser(_JsonListener(reviver), allowMalformed);

  void addSlice(List<int> chunk, int start, int end, bool isLast) {
    _addChunk(chunk, start, end);
    if (isLast) close();
  }

  void add(List<int> chunk) {
    _addChunk(chunk, 0, chunk.length);
  }

  void _addChunk(List<int> chunk, int start, int end) {
    _parser.parseChunk(chunk, start, end);
  }

  void close() {
    _parser.close();
    var decoded = _parser.result;
    _sink.add(decoded);
    _sink.close();
  }
}

@patch
class _Utf8Decoder {
  /// Flags indicating presence of the various kinds of bytes in the input.
  int _scanFlags = 0;

  /// How many bytes of the BOM have been read so far. Set to -1 when the BOM
  /// has been skipped (or was not present).
  int _bomIndex = 0;

  // Table for the scanning phase, which quickly scans through the input.
  //
  // Each input byte is looked up in the table, providing a size and some flags.
  // The sizes are summed, and the flags are or'ed together.
  //
  // The resulting size and flags indicate:
  // A) How many UTF-16 code units will be emitted by the decoding of this
  //    input. This can be used to allocate a string of the correct length up
  //    front.
  // B) Which decoder and resulting string representation is appropriate. There
  //    are three cases:
  //    1) Pure ASCII (flags == 0): The input can simply be put into a
  //       OneByteString without further decoding.
  //    2) Latin1 (flags == (flagLatin1 | flagExtension)): The result can be
  //       represented by a OneByteString, and the decoder can assume that only
  //       Latin1 characters are present.
  //    3) Arbitrary input (otherwise): Needs a full-featured decoder. Output
  //       can be represented by a TwoByteString.

  static const int sizeMask = 0x03;
  static const int flagsMask = 0x3C;

  static const int flagExtension = 1 << 2;
  static const int flagLatin1 = 1 << 3;
  static const int flagNonLatin1 = 1 << 4;
  static const int flagIllegal = 1 << 5;

  // ASCII     'A' = 64 + (1);
  // Extension 'D' = 64 + (0 | flagExtension);
  // Latin1    'I' = 64 + (1 | flagLatin1);
  // BMP       'Q' = 64 + (1 | flagNonLatin1);
  // Non-BMP   'R' = 64 + (2 | flagNonLatin1);
  // Illegal   'a' = 64 + (1 | flagIllegal);
  // Illegal   'b' = 64 + (2 | flagIllegal);
  static const scanTable = ImmutableWasmArray<WasmI8>.literal([
    // 00-1F
    65, 65, 65, 65, 65, 65, 65, 65, 65, 65, 65, 65, 65, 65, 65, 65, 65, 65, 65,
    65, 65, 65, 65, 65, 65, 65, 65, 65, 65, 65, 65, 65,

    // 20-3F
    65, 65, 65, 65, 65, 65, 65, 65, 65, 65, 65, 65, 65, 65, 65, 65, 65, 65, 65,
    65, 65, 65, 65, 65, 65, 65, 65, 65, 65, 65, 65, 65,

    // 40-5F
    65, 65, 65, 65, 65, 65, 65, 65, 65, 65, 65, 65, 65, 65, 65, 65, 65, 65, 65,
    65, 65, 65, 65, 65, 65, 65, 65, 65, 65, 65, 65, 65,

    // 60-7F
    65, 65, 65, 65, 65, 65, 65, 65, 65, 65, 65, 65, 65, 65, 65, 65, 65, 65, 65,
    65, 65, 65, 65, 65, 65, 65, 65, 65, 65, 65, 65, 65,

    // 80-9F
    68, 68, 68, 68, 68, 68, 68, 68, 68, 68, 68, 68, 68, 68, 68, 68, 68, 68, 68,
    68, 68, 68, 68, 68, 68, 68, 68, 68, 68, 68, 68, 68,

    // A0-BF
    68, 68, 68, 68, 68, 68, 68, 68, 68, 68, 68, 68, 68, 68, 68, 68, 68, 68, 68,
    68, 68, 68, 68, 68, 68, 68, 68, 68, 68, 68, 68, 68,

    // C0-DF
    97, 97, 73, 73, 81, 81, 81, 81, 81, 81, 81, 81, 81, 81, 81, 81, 81, 81, 81,
    81, 81, 81, 81, 81, 81, 81, 81, 81, 81, 81, 81, 81,

    // E0-FF
    81, 81, 81, 81, 81, 81, 81, 81, 81, 81, 81, 81, 81, 81, 81, 81, 82, 82, 82,
    82, 82, 98, 98, 98, 98, 98, 98, 98, 98, 98, 98, 98,
  ]);

  /// Max chunk to scan at a time.
  ///
  /// Avoids staying away from safepoints too long.
  /// The Utf8ScanInstr relies on this being small enough to ensure the
  /// decoded length stays within Smi range.
  static const int scanChunkSize = 65536;

  /// Reset the decoder to a state where it is ready to decode a new string but
  /// will not skip a leading BOM. Used by the fused UTF-8 / JSON decoder.
  void reset() {
    _state = initial;
    _bomIndex = -1;
  }

  int scan(Uint8List bytes, int start, int end) {
    // Assumes 0 <= start <= end <= bytes.length
    int size = 0;
    _scanFlags = 0;
    int localStart = start;
    while (end - localStart > scanChunkSize) {
      int localEnd = localStart + scanChunkSize;
      size += _scan(bytes, localStart, localEnd);
      localStart = localEnd;
    }
    size += _scan(bytes, localStart, end);
    return size;
  }

  int _scan(Uint8List bytes, int start, int end) {
    int size = 0;
    int flags = 0;
    for (int i = start; i < end; i++) {
      int t = scanTable.readUnsigned(bytes[i]);
      size += t & sizeMask;
      flags |= t;
    }
    _scanFlags |= flags & flagsMask;
    return size;
  }

  // The VM decoder handles BOM explicitly instead of via the state machine.
  @patch
  _Utf8Decoder(this.allowMalformed) : _state = initial;

  @patch
  String convertSingle(List<int> codeUnits, int start, int? maybeEnd) {
    int end = RangeError.checkValidRange(start, maybeEnd, codeUnits.length);
    if (start == end) return "";

    if (codeUnits is JSUint8ArrayImpl) {
      JSStringImpl? decoded = decodeUtf8JS(
        codeUnits,
        start,
        end,
        allowMalformed,
      );
      if (decoded != null) return decoded;
    }

    final U8List bytes;
    if (codeUnits is U8List) {
      bytes = unsafeCast<U8List>(codeUnits);
    } else {
      // If we're passed a `List<int>` other than `U8List` or a JS typed array,
      // it means the performance is not too important. Convert the input to
      // `U8List` to avoid shipping another UTF-8 decoder for `List<int>`.
      final length = end - start;
      bytes = U8List(length);
      final u8listData = bytes.data;
      int u8listIdx = 0;
      for (int codeUnitsIdx = start; codeUnitsIdx < end; codeUnitsIdx += 1) {
        int byte = codeUnits[codeUnitsIdx];
        // byte < 0 || byte > 255
        if (byte.gtU(255)) {
          if (allowMalformed) {
            byte = 0xFF;
          } else {
            throw FormatException(
              'Invalid UTF-8 byte',
              codeUnits,
              codeUnitsIdx,
            );
          }
        }
        u8listData.write(u8listIdx++, byte);
      }
      start = 0;
      end = length;
    }

    final actualStart = start;

    // Skip initial BOM.
    start = skipBomSingle(bytes, start, end);

    // Special case empty input.
    if (start == end) return "";

    // Scan input to determine size and appropriate decoder.
    final int size = scan(bytes, start, end);
    final int flags = _scanFlags;

    if (flags == 0) {
      // Pure ASCII.
      assert(size == end - start);
      OneByteString result = OneByteString.withLength(size);
      oneByteStringArray(
        result,
      ).copy(0, bytes.data, bytes.offsetInBytes + start, size);
      return result;
    }

    String result;
    if (flags == (flagLatin1 | flagExtension)) {
      // Latin1.
      result = decode8(bytes, start, end, size);
    } else {
      // Arbitrary Unicode.
      result = decode16(bytes, start, end, size);
    }
    if (_state == accept) {
      return result;
    }

    if (!allowMalformed) {
      if (!isErrorState(_state)) {
        // Unfinished sequence.
        _state = errorUnfinished;
        _charOrIndex = end;
      }
      final String message = errorDescription(_state);
      throw FormatException(message, codeUnits, actualStart + _charOrIndex);
    }

    // Start over on slow path.
    _state = initial;
    result = decodeGeneral(bytes, start, end, true);
    assert(!isErrorState(_state));
    return result;
  }

  @patch
  String convertChunked(List<int> codeUnits, int start, int? maybeEnd) {
    int end = RangeError.checkValidRange(start, maybeEnd, codeUnits.length);

    // Have bytes as Uint8List.
    Uint8List bytes;
    int errorOffset;
    if (codeUnits is Uint8List) {
      bytes = unsafeCast<Uint8List>(codeUnits);
      errorOffset = 0;
    } else {
      bytes = _makeUint8List(codeUnits, start, end);
      errorOffset = start;
      end -= start;
      start = 0;
    }

    // Skip initial BOM.
    start = skipBomChunked(bytes, start, end);

    // Special case empty input.
    if (start == end) return "";

    // Scan input to determine size and appropriate decoder.
    int size = scan(bytes, start, end);
    int flags = _scanFlags;

    // Adjust scan flags and size based on carry-over state.
    switch (_state) {
      case IA:
        break;
      case X1:
        flags |= _charOrIndex < (0x100 >> 6) ? flagLatin1 : flagNonLatin1;
        if (end - start >= 1) {
          size += _charOrIndex < (0x10000 >> 6) ? 1 : 2;
        }
        break;
      case X2:
        flags |= flagNonLatin1;
        if (end - start >= 2) {
          size += _charOrIndex < (0x10000 >> 12) ? 1 : 2;
        }
        break;
      case TO:
      case TS:
        flags |= flagNonLatin1;
        if (end - start >= 2) size += 1;
        break;
      case X3:
      case QO:
      case QR:
        flags |= flagNonLatin1;
        if (end - start >= 3) size += 2;
        break;
    }

    if (flags == 0) {
      // Pure ASCII.
      assert(_state == accept);
      assert(size == end - start);
      OneByteString result = OneByteString.withLength(size);
      copyRangeFromUint8ListToOneByteString(bytes, result, start, 0, size);
      return result;
    }

    // Do not include any final, incomplete character in size.
    int extensionCount = 0;
    int i = end - 1;
    while (i >= start && (bytes[i] & 0xC0) == 0x80) {
      extensionCount++;
      i--;
    }
    if (i >= start && bytes[i] >= ((~0x3F >> extensionCount) & 0xFF)) {
      size -= bytes[i] >= 0xF0 ? 2 : 1;
    }

    final int carryOverState = _state;
    final int carryOverChar = _charOrIndex;
    String result;
    if (flags == (flagLatin1 | flagExtension)) {
      // Latin1.
      result = decode8(bytes, start, end, size);
    } else {
      // Arbitrary Unicode.
      result = decode16(bytes, start, end, size);
    }
    if (!isErrorState(_state)) {
      return result;
    }
    assert(_bomIndex == -1);

    if (!allowMalformed) {
      final String message = errorDescription(_state);
      _state = initial; // Ready for more input.
      throw FormatException(message, codeUnits, errorOffset + _charOrIndex);
    }

    // Start over on slow path.
    _state = carryOverState;
    _charOrIndex = carryOverChar;
    result = decodeGeneral(bytes, start, end, false);
    assert(!isErrorState(_state));
    return result;
  }

  int skipBomSingle(Uint8List bytes, int start, int end) {
    if (end - start >= 3 &&
        bytes[start] == 0xEF &&
        bytes[start + 1] == 0xBB &&
        bytes[start + 2] == 0xBF) {
      return start + 3;
    }
    return start;
  }

  int skipBomChunked(Uint8List bytes, int start, int end) {
    assert(start <= end);
    int bomIndex = _bomIndex;
    // Already skipped?
    if (bomIndex == -1) return start;

    const bomValues = <int>[0xEF, 0xBB, 0xBF];
    int i = start;
    while (bomIndex < 3) {
      if (i == end) {
        // Unfinished BOM.
        _bomIndex = bomIndex;
        return start;
      }
      if (bytes[i++] != bomValues[bomIndex++]) {
        // No BOM.
        _bomIndex = -1;
        return start;
      }
    }
    // Complete BOM.
    _bomIndex = -1;
    _state = initial;
    return i;
  }

  String decode8(Uint8List bytes, int start, int end, int size) {
    assert(start < end);
    OneByteString result = OneByteString.withLength(size);
    int i = start;
    int j = 0;
    if (_state == X1) {
      // Half-way though 2-byte sequence
      assert(_charOrIndex == 2 || _charOrIndex == 3);
      final int e = bytes[i++] ^ 0x80;
      if (e >= 0x40) {
        _state = errorMissingExtension;
        _charOrIndex = i - 1;
        return "";
      }
      result.setUnchecked(j++, (_charOrIndex << 6) | e);
      _state = accept;
    }
    assert(_state == accept);
    while (i < end) {
      int byte = bytes[i++];
      if (byte >= 0x80) {
        if (byte < 0xC0) {
          _state = errorUnexpectedExtension;
          _charOrIndex = i - 1;
          return "";
        }
        assert(byte == 0xC2 || byte == 0xC3);
        if (i == end) {
          _state = X1;
          _charOrIndex = byte & 0x1F;
          break;
        }
        final int e = bytes[i++] ^ 0x80;
        if (e >= 0x40) {
          _state = errorMissingExtension;
          _charOrIndex = i - 1;
          return "";
        }
        byte = (byte << 6) | e;
      }
      result.setUnchecked(j++, byte);
    }
    // Output size must match, unless we are doing single conversion and are
    // inside an unfinished sequence (which will trigger an error later).
    assert(
      _bomIndex == 0 && _state != accept
          ? (j == size - 1 || j == size - 2)
          : (j == size),
    );
    return result;
  }

  String decode16(Uint8List bytes, int start, int end, int size) {
    assert(start < end);
    final OneByteString transitionTable = unsafeCast<OneByteString>(
      _Utf8Decoder.transitionTable,
    );
    final OneByteString typeTable = unsafeCast<OneByteString>(
      _Utf8Decoder.typeTable,
    );
    TwoByteString result = TwoByteString.withLength(size);
    int i = start;
    int j = 0;
    int state = _state;
    int char;

    // First byte
    assert(!isErrorState(state));
    final int byte = bytes[i++];
    final int type = typeTable.codeUnitAtUnchecked(byte) & typeMask;
    if (state == accept) {
      char = byte & (shiftedByteMask >> type);
      state = transitionTable.codeUnitAtUnchecked(type);
    } else {
      char = (byte & 0x3F) | (_charOrIndex << 6);
      state = transitionTable.codeUnitAtUnchecked(state + type);
    }

    while (i < end) {
      final int byte = bytes[i++];
      final int type = typeTable.codeUnitAtUnchecked(byte) & typeMask;
      if (state == accept) {
        if (char >= 0x10000) {
          assert(char < 0x110000);
          result.setUnchecked(j++, 0xD7C0 + (char >> 10));
          result.setUnchecked(j++, 0xDC00 + (char & 0x3FF));
        } else {
          result.setUnchecked(j++, char);
        }
        char = byte & (shiftedByteMask >> type);
        state = transitionTable.codeUnitAtUnchecked(type);
      } else if (isErrorState(state)) {
        _state = state;
        _charOrIndex = i - 2;
        return "";
      } else {
        char = (byte & 0x3F) | (char << 6);
        state = transitionTable.codeUnitAtUnchecked(state + type);
      }
    }

    // Final write?
    if (state == accept) {
      if (char >= 0x10000) {
        assert(char < 0x110000);
        result.setUnchecked(j++, 0xD7C0 + (char >> 10));
        result.setUnchecked(j++, 0xDC00 + (char & 0x3FF));
      } else {
        result.setUnchecked(j++, char);
      }
    } else if (isErrorState(state)) {
      _state = state;
      _charOrIndex = end - 1;
      return "";
    }

    _state = state;
    _charOrIndex = char;
    // Output size must match, unless we are doing single conversion and are
    // inside an unfinished sequence (which will trigger an error later).
    assert(
      _bomIndex == 0 && _state != accept
          ? (j == size - 1 || j == size - 2)
          : (j == size),
    );
    return result;
  }
}<|MERGE_RESOLUTION|>--- conflicted
+++ resolved
@@ -1592,14 +1592,13 @@
   String getString(int start, int end, int bits) =>
       chunk.substringUnchecked(start, end);
 
+  String getCanonicalizedString(int start, int end, int bits) =>
+      stringCanonicalizer.canonicalizeSubString(chunk, start, end);
+
   void beginString() {
     assert(stringBuffer.isEmpty);
   }
 
-<<<<<<< HEAD
-  String getCanonicalizedString(int start, int end, int bits) =>
-      stringCanonicalizer.canonicalizeSubString(chunk, start, end);
-=======
   void addSliceToString(int start, int end) {
     stringBuffer.write(chunk.substringUnchecked(start, end));
   }
@@ -1649,7 +1648,6 @@
 
   String getString(int start, int end, int bits) =>
       chunk.substringUnchecked(start, end);
->>>>>>> 35887d1a
 
   void beginString() {
     assert(stringBuffer.isEmpty);
