--- conflicted
+++ resolved
@@ -43,14 +43,8 @@
       final o = values[i];
       final s = o.toString();
       final jsString =
-<<<<<<< HEAD
           js.JSValue.boxT<JSAny?>(unsafeCast<JSStringImpl>(s).toExternRef);
-      array._setUnchecked(i, jsString);
-=======
-          s is JSStringImpl ? js.JSValue.boxT<JSAny?>(s.toExternRef) : s.toJS;
-      // array._setUnchecked(i, jsString);
       array[i] = jsString;
->>>>>>> a954aa02
     }
     return JSStringImpl(
         js.JS<WasmExternRef?>("a => a.join('')", array.toExternRef));
