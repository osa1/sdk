// Copyright (c) 2023, the Dart project authors.  Please see the AUTHORS file
// for details. All rights reserved. Use of this source code is governed by a
// BSD-style license that can be found in the LICENSE file.

part of dart._js_types;

final class JSStringImpl implements String {
  final WasmExternRef? _ref;

  JSStringImpl(this._ref);

  @pragma("wasm:prefer-inline")
  static String? box(WasmExternRef? ref) =>
      js.isDartNull(ref) ? null : JSStringImpl(ref);

  @pragma("wasm:prefer-inline")
  WasmExternRef? get toExternRef => _ref;

  @override
  @pragma("wasm:prefer-inline")
  int get length => _jsLength(toExternRef);

  @override
  @pragma("wasm:prefer-inline")
  bool get isEmpty => length == 0;

  @override
  @pragma("wasm:prefer-inline")
  bool get isNotEmpty => !isEmpty;

  @pragma("wasm:entry-point")
  static String _interpolate(WasmArray<Object?> values) {
    final valuesLength = values.length;
    final JSArrayImpl<JSAny?> array = JSArrayImpl.fromLength(valuesLength);
    for (int i = 0; i < valuesLength; i++) {
      final o = values[i];
      final s = o.toString();
      final jsString =
          js.JSValue.boxT<JSAny?>(unsafeCast<JSStringImpl>(s).toExternRef);
      array._setUnchecked(i, jsString);
    }
    return JSStringImpl(
        js.JS<WasmExternRef?>("a => a.join('')", array.toExternRef));
  }

  @override
  @pragma("wasm:prefer-inline")
  int codeUnitAt(int index) {
    final length = this.length;
    IndexErrorUtils.checkAssumePositiveLength(index, length);
    return _codeUnitAtUnchecked(index);
  }

  @pragma("wasm:prefer-inline")
  int _codeUnitAtUnchecked(int index) {
    return _jsCharCodeAt(toExternRef, index);
  }

  @override
  Iterable<Match> allMatches(String string, [int start = 0]) {
    final stringLength = string.length;
    RangeErrorUtils.checkValueBetweenZeroAndPositiveMax(start, stringLength);
    return StringAllMatchesIterable(string, this, start);
  }

  @override
  Match? matchAsPrefix(String string, [int start = 0]) {
    final stringLength = string.length;
    RangeErrorUtils.checkValueBetweenZeroAndPositiveMax(start, stringLength);
    final length = this.length;
    if (start + length > stringLength) return null;
    // TODO(lrn): See if this can be optimized.
    for (int i = 0; i < length; i++) {
      if (string.codeUnitAt(start + i) != codeUnitAt(i)) {
        return null;
      }
    }
    return StringMatch(start, string, this);
  }

  @override
  String operator +(String other) => JSStringImpl(_jsStringConcatImport(
      toExternRef, unsafeCast<JSStringImpl>(other).toExternRef));

  @override
  bool endsWith(String other) {
    final otherLength = other.length;
    final length = this.length;
    if (otherLength > length) return false;
    return other == substring(length - otherLength);
  }

  String _replaceJS(js.JSNativeRegExp jsRegExp, String replacement) =>
      JSStringImpl(js.JS<WasmExternRef?>(
          '(o, a, b) => o.replace(a, b)',
          toExternRef,
          (jsRegExp as js.JSValue).toExternRef,
          replacement.toExternRef));

  @override
  String replaceAll(Pattern from, String to) {
    if (from is String) {
      if (from.isEmpty) {
        if (isEmpty) {
          return to;
        } else {
          StringBuffer result = StringBuffer();
          result.write(to);
          final length = this.length;
          for (int i = 0; i < length; i++) {
            result.write(this[i]);
            result.write(to);
          }
          return result.toString();
        }
      } else {
        return JSStringImpl(js.JS<WasmExternRef?>(
            '(o, p, r) => o.split(p).join(r)',
            toExternRef,
            unsafeCast<JSStringImpl>(from).toExternRef,
            unsafeCast<JSStringImpl>(to).toExternRef));
      }
    } else if (from is js.JSSyntaxRegExp) {
      return _replaceJS(js.regExpGetGlobalNative(from), _escapeReplacement(to));
    } else {
      int startIndex = 0;
      StringBuffer result = StringBuffer();
      for (Match match in from.allMatches(this)) {
        result.write(substring(startIndex, match.start));
        result.write(to);
        startIndex = match.end;
      }
      result.write(substring(startIndex));
      return result.toString();
    }
  }

  @override
  String replaceAllMapped(Pattern from, String Function(Match) convert) {
    return splitMapJoin(from, onMatch: convert);
  }

  @override
  String splitMapJoin(Pattern from,
      {String Function(Match)? onMatch, String Function(String)? onNonMatch}) {
    if (onMatch == null) onMatch = _matchString;
    if (onNonMatch == null) onNonMatch = _stringIdentity;
    if (from is String) {
      final patternLength = from.length;
      if (patternLength == 0) {
        // Pattern is the empty string.
        StringBuffer buffer = StringBuffer();
        int i = 0;
        buffer.write(onNonMatch(""));
        final length = this.length;
        while (i < length) {
          buffer.write(onMatch(StringMatch(i, this, "")));
          // Special case to avoid splitting a surrogate pair.
          int code = codeUnitAt(i);
          if ((code & ~0x3FF) == 0xD800 && length > i + 1) {
            // Leading surrogate;
            code = codeUnitAt(i + 1);
            if ((code & ~0x3FF) == 0xDC00) {
              // Matching trailing surrogate.
              buffer.write(onNonMatch(substring(i, i + 2)));
              i += 2;
              continue;
            }
          }
          buffer.write(onNonMatch(this[i]));
          i++;
        }
        buffer.write(onMatch(StringMatch(i, this, "")));
        buffer.write(onNonMatch(""));
        return buffer.toString();
      }
      StringBuffer buffer = StringBuffer();
      int startIndex = 0;
      final length = this.length;
      while (startIndex < length) {
        int position = indexOf(from, startIndex);
        if (position == -1) {
          break;
        }
        buffer.write(onNonMatch(substring(startIndex, position)));
        buffer.write(onMatch(StringMatch(position, this, from)));
        startIndex = position + patternLength;
      }
      buffer.write(onNonMatch(substring(startIndex)));
      return buffer.toString();
    }
    StringBuffer buffer = StringBuffer();
    int startIndex = 0;
    for (Match match in from.allMatches(this)) {
      buffer.write(onNonMatch(substring(startIndex, match.start)));
      buffer.write(onMatch(match));
      startIndex = match.end;
    }
    buffer.write(onNonMatch(substring(startIndex)));
    return buffer.toString();
  }

  String _replaceRange(int start, int end, String replacement) {
    String prefix = substring(0, start);
    String suffix = substring(end);
    return "$prefix$replacement$suffix";
  }

  String _replaceFirstRE(
      js.JSSyntaxRegExp regexp, String replacement, int startIndex) {
    final match = js.regExpExecGlobal(regexp, this.toJS, startIndex);
    if (match == null) return this;
    final start = match.start;
    final end = match.end;
    return _replaceRange(start, end, replacement);
  }

  @override
  String replaceFirst(Pattern from, String to, [int startIndex = 0]) {
    RangeErrorUtils.checkValueBetweenZeroAndPositiveMax(startIndex, length);
    if (from is String) {
      int index = indexOf(from, startIndex);
      if (index < 0) return this;
      int end = index + from.length;
      return _replaceRange(index, end, to);
    }
    if (from is js.JSSyntaxRegExp) {
      return startIndex == 0
          ? _replaceJS(js.regExpGetNative(from), _escapeReplacement(to))
          : _replaceFirstRE(from, to, startIndex);
    }
    Iterator<Match> matches = from.allMatches(this, startIndex).iterator;
    if (!matches.moveNext()) return this;
    Match match = matches.current;
    return replaceRange(match.start, match.end, to);
  }

  @override
  String replaceFirstMapped(Pattern from, String replace(Match match),
      [int startIndex = 0]) {
    RangeErrorUtils.checkValueBetweenZeroAndPositiveMax(startIndex, length);
    Iterator<Match> matches = from.allMatches(this, startIndex).iterator;
    if (!matches.moveNext()) return this;
    Match match = matches.current;
    String replacement = "${replace(match)}";
    return replaceRange(match.start, match.end, replacement);
  }

  // TODO(joshualitt): Create a subtype of `JSArrayImpl` that can support lazily
  // converting arguments `toDart` and return that here.
  List<String> _jsSplit(WasmExternRef? token) => (js.JSValue(
              js.JS<WasmExternRef?>('(s, t) => s.split(t)', toExternRef, token))
          as JSArray)
      .toDart
      .map((JSAny? a) => (a as JSString).toDart)
      .toList();

  @override
  List<String> split(Pattern pattern) {
    if (pattern is String) {
      return _jsSplit(unsafeCast<JSStringImpl>(pattern).toExternRef);
    } else if (pattern is js.JSSyntaxRegExp &&
        js.regExpCaptureCount(pattern) == 0) {
      final re = js.regExpGetNative(pattern);
      return _jsSplit((re as js.JSValue).toExternRef);
    } else {
      final result = <String>[];
      // End of most recent match. That is, start of next part to add to result.
      int start = 0;
      // Length of most recent match.
      // Set >0, so no match on the empty string causes the result to be [""].
      int length = 1;
      for (var match in pattern.allMatches(this)) {
        int matchStart = match.start;
        int matchEnd = match.end;
        length = matchEnd - matchStart;
        if (length == 0 && start == matchStart) {
          // An empty match right after another match is ignored.
          // This includes an empty match at the start of the string.
          continue;
        }
        int end = matchStart;
        result.add(substring(start, end));
        start = matchEnd;
      }
      if (start < this.length || length > 0) {
        // An empty match at the end of the string does not cause a "" at the
        // end.  A non-empty match ending at the end of the string does add a
        // "".
        result.add(substring(start));
      }
      return result;
    }
  }

  @override
  String replaceRange(int start, int? end, String replacement) {
    end ??= length;
    RangeErrorUtils.checkValidRangePositiveLength(start, end, length);
    return _replaceRange(start, end, replacement);
  }

  @override
  bool startsWith(Pattern pattern, [int index = 0]) {
    RangeErrorUtils.checkValueBetweenZeroAndPositiveMax(index, length);
    if (pattern is String) {
      final patternLength = pattern.length;
      final endIndex = index + patternLength;
      if (endIndex > length) return false;
      return pattern == substring(index, endIndex);
    }
    return pattern.matchAsPrefix(this, index) != null;
  }

  @override
  String substring(int start, [int? end]) {
    end ??= length;
    RangeErrorUtils.checkValidRangePositiveLength(start, end, length);
    if (start == end) return "";
    return JSStringImpl(_jsSubstring(toExternRef, start, end));
  }

  @override
  String toLowerCase() {
    final thisRef = toExternRef;
    final lowerCaseRef = js.JS<WasmExternRef?>('s => s.toLowerCase()', thisRef);
    return _jsIdentical(thisRef, lowerCaseRef)
        ? this
        : JSStringImpl(lowerCaseRef);
  }

  @override
  String toUpperCase() {
    final thisRef = toExternRef;
    final upperCaseRef = js.JS<WasmExternRef?>('s => s.toUpperCase()', thisRef);
    return _jsIdentical(thisRef, upperCaseRef)
        ? this
        : JSStringImpl(upperCaseRef);
  }

  // Characters with Whitespace property (Unicode 6.3).
  // 0009..000D    ; White_Space # Cc       <control-0009>..<control-000D>
  // 0020          ; White_Space # Zs       SPACE
  // 0085          ; White_Space # Cc       <control-0085>
  // 00A0          ; White_Space # Zs       NO-BREAK SPACE
  // 1680          ; White_Space # Zs       OGHAM SPACE MARK
  // 2000..200A    ; White_Space # Zs       EN QUAD..HAIR SPACE
  // 2028          ; White_Space # Zl       LINE SEPARATOR
  // 2029          ; White_Space # Zp       PARAGRAPH SEPARATOR
  // 202F          ; White_Space # Zs       NARROW NO-BREAK SPACE
  // 205F          ; White_Space # Zs       MEDIUM MATHEMATICAL SPACE
  // 3000          ; White_Space # Zs       IDEOGRAPHIC SPACE
  //
  // BOM: 0xFEFF
  static bool _isWhitespace(int codeUnit) {
    // Most codeUnits should be less than 256. Special case with a smaller
    // switch.
    if (codeUnit < 256) {
      switch (codeUnit) {
        case 0x09:
        case 0x0A:
        case 0x0B:
        case 0x0C:
        case 0x0D:
        case 0x20:
        case 0x85:
        case 0xA0:
          return true;
        default:
          return false;
      }
    }
    switch (codeUnit) {
      case 0x1680:
      case 0x2000:
      case 0x2001:
      case 0x2002:
      case 0x2003:
      case 0x2004:
      case 0x2005:
      case 0x2006:
      case 0x2007:
      case 0x2008:
      case 0x2009:
      case 0x200A:
      case 0x2028:
      case 0x2029:
      case 0x202F:
      case 0x205F:
      case 0x3000:
      case 0xFEFF:
        return true;
      default:
        return false;
    }
  }

  static const int spaceCodeUnit = 0x20;
  static const int carriageReturnCodeUnit = 0x0D;
  static const int nelCodeUnit = 0x85;

  /// Finds the index of the first non-whitespace character, or the
  /// end of the string. Start looking at position [index].
  static int _skipLeadingWhitespace(JSStringImpl string, int index) {
    final stringLength = string.length;
    while (index < stringLength) {
      int codeUnit = string._codeUnitAtUnchecked(index);
      if (codeUnit != spaceCodeUnit &&
          codeUnit != carriageReturnCodeUnit &&
          !_isWhitespace(codeUnit)) {
        break;
      }
      index++;
    }
    return index;
  }

  /// Finds the index after the last non-whitespace character, or 0.
  /// Start looking at position [index - 1].
  static int _skipTrailingWhitespace(JSStringImpl string, int index) {
    while (index > 0) {
      int codeUnit = string._codeUnitAtUnchecked(index - 1);
      if (codeUnit != spaceCodeUnit &&
          codeUnit != carriageReturnCodeUnit &&
          !_isWhitespace(codeUnit)) {
        break;
      }
      index--;
    }
    return index;
  }

<<<<<<< HEAD
  // We can't use JS `trim` as it doesn't return the argument (returns a copy)
  // when the argument doesn't have any whitespace to trim.
  //
  // JS `trim` also doesn't handle NEL the same way as Dart.
  @override
  String trim() {
    final len = this.length;
    final first = firstNonWhitespace();
    if (len == first) {
      // String contains only whitespaces.
      return "";
    }
    final last = lastNonWhitespace() + 1;
    if (first == 0 && last == len) {
      // Returns this string since it does not have leading or trailing
      // whitespaces.
      return this;
    }
    return JSStringImpl(_jsSubstring(toExternRef, first, last));
  }

  // Same as `trim`, we can't use JS `trimLeft`.
  @override
  String trimLeft() {
    final len = length;
    int first = 0;
    for (; first < len; first++) {
      if (!_isWhitespace(codeUnitAt(first))) {
        break;
      }
    }
    if (len == first) {
      // String contains only whitespaces.
      return "";
    }
    if (first == 0) {
      // Returns this string since it does not have leading or trailing
      // whitespaces.
      return this;
    }
    return JSStringImpl(_jsSubstring(toExternRef, first, len));
  }

  // Same as `trim`, we can't use JS `trimRight`.
  @override
  String trimRight() {
    final len = length;
    int last = len - 1;
    for (; last >= 0; last--) {
      if (!_isWhitespace(codeUnitAt(last))) {
        break;
      }
    }
    if (last == -1) {
      // String contains only whitespaces.
      return "";
    }
    if (last == (len - 1)) {
      // Returns this string since it does not have trailing whitespaces.
      return this;
    }
    return JSStringImpl(_jsSubstring(toExternRef, 0, last + 1));
=======
  // dart2wasm can't use JavaScript trim directly, because JavaScript does not
  // trim the NEXT LINE (NEL) character (0x85).
  @override
  String trim() {
    final length = this.length;
    if (length == 0) return this;

    // Start by doing JS trim. Then check if it leaves a NEL at either end of
    // the string.
    final result =
        JSStringImpl(js.JS<WasmExternRef?>('s => s.trim()', toExternRef));
    final resultLength = result.length;
    if (resultLength == 0) return result;

    // Check NEL on the left.
    final int firstCode = result._codeUnitAtUnchecked(0);
    int startIndex = 0;
    if (firstCode == nelCodeUnit) {
      startIndex = _skipLeadingWhitespace(result, 1);
      if (startIndex == resultLength) return "";
    }

    // Check NEL on the right.
    int endIndex = resultLength;
    // We know that there is at least one character that is non-whitespace.
    // Therefore we don't need to verify that endIndex > startIndex.
    final int lastCode = result.codeUnitAt(endIndex - 1);
    if (lastCode == nelCodeUnit) {
      endIndex = _skipTrailingWhitespace(result, endIndex - 1);
    }

    if (startIndex == 0 && endIndex == resultLength) {
      return length == resultLength ? this : result;
    }

    return result.substring(startIndex, endIndex);
  }

  // dart2wasm can't use JavaScript trimLeft directly because it does not trim
  // the NEXT LINE (NEL) character (0x85).
  @override
  String trimLeft() {
    final length = this.length;
    if (length == 0) return this;

    // Start by doing JS trim. Then check if it leaves a NEL at the beginning
    // of the string.
    int startIndex = 0;
    final result =
        JSStringImpl(js.JS<WasmExternRef?>('s => s.trimLeft()', toExternRef));
    final resultLength = result.length;
    if (resultLength == 0) return result;

    // Check NEL.
    int firstCode = result._codeUnitAtUnchecked(0);
    if (firstCode == nelCodeUnit) {
      startIndex = _skipLeadingWhitespace(result, 1);
    }

    if (startIndex == 0) {
      return resultLength == length ? this : result;
    }

    return result.substring(startIndex);
  }

  // dart2wasm can't use JavaScript trimRight directly because it does not trim
  // the NEXT LINE (NEL) character (0x85).
  @override
  String trimRight() {
    final length = this.length;
    if (length == 0) return this;

    // Start by doing JS trim. Then check if it leaves a NEL at the end of the
    // string.
    final result =
        JSStringImpl(js.JS<WasmExternRef?>('s => s.trimRight()', toExternRef));
    final resultLength = result.length;
    if (resultLength == 0) return result;

    int endIndex = resultLength;
    int lastCode = result.codeUnitAt(endIndex - 1);
    if (lastCode == nelCodeUnit) {
      endIndex = _skipTrailingWhitespace(result, endIndex - 1);
    }

    if (endIndex == resultLength) {
      return resultLength == length ? this : result;
    }

    return result.substring(0, endIndex);
>>>>>>> a133b754
  }

  @override
  String operator *(int times) {
    if (0 >= times) return '';
    if (times == 1 || length == 0) return this;
    return JSStringImpl(js.JS<WasmExternRef?>(
        '(s, n) => s.repeat(n)', toExternRef, times.toDouble().toExternRef));
  }

  @override
  String padLeft(int width, [String padding = ' ']) {
    int delta = width - length;
    if (delta <= 0) return this;
    return (padding * delta) + this;
  }

  @override
  String padRight(int width, [String padding = ' ']) {
    int delta = width - length;
    if (delta <= 0) return this;
    return this + (padding * delta);
  }

  @override
  List<int> get codeUnits => CodeUnits(this);

  @override
  Runes get runes => Runes(this);

  int _jsIndexOf(WasmExternRef? pattern, int start) => js
      .JS<double>('(s, p, i) => s.indexOf(p, i)', toExternRef, pattern,
          start.toDouble())
      .toInt();

  @override
  int indexOf(Pattern pattern, [int start = 0]) {
    final length = this.length;
    RangeErrorUtils.checkValueBetweenZeroAndPositiveMax(start, length);
    if (pattern is String) {
      return _jsIndexOf(unsafeCast<JSStringImpl>(pattern).toExternRef, start);
    } else if (pattern is js.JSSyntaxRegExp) {
      Match? match = js.firstMatchAfter(pattern, this.toJS, start);
      return (match == null) ? -1 : match.start;
    } else {
      for (int i = start; i <= length; i++) {
        if (pattern.matchAsPrefix(this, i) != null) return i;
      }
      return -1;
    }
  }

  int _jsLastIndexOf(WasmExternRef? pattern, int start) => js
      .JS<double>('(s, p, i) => s.lastIndexOf(p, i)', toExternRef, pattern,
          start.toDouble())
      .toInt();

  @override
  int lastIndexOf(Pattern pattern, [int? start]) {
    final length = this.length;
    if (start == null) {
      start = length;
    } else {
      RangeErrorUtils.checkValueBetweenZeroAndPositiveMax(start, length);
    }
    if (pattern is String) {
      if (start + pattern.length > length) {
        start = length - pattern.length;
      }
      return _jsLastIndexOf(
          unsafeCast<JSStringImpl>(pattern).toExternRef, start);
    }
    for (int i = start; i >= 0; i--) {
      if (pattern.matchAsPrefix(this, i) != null) return i;
    }
    return -1;
  }

  @override
  bool contains(Pattern other, [int startIndex = 0]) {
    final length = this.length;
    RangeErrorUtils.checkValueBetweenZeroAndPositiveMax(startIndex, length);
    if (other is String) {
      return indexOf(other, startIndex) >= 0;
    } else if (other is js.JSSyntaxRegExp) {
      return other.hasMatch(substring(startIndex));
    } else {
      return other.allMatches(substring(startIndex)).isNotEmpty;
    }
  }

  @override
  int get hashCode {
    int hash = getIdentityHashField(this);
    if (hash != 0) return hash;
    hash = _computeHashCode();
    setIdentityHashField(this, hash);
    return hash;
  }

  /// This must be kept in sync with `StringBase.hashCode` in string_patch.dart.
  int _computeHashCode() {
    int hash = 0;
    final length = this.length;
    for (int i = 0; i < length; i++) {
      hash = stringCombineHashes(hash, _codeUnitAtUnchecked(i));
    }
    return stringFinalizeHash(hash);
  }

  @override
  @pragma("wasm:prefer-inline")
  String operator [](int index) {
    final length = this.length;
    IndexErrorUtils.checkAssumePositiveLength(index, length);
    return JSStringImpl(_jsFromCharCode(_codeUnitAtUnchecked(index)));
  }

  @override
  bool operator ==(Object other) {
    if (identical(this, other)) {
      return true;
    }

    if (other is! String) {
      return false;
    }

    return _jsEquals(toExternRef, unsafeCast<JSStringImpl>(other).toExternRef);
  }

  @override
  int compareTo(String other) =>
      _jsCompare(toExternRef, unsafeCast<JSStringImpl>(other).toExternRef);

  @override
  String toString() => js.stringify(toExternRef);

  int firstNonWhitespace() {
    final length = this.length;
    int first = 0;
    for (; first < length; first++) {
      if (!_isWhitespace(_codeUnitAtUnchecked(first))) {
        break;
      }
    }
    return first;
  }

  int lastNonWhitespace() {
    int last = length - 1;
    for (; last >= 0; last--) {
      if (!_isWhitespace(_codeUnitAtUnchecked(last))) {
        break;
      }
    }
    return last;
  }
}

String _matchString(Match match) => match[0]!;

String _stringIdentity(String string) => string;

String _escapeReplacement(String replacement) {
  // The JavaScript `String.prototype.replace` method recognizes replacement
  // patterns in the replacement string. Dart does not have that behavior, so
  // the replacement patterns need to be escaped.
  return JSStringImpl(js.JS<WasmExternRef>(r'(s) => s.replace(/\$/g, "$$$$")',
      unsafeCast<JSStringImpl>(replacement).toExternRef));
}

@pragma("wasm:export", "\$jsStringToJSStringImpl")
JSStringImpl _jsStringToJSStringImpl(WasmExternRef? string) =>
    JSStringImpl(string);

@pragma("wasm:export", "\$jsStringFromJSStringImpl")
WasmExternRef? _jsStringFromJSStringImpl(JSStringImpl string) =>
    string.toExternRef;

bool _jsIdentical(WasmExternRef? ref1, WasmExternRef? ref2) =>
    js.JS<bool>('Object.is', ref1, ref2);

@pragma("wasm:prefer-inline")
int _jsCharCodeAt(WasmExternRef? stringRef, int index) =>
    _jsStringCharCodeAtImport(stringRef, WasmI32.fromInt(index))
        .toIntUnsigned();

@pragma("wasm:prefer-inline")
WasmExternRef _jsSubstring(
        WasmExternRef? stringRef, int startIndex, int endIndex) =>
    _jsStringSubstringImport(
        stringRef, WasmI32.fromInt(startIndex), WasmI32.fromInt(endIndex));

@pragma("wasm:prefer-inline")
int _jsLength(WasmExternRef? stringRef) =>
    _jsStringLengthImport(stringRef).toIntUnsigned();

@pragma("wasm:prefer-inline")
bool _jsEquals(WasmExternRef? s1, WasmExternRef? s2) =>
    _jsStringEqualsImport(s1, s2).toBool();

@pragma("wasm:prefer-inline")
int _jsCompare(WasmExternRef? s1, WasmExternRef? s2) =>
    _jsStringCompareImport(s1, s2).toIntSigned();

@pragma("wasm:prefer-inline")
WasmExternRef _jsFromCharCode(int charCode) =>
    _jsStringFromCharCodeImport(WasmI32.fromInt(charCode));

@pragma("wasm:import", "wasm:js-string.charCodeAt")
external WasmI32 _jsStringCharCodeAtImport(WasmExternRef? s, WasmI32 index);

@pragma("wasm:import", "wasm:js-string.compare")
external WasmI32 _jsStringCompareImport(WasmExternRef? s1, WasmExternRef? s2);

@pragma("wasm:import", "wasm:js-string.concat")
external WasmExternRef _jsStringConcatImport(
    WasmExternRef? s1, WasmExternRef? s2);

@pragma("wasm:import", "wasm:js-string.equals")
external WasmI32 _jsStringEqualsImport(WasmExternRef? s1, WasmExternRef? s2);

@pragma("wasm:import", "wasm:js-string.fromCharCode")
external WasmExternRef _jsStringFromCharCodeImport(WasmI32 c);

@pragma("wasm:import", "wasm:js-string.length")
external WasmI32 _jsStringLengthImport(WasmExternRef? s);

@pragma("wasm:import", "wasm:js-string.substring")
external WasmExternRef _jsStringSubstringImport(
    WasmExternRef? s, WasmI32 startIndex, WasmI32 endIndex);<|MERGE_RESOLUTION|>--- conflicted
+++ resolved
@@ -316,7 +316,6 @@
   String substring(int start, [int? end]) {
     end ??= length;
     RangeErrorUtils.checkValidRangePositiveLength(start, end, length);
-    if (start == end) return "";
     return JSStringImpl(_jsSubstring(toExternRef, start, end));
   }
 
@@ -430,70 +429,6 @@
     return index;
   }
 
-<<<<<<< HEAD
-  // We can't use JS `trim` as it doesn't return the argument (returns a copy)
-  // when the argument doesn't have any whitespace to trim.
-  //
-  // JS `trim` also doesn't handle NEL the same way as Dart.
-  @override
-  String trim() {
-    final len = this.length;
-    final first = firstNonWhitespace();
-    if (len == first) {
-      // String contains only whitespaces.
-      return "";
-    }
-    final last = lastNonWhitespace() + 1;
-    if (first == 0 && last == len) {
-      // Returns this string since it does not have leading or trailing
-      // whitespaces.
-      return this;
-    }
-    return JSStringImpl(_jsSubstring(toExternRef, first, last));
-  }
-
-  // Same as `trim`, we can't use JS `trimLeft`.
-  @override
-  String trimLeft() {
-    final len = length;
-    int first = 0;
-    for (; first < len; first++) {
-      if (!_isWhitespace(codeUnitAt(first))) {
-        break;
-      }
-    }
-    if (len == first) {
-      // String contains only whitespaces.
-      return "";
-    }
-    if (first == 0) {
-      // Returns this string since it does not have leading or trailing
-      // whitespaces.
-      return this;
-    }
-    return JSStringImpl(_jsSubstring(toExternRef, first, len));
-  }
-
-  // Same as `trim`, we can't use JS `trimRight`.
-  @override
-  String trimRight() {
-    final len = length;
-    int last = len - 1;
-    for (; last >= 0; last--) {
-      if (!_isWhitespace(codeUnitAt(last))) {
-        break;
-      }
-    }
-    if (last == -1) {
-      // String contains only whitespaces.
-      return "";
-    }
-    if (last == (len - 1)) {
-      // Returns this string since it does not have trailing whitespaces.
-      return this;
-    }
-    return JSStringImpl(_jsSubstring(toExternRef, 0, last + 1));
-=======
   // dart2wasm can't use JavaScript trim directly, because JavaScript does not
   // trim the NEXT LINE (NEL) character (0x85).
   @override
@@ -585,7 +520,6 @@
     }
 
     return result.substring(0, endIndex);
->>>>>>> a133b754
   }
 
   @override
