// Copyright (c) 2012, the Dart project authors.  Please see the AUTHORS file
// for details. All rights reserved. Use of this source code is governed by a
// BSD-style license that can be found in the LICENSE file.

part of "core_patch.dart";

@patch
class RegExp {
  @patch
  factory RegExp(String source,
      {bool multiLine = false,
      bool caseSensitive = true,
      bool unicode = false,
      bool dotAll = false}) {
    return new _RegExp(source,
        multiLine: multiLine,
        caseSensitive: caseSensitive,
        unicode: unicode,
        dotAll: dotAll);
  }

  /**
   * Finds the index of the first RegExp-significant char in [text].
   *
   * Starts looking from [start]. Returns `text.length` if no character
   * is found that has special meaning in RegExp syntax.
   */
  static int _findEscapeChar(String text, int start) {
    // Table where each character in the range U+0000 to U+007f is represented
    // by whether it needs to be escaped in a regexp.
    // The \x00 characters means escaped, and \x01 means non-escaped.
    const escapes =
        "\x01\x01\x01\x01\x01\x01\x01\x01\x01\x01\x01\x01\x01\x01\x01\x01"
        "\x01\x01\x01\x01\x01\x01\x01\x01\x01\x01\x01\x01\x01\x01\x01\x01"
        //                 $               (   )   *   +           .
        "\x01\x01\x01\x01\x00\x01\x01\x01\x00\x00\x00\x00\x01\x01\x00\x01"
        //                                                             ?
        "\x01\x01\x01\x01\x01\x01\x01\x01\x01\x01\x01\x01\x01\x01\x01\x00"
        "\x01\x01\x01\x01\x01\x01\x01\x01\x01\x01\x01\x01\x01\x01\x01\x01"
        //                                             [   \   ]   ^
        "\x01\x01\x01\x01\x01\x01\x01\x01\x01\x01\x01\x00\x00\x00\x00\x01"
        "\x01\x01\x01\x01\x01\x01\x01\x01\x01\x01\x01\x01\x01\x01\x01\x01"
        //                                             {   |   }
        "\x01\x01\x01\x01\x01\x01\x01\x01\x01\x01\x01\x00\x00\x00\x01\x01";
    for (int i = start; i < text.length; i++) {
      int char = text.codeUnitAt(i);
      if (char <= 0x7f && escapes.codeUnitAt(char) == 0) return i;
    }
    return text.length;
  }

  @patch
  static String escape(String text) {
    int escapeCharIndex = _findEscapeChar(text, 0);
    // If the text contains no characters needing escape, return it directly.
    if (escapeCharIndex == text.length) return text;

    var buffer = new StringBuffer();
    int previousSliceEndIndex = 0;
    do {
      // Copy characters from previous escape to current escape into result.
      // This includes the previously escaped character.
      buffer.write(text.substring(previousSliceEndIndex, escapeCharIndex));
      // Prepare the current character to be escaped by prefixing it with a '\'.
      buffer.write(r"\");
      previousSliceEndIndex = escapeCharIndex;
      escapeCharIndex = _findEscapeChar(text, escapeCharIndex + 1);
    } while (escapeCharIndex < text.length);
    // Copy tail of string into result.
    buffer.write(text.substring(previousSliceEndIndex, escapeCharIndex));
    return buffer.toString();
  }

  int get _groupCount;
  Iterable<String> get _groupNames;
  int _groupNameIndex(String name);
}

class _RegExpMatch implements RegExpMatch {
  _RegExpMatch._(this._regexp, this.input, this._match);

  int get start => _start(0);
  int get end => _end(0);

  int _start(int groupIdx) {
    return _match[(groupIdx * _MATCH_PAIR)];
  }

  int _end(int groupIdx) {
    return _match[(groupIdx * _MATCH_PAIR) + 1];
  }

  String? group(int groupIdx) {
    if (groupIdx < 0 || groupIdx > _regexp._groupCount) {
      throw new RangeError.value(groupIdx);
    }
    int startIndex = _start(groupIdx);
    int endIndex = _end(groupIdx);
    if (startIndex == -1) {
      assert(endIndex == -1);
      return null;
    }
    return input._substringUnchecked(startIndex, endIndex);
  }

  String? operator [](int groupIdx) {
    return this.group(groupIdx);
  }

  List<String?> groups(List<int> groupsSpec) {
    var groupsList = new List<String?>.filled(groupsSpec.length, null);
    for (int i = 0; i < groupsSpec.length; i++) {
      groupsList[i] = group(groupsSpec[i]);
    }
    return groupsList;
  }

  int get groupCount => _regexp._groupCount;

  RegExp get pattern => _regexp;

  String? namedGroup(String name) {
    var idx = _regexp._groupNameIndex(name);
    if (idx < 0) {
      throw ArgumentError("Not a capture group name: ${name}");
    }
    return group(idx);
  }

  Iterable<String> get groupNames {
    return _regexp._groupNames;
  }

  final RegExp _regexp;
  final String input;
  final List<int> _match;
  static const int _MATCH_PAIR = 2;
}

const _initialBacktrackingStackSize = 128;

@pragma("vm:entry-point")
class _RegExp implements RegExp {
  @pragma("vm:external-name", "RegExp_factory")
  external factory _RegExp(String pattern,
      {bool multiLine = false,
      bool caseSensitive = true,
      bool unicode = false,
      bool dotAll = false});

  RegExpMatch? firstMatch(String input) {
    // TODO: Remove these null checks once all code is opted into strong nonnullable mode.
    if (input == null) throw new ArgumentError.notNull('input');
    final match = _ExecuteMatch(input, 0);
    if (match == null) {
      return null;
    }
    return new _RegExpMatch._(this, input, match);
  }

  Iterable<RegExpMatch> allMatches(String string, [int start = 0]) {
    // TODO: Remove these null checks once all code is opted into strong nonnullable mode.
    if (string == null) throw new ArgumentError.notNull('string');
    if (start == null) throw new ArgumentError.notNull('start');
    if (0 > start || start > string.length) {
      throw new RangeError.range(start, 0, string.length);
    }
    return new _AllMatchesIterable(this, string, start);
  }

  RegExpMatch? matchAsPrefix(String string, [int start = 0]) {
    // TODO: Remove these null checks once all code is opted into strong nonnullable mode.
    if (string == null) throw new ArgumentError.notNull('string');
    if (start == null) throw new ArgumentError.notNull('start');
    if (start < 0 || start > string.length) {
      throw new RangeError.range(start, 0, string.length);
    }
    final list = _ExecuteMatchSticky(string, start);
    if (list == null) return null;
    return new _RegExpMatch._(this, string, list);
  }

  bool hasMatch(String input) {
    // TODO: Remove these null checks once all code is opted into strong nonnullable mode.
    if (input == null) throw new ArgumentError.notNull('input');
    List? match = _ExecuteMatch(input, 0);
    return (match == null) ? false : true;
  }

  String? stringMatch(String input) {
    // TODO: Remove these null checks once all code is opted into strong nonnullable mode.
    if (input == null) throw new ArgumentError.notNull('input');
    List? match = _ExecuteMatch(input, 0);
    if (match == null) {
      return null;
    }
    return input._substringUnchecked(match[0], match[1]);
  }

  @pragma("vm:external-name", "RegExp_getPattern")
  external String get pattern;

  @pragma("vm:external-name", "RegExp_getIsMultiLine")
  external bool get isMultiLine;

  @pragma("vm:external-name", "RegExp_getIsCaseSensitive")
  external bool get isCaseSensitive;

  @pragma("vm:external-name", "RegExp_getIsUnicode")
  external bool get isUnicode;

  @pragma("vm:external-name", "RegExp_getIsDotAll")
  external bool get isDotAll;

  @pragma("vm:external-name", "RegExp_getGroupCount")
  external int get _groupCount;

  /// The names and indices of named capture group.
  ///
  /// Returns a [List] of alternating strings and integers,
  /// `[String, int, String, int, ...]` where each
  /// [String] is the name of a capture group and the following
  /// [int] is that capture group's index.
  /// Returns `null` if there are no group names.
  @pragma("vm:external-name", "RegExp_getGroupNameMap")
  external List? get _groupNameList;

  Iterable<String> get _groupNames sync* {
    final nameList = _groupNameList;
    if (nameList == null) return;
    for (var i = 0; i < nameList.length; i += 2) {
      yield nameList[i] as String;
    }
  }

  int _groupNameIndex(String name) {
    var nameList = _groupNameList;
    if (nameList == null) return -1;
    for (var i = 0; i < nameList.length; i += 2) {
      if (name == nameList[i]) {
        return nameList[i + 1] as int;
      }
    }
    return -1;
  }

  // Byte map of one byte characters with a 0xff if the character is a word
  // character (digit, letter or underscore) and 0x00 otherwise.
  // Used by generated RegExp code.
  static const List<int> _wordCharacterMap = const <int>[
    0x00, 0x00, 0x00, 0x00, 0x00, 0x00, 0x00, 0x00,
    0x00, 0x00, 0x00, 0x00, 0x00, 0x00, 0x00, 0x00,
    0x00, 0x00, 0x00, 0x00, 0x00, 0x00, 0x00, 0x00,
    0x00, 0x00, 0x00, 0x00, 0x00, 0x00, 0x00, 0x00,

    0x00, 0x00, 0x00, 0x00, 0x00, 0x00, 0x00, 0x00,
    0x00, 0x00, 0x00, 0x00, 0x00, 0x00, 0x00, 0x00,
    0xff, 0xff, 0xff, 0xff, 0xff, 0xff, 0xff, 0xff, // '0' - '7'
    0xff, 0xff, 0x00, 0x00, 0x00, 0x00, 0x00, 0x00, // '8' - '9'

    0x00, 0xff, 0xff, 0xff, 0xff, 0xff, 0xff, 0xff, // 'A' - 'G'
    0xff, 0xff, 0xff, 0xff, 0xff, 0xff, 0xff, 0xff, // 'H' - 'O'
    0xff, 0xff, 0xff, 0xff, 0xff, 0xff, 0xff, 0xff, // 'P' - 'W'
    0xff, 0xff, 0xff, 0x00, 0x00, 0x00, 0x00, 0xff, // 'X' - 'Z', '_'

    0x00, 0xff, 0xff, 0xff, 0xff, 0xff, 0xff, 0xff, // 'a' - 'g'
    0xff, 0xff, 0xff, 0xff, 0xff, 0xff, 0xff, 0xff, // 'h' - 'o'
    0xff, 0xff, 0xff, 0xff, 0xff, 0xff, 0xff, 0xff, // 'p' - 'w'
    0xff, 0xff, 0xff, 0x00, 0x00, 0x00, 0x00, 0x00, // 'x' - 'z'
    // Latin-1 range
    0x00, 0x00, 0x00, 0x00, 0x00, 0x00, 0x00, 0x00,
    0x00, 0x00, 0x00, 0x00, 0x00, 0x00, 0x00, 0x00,
    0x00, 0x00, 0x00, 0x00, 0x00, 0x00, 0x00, 0x00,
    0x00, 0x00, 0x00, 0x00, 0x00, 0x00, 0x00, 0x00,

    0x00, 0x00, 0x00, 0x00, 0x00, 0x00, 0x00, 0x00,
    0x00, 0x00, 0x00, 0x00, 0x00, 0x00, 0x00, 0x00,
    0x00, 0x00, 0x00, 0x00, 0x00, 0x00, 0x00, 0x00,
    0x00, 0x00, 0x00, 0x00, 0x00, 0x00, 0x00, 0x00,

    0x00, 0x00, 0x00, 0x00, 0x00, 0x00, 0x00, 0x00,
    0x00, 0x00, 0x00, 0x00, 0x00, 0x00, 0x00, 0x00,
    0x00, 0x00, 0x00, 0x00, 0x00, 0x00, 0x00, 0x00,
    0x00, 0x00, 0x00, 0x00, 0x00, 0x00, 0x00, 0x00,

    0x00, 0x00, 0x00, 0x00, 0x00, 0x00, 0x00, 0x00,
    0x00, 0x00, 0x00, 0x00, 0x00, 0x00, 0x00, 0x00,
    0x00, 0x00, 0x00, 0x00, 0x00, 0x00, 0x00, 0x00,
    0x00, 0x00, 0x00, 0x00, 0x00, 0x00, 0x00, 0x00,
  ];

  @pragma("vm:recognized", "asm-intrinsic")
  @pragma("vm:external-name", "RegExp_ExecuteMatch")
  external List<int>? _ExecuteMatch(String str, int start_index);

  @pragma("vm:recognized", "asm-intrinsic")
  @pragma("vm:external-name", "RegExp_ExecuteMatchSticky")
  external List<int>? _ExecuteMatchSticky(String str, int start_index);

  static Int32List _getRegisters(int registers_count) {
<<<<<<< HEAD
    if (_registers == null || _registers!.length < registers_count) {
      _registers = Int32List(registers_count);
    }
    return _registers!;
  }

  static Int32List _getBacktrackingStack() {
    if (_backtrackingStack == null) {
      const _initialBacktrackingStackSize = 128;
      _backtrackingStack = Int32List(_initialBacktrackingStackSize);
    }
    return _backtrackingStack!;
=======
    var registers = _registers;
    if (registers == null || registers.length < registers_count) {
      _registers = registers = Int32List(registers_count);
    }
    return registers;
>>>>>>> 93acdbd4
  }

// TODO: Should we bound this to the same limit used by the irregexp interpreter
// for consistency?
  static Int32List _growBacktrackingStack() {
<<<<<<< HEAD
    final stack = _backtrackingStack!;
=======
    final stack = _backtrackingStack;
>>>>>>> 93acdbd4
    final newStack = Int32List(stack.length * 2);
    for (int i = 0; i < stack.length; i++) {
      newStack[i] = stack[i];
    }
    _backtrackingStack = newStack;
    return newStack;
  }

  static Int32List? _registers;
<<<<<<< HEAD
  static Int32List? _backtrackingStack;
=======

  static Int32List _backtrackingStack =
      Int32List(_initialBacktrackingStackSize);
>>>>>>> 93acdbd4
}

class _AllMatchesIterable extends Iterable<RegExpMatch> {
  final _RegExp _re;
  final String _str;
  final int _start;

  _AllMatchesIterable(this._re, this._str, this._start);

  Iterator<RegExpMatch> get iterator =>
      new _AllMatchesIterator(_re, _str, _start);
}

class _AllMatchesIterator implements Iterator<RegExpMatch> {
  final String _str;
  int _nextIndex;
  _RegExp? _re;
  RegExpMatch? _current;

  _AllMatchesIterator(this._re, this._str, this._nextIndex);

  RegExpMatch get current => _current as RegExpMatch;

  static bool _isLeadSurrogate(int c) {
    return c >= 0xd800 && c <= 0xdbff;
  }

  static bool _isTrailSurrogate(int c) {
    return c >= 0xdc00 && c <= 0xdfff;
  }

  bool moveNext() {
    final re = _re;
    if (re == null) return false; // Cleared after a failed match.
    if (_nextIndex <= _str.length) {
      final match = re._ExecuteMatch(_str, _nextIndex);
      if (match != null) {
        var current = new _RegExpMatch._(re, _str, match);
        _current = current;
        _nextIndex = current.end;
        if (_nextIndex == current.start) {
          // Zero-width match. Advance by one more, unless the regexp
          // is in unicode mode and it would put us within a surrogate
          // pair. In that case, advance past the code point as a whole.
          if (re.isUnicode &&
              _nextIndex + 1 < _str.length &&
              _isLeadSurrogate(_str.codeUnitAt(_nextIndex)) &&
              _isTrailSurrogate(_str.codeUnitAt(_nextIndex + 1))) {
            _nextIndex++;
          }
          _nextIndex++;
        }
        return true;
      }
    }
    _current = null;
    _re = null;
    return false;
  }
}<|MERGE_RESOLUTION|>--- conflicted
+++ resolved
@@ -298,36 +298,17 @@
   external List<int>? _ExecuteMatchSticky(String str, int start_index);
 
   static Int32List _getRegisters(int registers_count) {
-<<<<<<< HEAD
-    if (_registers == null || _registers!.length < registers_count) {
-      _registers = Int32List(registers_count);
-    }
-    return _registers!;
-  }
-
-  static Int32List _getBacktrackingStack() {
-    if (_backtrackingStack == null) {
-      const _initialBacktrackingStackSize = 128;
-      _backtrackingStack = Int32List(_initialBacktrackingStackSize);
-    }
-    return _backtrackingStack!;
-=======
     var registers = _registers;
     if (registers == null || registers.length < registers_count) {
       _registers = registers = Int32List(registers_count);
     }
     return registers;
->>>>>>> 93acdbd4
   }
 
 // TODO: Should we bound this to the same limit used by the irregexp interpreter
 // for consistency?
   static Int32List _growBacktrackingStack() {
-<<<<<<< HEAD
-    final stack = _backtrackingStack!;
-=======
     final stack = _backtrackingStack;
->>>>>>> 93acdbd4
     final newStack = Int32List(stack.length * 2);
     for (int i = 0; i < stack.length; i++) {
       newStack[i] = stack[i];
@@ -337,13 +318,9 @@
   }
 
   static Int32List? _registers;
-<<<<<<< HEAD
-  static Int32List? _backtrackingStack;
-=======
 
   static Int32List _backtrackingStack =
       Int32List(_initialBacktrackingStackSize);
->>>>>>> 93acdbd4
 }
 
 class _AllMatchesIterable extends Iterable<RegExpMatch> {
