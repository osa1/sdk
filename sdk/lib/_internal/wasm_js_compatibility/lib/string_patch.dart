// Copyright (c) 2023, the Dart project authors.  Please see the AUTHORS file
// for details. All rights reserved. Use of this source code is governed by a
// BSD-style license that can be found in the LICENSE file.

import 'dart:_internal' show EfficientLengthIterable, patch;
import 'dart:_js_helper' as js;
import 'dart:_js_types';
import 'dart:_wasm';
import 'dart:js_interop';
import 'dart:typed_data';

@patch
class String {
  @patch
  factory String.fromCharCodes(Iterable<int> charCodes,
      [int start = 0, int? end]) {
    final length = charCodes.length;

    RangeError.checkValueInInterval(start, 0, length);

    if (end != null) {
      RangeError.checkValueInInterval(end, start, length);
    }

    // Skip until `start`.
    final it = charCodes.iterator;
    for (int i = 0; i < start; i++) {
      it.moveNext();
    }

    // The part of the iterable converted to string is collected in a JS typed
    // array, to be able to effciently get subarrays, to pass to
    // `String.fromCharCode.apply`.
    final charCodesLength = (end ?? length) - start;
    final typedArrayLength = charCodesLength * 2;
<<<<<<< HEAD
    final JSUint32ArrayImpl list = JSUint32ArrayImpl(typedArrayLength);
=======
    final list = JSUint32ArrayImpl(typedArrayLength);
>>>>>>> 377d61b6
    int index = 0; // index in `list`.
    end ??= start + charCodesLength;
    for (int i = start; i < end; i++) {
      if (!it.moveNext()) {
        throw RangeError.range(end, start, i);
      }
      final charCode = it.current;
      if (charCode >= 0 && charCode <= 0xffff) {
        list[index++] = charCode;
      } else if (charCode >= 0 && charCode <= 0x10ffff) {
        list[index++] = 0xd800 + ((((charCode - 0x10000) >> 10) & 0x3ff));
        list[index++] = 0xdc00 + (charCode & 0x3ff);
      } else {
        throw RangeError.range(charCode, 0, 0x10ffff);
      }
    }

    // Create JS string from `list`.
    const kMaxApply = 500;
    if (index <= kMaxApply) {
      return _fromCharCodeApplySubarray(list, 0, index);
    }

    String result = '';
    for (int i = 0; i < index; i += kMaxApply) {
      final chunkEnd = (i + kMaxApply < index) ? i + kMaxApply : index;
      result += _fromCharCodeApplySubarray(list, i, chunkEnd);
    }
    return result;
  }

  @patch
  factory String.fromCharCode(int charCode) => _fromCharCode(charCode);

  static String _fromOneByteCharCode(int charCode) => JSStringImpl(js
      .JS<WasmExternRef?>('c => String.fromCharCode(c)', charCode.toDouble()));

  static String _fromTwoByteCharCode(int low, int high) =>
      JSStringImpl(js.JS<WasmExternRef?>('(l, h) => String.fromCharCode(h, l)',
          low.toDouble(), high.toDouble()));

  static String _fromCharCode(int charCode) {
    if (0 <= charCode) {
      if (charCode <= 0xffff) {
        return _fromOneByteCharCode(charCode);
      }
      if (charCode <= 0x10ffff) {
        var bits = charCode - 0x10000;
        var low = 0xDC00 | (bits & 0x3ff);
        var high = 0xD800 | (bits >> 10);
        return _fromTwoByteCharCode(low, high);
      }
    }
    throw RangeError.range(charCode, 0, 0x10ffff);
  }

  static String _fromCharCodeApplySubarray(
      JSUint32ArrayImpl charCodes, int index, int end) {
    return JSStringImpl(js.JS<WasmExternRef?>(
        '(c, i, e) => String.fromCharCode.apply(null, new Uint32Array(c.buffer, c.byteOffset + i, e))',
        charCodes.toExternRef,
        WasmI32.fromInt(index * 4),
        WasmI32.fromInt(end - index)));
  }
}<|MERGE_RESOLUTION|>--- conflicted
+++ resolved
@@ -33,11 +33,7 @@
     // `String.fromCharCode.apply`.
     final charCodesLength = (end ?? length) - start;
     final typedArrayLength = charCodesLength * 2;
-<<<<<<< HEAD
-    final JSUint32ArrayImpl list = JSUint32ArrayImpl(typedArrayLength);
-=======
     final list = JSUint32ArrayImpl(typedArrayLength);
->>>>>>> 377d61b6
     int index = 0; // index in `list`.
     end ??= start + charCodesLength;
     for (int i = start; i < end; i++) {
