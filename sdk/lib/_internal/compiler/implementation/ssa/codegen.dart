--- conflicted
+++ resolved
@@ -1550,12 +1550,6 @@
     return receiverType.refine(selector, compiler);
   }
 
-  void registerInvoke(HInvokeDynamic node, Selector selector) {
-    if (node.isInterceptedCall) {
-      backend.addInterceptedSelector(selector);
-    }
-  }
-
   void registerMethodInvoke(HInvokeDynamic node) {
     Selector selector = getOptimizedSelectorFor(node, node.selector);
 
@@ -1570,11 +1564,7 @@
       Selector call = new Selector.callClosureFrom(selector);
       world.registerDynamicInvocation(call);
     }
-<<<<<<< HEAD
-    registerInvoke(node, selector);
-=======
     world.registerDynamicInvocation(selector);
->>>>>>> d4ab0bdb
   }
 
   void registerSetter(HInvokeDynamic node) {
@@ -1583,19 +1573,11 @@
     HType valueType = node.isInterceptedCall
         ? node.inputs[2].instructionType
         : node.inputs[1].instructionType;
-    registerInvoke(node, selector);
   }
 
   void registerGetter(HInvokeDynamic node) {
     Selector selector = getOptimizedSelectorFor(node, node.selector);
-<<<<<<< HEAD
-    world.registerDynamicGetter(selector.name, selector);
-    world.registerInstantiatedClass(
-        compiler.functionClass, work.resolutionTree);
-    registerInvoke(node, selector);
-=======
     world.registerDynamicGetter(selector);
->>>>>>> d4ab0bdb
   }
 
   visitInvokeDynamicSetter(HInvokeDynamicSetter node) {
