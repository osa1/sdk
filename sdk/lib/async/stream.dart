// Copyright (c) 2013, the Dart project authors.  Please see the AUTHORS file
// for details. All rights reserved. Use of this source code is governed by a
// BSD-style license that can be found in the LICENSE file.

part of dart.async;

// -------------------------------------------------------------------
// Core Stream types
// -------------------------------------------------------------------

typedef void _TimerCallback();

/// A source of asynchronous data events.
///
/// A Stream provides a way to receive a sequence of events.
/// Each event is either a data event, also called an *element* of the stream,
/// or an error event, which is a notification that something has failed.
/// When a stream has emitted all its events,
/// a single "done" event notifies the listener that the end has been reached.
///
/// You produce a stream by calling an `async*` function, which then returns
/// a stream. Consuming that stream will lead the function to emit events
/// until it ends, and the stream closes.
/// You consume a stream either using an `await for` loop, which is available
/// inside an `async` or `async*` function, or by forwarding its events directly
/// using `yield*` inside an `async*` function.
/// Example:
/// ```dart
/// Stream<T> optionalMap<T>(
///     Stream<T> source , [T Function(T)? convert]) async* {
///   if (convert == null) {
///     yield* source;
///   } else {
///     await for (var event in source) {
///       yield convert(event);
///     }
///   }
/// }
/// ```
/// When this function is called, it immediately returns a `Stream<T>` object.
/// Then nothing further happens until someone tries to consume that stream.
/// At that point, the body of the `async*` function starts running.
/// If the `convert` function was omitted, the `yield*` will listen to the
/// `source` stream and forward all events, date and errors, to the returned
/// stream. When the `source` stream closes, the `yield*` is done,
/// and the `optionalMap` function body ends too. This closes the returned
/// stream.
/// If a `convert` *is* supplied, the function instead listens on the source
/// stream and enters an `await for` loop which
/// repeatedly waits for the next data event.
/// On a data event, it calls `convert` with the value and emits the result
/// on the returned stream.
/// If no error events are emitted by the `source` stream,
/// the loop ends when the `source` stream does,
/// then the `optionalMap` function body completes,
/// which closes the returned stream.
/// On an error event from the `source` stream,
/// the `await for` re-throws that error, which breaks the loop.
/// The error then reaches the end of the `optionalMap` function body,
/// since it's not caught.
/// That makes the error be emitted on the returned stream, which then closes.
///
/// The `Stream` class also provides functionality which allows you to
/// manually listen for events from a stream, or to convert a stream
/// into another stream or into a future.
///
/// The [forEach] function corresponds to the `await for` loop,
/// just as [Iterable.forEach] corresponds to a normal `for`/`in` loop.
/// Like the loop, it will call a function for each data event and break on an
/// error.
///
/// The more low-level [listen] method is what every other method is based on.
/// You call `listen` on a stream to tell it that you want to receive
/// events, and to register the callbacks which will receive those events.
/// When you call `listen`, you receive a [StreamSubscription] object
/// which is the active object providing the events,
/// and which can be used to stop listening again,
/// or to temporarily pause events from the subscription.
///
/// There are two kinds of streams: "Single-subscription" streams and
/// "broadcast" streams.
///
/// *A single-subscription stream* allows only a single listener during the whole
/// lifetime of the stream.
/// It doesn't start generating events until it has a listener,
/// and it stops sending events when the listener is unsubscribed,
/// even if the source of events could still provide more.
/// The stream created by an `async*` function is a single-subscription stream,
/// but each call to the function creates a new such stream.
///
/// Listening twice on a single-subscription stream is not allowed, even after
/// the first subscription has been canceled.
///
/// Single-subscription streams are generally used for streaming chunks of
/// larger contiguous data, like file I/O.
///
/// *A broadcast stream* allows any number of listeners, and it fires
/// its events when they are ready, whether there are listeners or not.
///
/// Broadcast streams are used for independent events/observers.
///
/// If several listeners want to listen to a single-subscription stream,
/// use [asBroadcastStream] to create a broadcast stream on top of the
/// non-broadcast stream.
///
/// On either kind of stream, stream transformations, such as [where] and
/// [skip], return the same type of stream as the one the method was called on,
/// unless otherwise noted.
///
/// When an event is fired, the listener(s) at that time will receive the event.
/// If a listener is added to a broadcast stream while an event is being fired,
/// that listener will not receive the event currently being fired.
/// If a listener is canceled, it immediately stops receiving events.
/// Listening on a broadcast stream can be treated as listening on a new stream
/// containing only the events that have not yet been emitted when the [listen]
/// call occurs.
/// For example the [first] getter listens to the stream, then returns the first
/// event that listener receives.
/// This is not necessarily the first even emitted by the stream, but the first
/// of the *remaining* events of the broadcast stream.
///
/// When the "done" event is fired, subscribers are unsubscribed before
/// receiving the event. After the event has been sent, the stream has no
/// subscribers. Adding new subscribers to a broadcast stream after this point
/// is allowed, but they will just receive a new "done" event as soon
/// as possible.
///
/// Stream subscriptions always respect "pause" requests. If necessary they need
/// to buffer their input, but often, and preferably they can simply request
/// their input to pause too.
///
/// The default implementation of [isBroadcast] returns false.
/// A broadcast stream inheriting from [Stream] must override [isBroadcast]
/// to return `true` if it wants to signal that it behaves like a broadcast
/// stream.
@vmIsolateUnsendable
abstract mixin class Stream<T> {
  const Stream();

  /// Creates an empty broadcast stream.
  ///
  /// This is a stream which does nothing except sending a done event
  /// when it's listened to.
  ///
  /// Example:
  /// ```dart
  /// const stream = Stream.empty();
  /// stream.listen(
  ///   (value) {
  ///     throw "Unreachable";
  ///   },
  ///   onDone: () {
  ///     print('Done');
  ///   },
  /// );
  /// ```
  const factory Stream.empty() = _EmptyStream<T>;

  /// Creates a stream which emits a single data event before closing.
  ///
  /// This stream emits a single data event of [value]
  /// and then closes with a done event.
  ///
  /// Example:
  /// ```dart
  /// Future<void> printThings(Stream<String> data) async {
  ///   await for (var x in data) {
  ///     print(x);
  ///   }
  /// }
  /// printThings(Stream<String>.value('ok')); // prints "ok".
  /// ```
  ///
  /// The returned stream is effectively equivalent to one created by
  /// `(() async* { yield value; } ())` or `Future<T>.value(value).asStream()`.
  @Since("2.5")
  factory Stream.value(T value) =>
      (_AsyncStreamController<T>(null, null, null, null)
            .._add(value)
            .._closeUnchecked())
          .stream;

  /// Creates a stream which emits a single error event before completing.
  ///
  /// This stream emits a single error event of [error] and [stackTrace]
  /// and then completes with a done event.
  ///
  /// Example:
  /// ```dart
  /// Future<void> tryThings(Stream<int> data) async {
  ///   try {
  ///     await for (var x in data) {
  ///       print('Data: $x');
  ///     }
  ///   } catch (e) {
  ///     print(e);
  ///   }
  /// }
  /// tryThings(Stream<int>.error('Error')); // prints "Error".
  /// ```
  /// The returned stream is effectively equivalent to one created by
  /// `Future<T>.error(error, stackTrace).asStream()`, by or
  /// `(() async* { throw error; } ())`, except that you can control the
  /// stack trace as well.
  @Since("2.5")
  factory Stream.error(Object error, [StackTrace? stackTrace]) {
    // TODO(40614): Remove once non-nullability is sound.
    checkNotNullable(error, "error");
    return (_AsyncStreamController<T>(null, null, null, null)
          .._addError(error, stackTrace ?? AsyncError.defaultStackTrace(error))
          .._closeUnchecked())
        .stream;
  }

  /// Creates a new single-subscription stream from the future.
  ///
  /// When the future completes, the stream will fire one event, either
  /// data or error, and then close with a done-event.
  ///
  /// Example:
  /// ```dart
  /// Future<String> futureTask() async {
  ///   await Future.delayed(const Duration(seconds: 5));
  ///   return 'Future complete';
  /// }
  ///
  /// final stream = Stream<String>.fromFuture(futureTask());
  /// stream.listen(print,
  ///     onDone: () => print('Done'), onError: print);
  ///
  /// // Outputs:
  /// // "Future complete" after 'futureTask' finished.
  /// // "Done" when stream completed.
  /// ```
  factory Stream.fromFuture(Future<T> future) {
    // Use the controller's buffering to fill in the value even before
    // the stream has a listener. For a single value, it's not worth it
    // to wait for a listener before doing the `then` on the future.
    _StreamController<T> controller =
        new _SyncStreamController<T>(null, null, null, null);
    future.then((value) {
      controller._add(value);
      controller._closeUnchecked();
    }, onError: (error, stackTrace) {
      controller._addError(error, stackTrace);
      controller._closeUnchecked();
    });
    return controller.stream;
  }

  /// Create a single-subscription stream from a group of futures.
  ///
  /// The stream reports the results of the futures on the stream in the order
  /// in which the futures complete.
  /// Each future provides either a data event or an error event,
  /// depending on how the future completes.
  ///
  /// If some futures have already completed when `Stream.fromFutures` is called,
  /// their results will be emitted in some unspecified order.
  ///
  /// When all futures have completed, the stream is closed.
  ///
  /// If [futures] is empty, the stream closes as soon as possible.
  ///
  /// Example:
  /// ```dart
  /// Future<int> waitTask() async {
  ///   await Future.delayed(const Duration(seconds: 2));
  ///   return 10;
  /// }
  ///
  /// Future<String> doneTask() async {
  ///   await Future.delayed(const Duration(seconds: 5));
  ///   return 'Future complete';
  /// }
  ///
  /// final stream = Stream<Object>.fromFutures([doneTask(), waitTask()]);
  /// stream.listen(print, onDone: () => print('Done'), onError: print);
  ///
  /// // Outputs:
  /// // 10 after 'waitTask' finished.
  /// // "Future complete" after 'doneTask' finished.
  /// // "Done" when stream completed.
  /// ```
  factory Stream.fromFutures(Iterable<Future<T>> futures) {
    _StreamController<T> controller =
        new _SyncStreamController<T>(null, null, null, null);
    int count = 0;
    // Declare these as variables holding closures instead of as
    // function declarations.
    // This avoids creating a new closure from the functions for each future.
    void onValue(T value) {
      if (!controller.isClosed) {
        controller._add(value);
        if (--count == 0) controller._closeUnchecked();
      }
    }

    void onError(Object error, StackTrace stack) {
      if (!controller.isClosed) {
        controller._addError(error, stack);
        if (--count == 0) controller._closeUnchecked();
      }
    }

    // The futures are already running, so start listening to them immediately
    // (instead of waiting for the stream to be listened on).
    // If we wait, we might not catch errors in the futures in time.
    for (var future in futures) {
      count++;
      future.then(onValue, onError: onError);
    }
    // Use schedule microtask since controller is sync.
    if (count == 0) scheduleMicrotask(controller.close);
    return controller.stream;
  }

  /// Creates a stream that gets its data from [elements].
  ///
  /// The iterable is iterated when the stream receives a listener, and stops
  /// iterating if the listener cancels the subscription, or if the
  /// [Iterator.moveNext] method returns `false` or throws.
  /// Iteration is suspended while the stream subscription is paused.
  ///
  /// If calling [Iterator.moveNext] on `elements.iterator` throws,
  /// the stream emits that error and then it closes.
  /// If reading [Iterator.current] on `elements.iterator` throws,
  /// the stream emits that error, but keeps iterating.
  ///
  /// Can be listened to more than once. Each listener iterates [elements]
  /// independently.
  ///
  /// Example:
  /// ```dart
  /// final numbers = [1, 2, 3, 5, 6, 7];
  /// final stream = Stream.fromIterable(numbers);
  /// ```
  factory Stream.fromIterable(Iterable<T> elements) =>
      Stream<T>.multi((controller) {
        Iterator<T> iterator;
        try {
          iterator = elements.iterator;
        } catch (e, s) {
          controller.addError(e, s);
          controller.close();
          return;
        }
        var zone = Zone.current;
        var isScheduled = true;

        void next() {
          if (!controller.hasListener || controller.isPaused) {
            // Cancelled or paused since scheduled.
            isScheduled = false;
            return;
          }
          bool hasNext;
          try {
            hasNext = iterator.moveNext();
          } catch (e, s) {
            controller.addErrorSync(e, s);
            controller.closeSync();
            return;
          }
          if (hasNext) {
            try {
              controller.addSync(iterator.current);
            } catch (e, s) {
              controller.addErrorSync(e, s);
            }
            if (controller.hasListener && !controller.isPaused) {
              zone.scheduleMicrotask(next);
            } else {
              isScheduled = false;
            }
          } else {
            controller.closeSync();
          }
        }

        controller.onResume = () {
          if (!isScheduled) {
            isScheduled = true;
            zone.scheduleMicrotask(next);
          }
        };

        zone.scheduleMicrotask(next);
      });

  /// Creates a multi-subscription stream.
  ///
  /// Each time the created stream is listened to,
  /// the [onListen] callback is invoked with a new [MultiStreamController],
  /// which forwards events to the [StreamSubscription]
  /// returned by that [listen] call.
  ///
  /// This allows each listener to be treated as an individual stream.
  ///
  /// The [MultiStreamController] does not support reading its
  /// [StreamController.stream]. Setting its [StreamController.onListen]
  /// has no effect since the [onListen] callback is called instead,
  /// and the [StreamController.onListen] won't be called later.
  /// The controller acts like an asynchronous controller,
  /// but provides extra methods for delivering events synchronously.
  ///
  /// If [isBroadcast] is set to `true`, the returned stream's
  /// [Stream.isBroadcast] will be `true`.
  /// This has no effect on the stream behavior,
  /// it is up to the [onListen] function
  /// to act like a broadcast stream if it claims to be one.
  ///
  /// A multi-subscription stream can behave like any other stream.
  /// If the [onListen] callback throws on every call after the first,
  /// the stream behaves like a single-subscription stream.
  /// If the stream emits the same events to all current listeners,
  /// it behaves like a broadcast stream.
  ///
  /// It can also choose to emit different events to different listeners.
  /// For example, a stream which repeats the most recent
  /// non-`null` event to new listeners, could be implemented as this example:
  /// ```dart
  /// extension StreamRepeatLatestExtension<T extends Object> on Stream<T> {
  ///   Stream<T> repeatLatest() {
  ///     var done = false;
  ///     T? latest = null;
  ///     var currentListeners = <MultiStreamController<T>>{};
  ///     this.listen((event) {
  ///       latest = event;
  ///       for (var listener in [...currentListeners]) listener.addSync(event);
  ///     }, onError: (Object error, StackTrace stack) {
  ///       for (var listener in [...currentListeners]) listener.addErrorSync(error, stack);
  ///     }, onDone: () {
  ///       done = true;
  ///       latest = null;
  ///       for (var listener in currentListeners) listener.closeSync();
  ///       currentListeners.clear();
  ///     });
  ///     return Stream.multi((controller) {
  ///       if (done) {
  ///         controller.close();
  ///         return;
  ///       }
  ///       currentListeners.add(controller);
  ///       var latestValue = latest;
  ///       if (latestValue != null) controller.add(latestValue);
  ///       controller.onCancel = () {
  ///         currentListeners.remove(controller);
  ///       };
  ///     });
  ///   }
  /// }
  /// ```
  @Since("2.9")
  factory Stream.multi(void Function(MultiStreamController<T>) onListen,
      {bool isBroadcast = false}) {
    return _MultiStream<T>(onListen, isBroadcast);
  }

  /// Creates a stream that repeatedly emits events at [period] intervals.
  ///
  /// The event values are computed by invoking [computation]. The argument to
  /// this callback is an integer that starts with 0 and is incremented for
  /// every event.
  ///
  /// The [period] must be a non-negative [Duration].
  ///
  /// If [computation] is omitted, the event values will all be `null`.
  ///
  /// The [computation] must not be omitted if the event type [T] does not
  /// allow `null` as a value.
  ///
  /// Example:
  /// ```dart
  /// final stream =
  ///     Stream<int>.periodic(const Duration(
  ///         seconds: 1), (count) => count * count).take(5);
  ///
  /// stream.forEach(print); // Outputs event values 0,1,4,9,16.
  /// ```
  factory Stream.periodic(Duration period,
      [T computation(int computationCount)?]) {
    if (computation == null && !typeAcceptsNull<T>()) {
      throw ArgumentError.value(null, "computation",
          "Must not be omitted when the event type is non-nullable");
    }
    var controller = _SyncStreamController<T>(null, null, null, null);
    // Counts the time that the Stream was running (and not paused).
    Stopwatch watch = new Stopwatch();
    controller.onListen = () {
      int computationCount = 0;
      void sendEvent(_) {
        watch.reset();
        if (computation != null) {
          T event;
          try {
            event = computation(computationCount++);
          } catch (e, s) {
            controller.addError(e, s);
            return;
          }
          controller.add(event);
        } else {
          controller.add(null as T); // We have checked that null is T.
        }
      }

      Timer timer = Timer.periodic(period, sendEvent);
      controller
        ..onCancel = () {
          timer.cancel();
          return Future._nullFuture;
        }
        ..onPause = () {
          watch.stop();
          timer.cancel();
        }
        ..onResume = () {
          Duration elapsed = watch.elapsed;
          watch.start();
          timer = new Timer(period - elapsed, () {
            timer = Timer.periodic(period, sendEvent);
            sendEvent(null);
          });
        };
    };
    return controller.stream;
  }

  /// Creates a stream where all events of an existing stream are piped through
  /// a sink-transformation.
  ///
  /// The given [mapSink] closure is invoked when the returned stream is
  /// listened to. All events from the [source] are added into the event sink
  /// that is returned from the invocation. The transformation puts all
  /// transformed events into the sink the [mapSink] closure received during
  /// its invocation. Conceptually the [mapSink] creates a transformation pipe
  /// with the input sink being the returned [EventSink] and the output sink
  /// being the sink it received.
  ///
  /// This constructor is frequently used to build transformers.
  ///
  /// Example use for a duplicating transformer:
  /// ```dart
  /// class DuplicationSink implements EventSink<String> {
  ///   final EventSink<String> _outputSink;
  ///   DuplicationSink(this._outputSink);
  ///
  ///   void add(String data) {
  ///     _outputSink.add(data);
  ///     _outputSink.add(data);
  ///   }
  ///
  ///   void addError(e, [st]) { _outputSink.addError(e, st); }
  ///   void close() { _outputSink.close(); }
  /// }
  ///
  /// class DuplicationTransformer extends StreamTransformerBase<String, String> {
  ///   // Some generic types omitted for brevity.
  ///   Stream bind(Stream stream) => Stream<String>.eventTransformed(
  ///       stream,
  ///       (EventSink sink) => DuplicationSink(sink));
  /// }
  ///
  /// stringStream.transform(DuplicationTransformer());
  /// ```
  /// The resulting stream is a broadcast stream if [source] is.
  factory Stream.eventTransformed(
      Stream<dynamic> source, EventSink<dynamic> mapSink(EventSink<T> sink)) {
    return new _BoundSinkStream(source, mapSink);
  }

  /// Adapts [source] to be a `Stream<T>`.
  ///
  /// This allows [source] to be used at the new type, but at run-time it
  /// must satisfy the requirements of both the new type and its original type.
  ///
  /// Data events created by the source stream must also be instances of [T].
  static Stream<T> castFrom<S, T>(Stream<S> source) =>
      new CastStream<S, T>(source);

  /// Whether this stream is a broadcast stream.
  bool get isBroadcast => false;

  /// Returns a multi-subscription stream that produces the same events as this.
  ///
  /// The returned stream will subscribe to this stream when its first
  /// subscriber is added, and will stay subscribed until this stream ends,
  /// or a callback cancels the subscription.
  ///
  /// If [onListen] is provided, it is called with a subscription-like object
  /// that represents the underlying subscription to this stream. It is
  /// possible to pause, resume or cancel the subscription during the call
  /// to [onListen]. It is not possible to change the event handlers, including
  /// using [StreamSubscription.asFuture].
  ///
  /// If [onCancel] is provided, it is called in a similar way to [onListen]
  /// when the returned stream stops having listeners. If it later gets
  /// a new listener, the [onListen] function is called again.
  ///
  /// Use the callbacks, for example, for pausing the underlying subscription
  /// while having no subscribers to prevent losing events, or canceling the
  /// subscription when there are no listeners.
  ///
  /// Cancelling is intended to be used when there are no current subscribers.
  /// If the subscription passed to `onListen` or `onCancel` is cancelled,
  /// then no further events are ever emitted by current subscriptions on
  /// the returned broadcast stream, not even a done event.
  ///
  /// Example:
  /// ```dart
  /// final stream =
  ///     Stream<int>.periodic(const Duration(seconds: 1), (count) => count)
  ///         .take(10);
  ///
  /// final broadcastStream = stream.asBroadcastStream(
  ///   onCancel: (controller) {
  ///     print('Stream paused');
  ///     controller.pause();
  ///   },
  ///   onListen: (controller) async {
  ///     if (controller.isPaused) {
  ///       print('Stream resumed');
  ///       controller.resume();
  ///     }
  ///   },
  /// );
  ///
  /// final oddNumberStream = broadcastStream.where((event) => event.isOdd);
  /// final oddNumberListener = oddNumberStream.listen(
  ///       (event) {
  ///     print('Odd: $event');
  ///   },
  ///   onDone: () => print('Done'),
  /// );
  ///
  /// final evenNumberStream = broadcastStream.where((event) => event.isEven);
  /// final evenNumberListener = evenNumberStream.listen((event) {
  ///   print('Even: $event');
  /// }, onDone: () => print('Done'));
  ///
  /// await Future.delayed(const Duration(milliseconds: 3500)); // 3.5 second
  /// // Outputs:
  /// // Even: 0
  /// // Odd: 1
  /// // Even: 2
  /// oddNumberListener.cancel(); // Nothing printed.
  /// evenNumberListener.cancel(); // "Stream paused"
  /// await Future.delayed(const Duration(seconds: 2));
  /// print(await broadcastStream.first); // "Stream resumed"
  /// // Outputs:
  /// // 3
  /// ```
  Stream<T> asBroadcastStream(
      {void onListen(StreamSubscription<T> subscription)?,
      void onCancel(StreamSubscription<T> subscription)?}) {
    return new _AsBroadcastStream<T>(this, onListen, onCancel);
  }

  /// Adds a subscription to this stream.
  ///
  /// Returns a [StreamSubscription] which handles events from this stream using
  /// the provided [onData], [onError] and [onDone] handlers.
  /// The handlers can be changed on the subscription, but they start out
  /// as the provided functions.
  ///
  /// On each data event from this stream, the subscriber's [onData] handler
  /// is called. If [onData] is `null`, nothing happens.
  ///
  /// On errors from this stream, the [onError] handler is called with the
  /// error object and possibly a stack trace.
  ///
  /// The [onError] callback must be of type `void Function(Object error)` or
  /// `void Function(Object error, StackTrace)`.
  /// The function type determines whether [onError] is invoked with a stack
  /// trace argument.
  /// The stack trace argument may be [StackTrace.empty] if this stream received
  /// an error without a stack trace.
  ///
  /// Otherwise it is called with just the error object.
  /// If [onError] is omitted, any errors on this stream are considered unhandled,
  /// and will be passed to the current [Zone]'s error handler.
  /// By default unhandled async errors are treated
  /// as if they were uncaught top-level errors.
  ///
  /// If this stream closes and sends a done event, the [onDone] handler is
  /// called. If [onDone] is `null`, nothing happens.
  ///
  /// If [cancelOnError] is `true`, the subscription is automatically canceled
  /// when the first error event is delivered. The default is `false`.
  ///
  /// While a subscription is paused, or when it has been canceled,
  /// the subscription doesn't receive events and none of the
  /// event handler functions are called.
  StreamSubscription<T> listen(void onData(T event)?,
      {Function? onError, void onDone()?, bool? cancelOnError});

  /// Creates a new stream from this stream that discards some elements.
  ///
  /// The new stream sends the same error and done events as this stream,
  /// but it only sends the data events that satisfy the [test].
  ///
  /// If the [test] function throws, the data event is dropped and the
  /// error is emitted on the returned stream instead.
  ///
  /// The returned stream is a broadcast stream if this stream is.
  /// If a broadcast stream is listened to more than once, each subscription
  /// will individually perform the `test`.
  ///
  /// Example:
  /// ```dart
  /// final stream =
  ///     Stream<int>.periodic(const Duration(seconds: 1), (count) => count)
  ///         .take(10);
  ///
  /// final customStream = stream.where((event) => event > 3 && event <= 6);
  /// customStream.listen(print); // Outputs event values: 4,5,6.
  /// ```
  Stream<T> where(bool test(T event)) {
    return new _WhereStream<T>(this, test);
  }

  /// Transforms each element of this stream into a new stream event.
  ///
  /// Creates a new stream that converts each element of this stream
  /// to a new value using the [convert] function, and emits the result.
  ///
  /// For each data event, `o`, in this stream, the returned stream
  /// provides a data event with the value `convert(o)`.
  /// If [convert] throws, the returned stream reports it as an error
  /// event instead.
  ///
  /// Error and done events are passed through unchanged to the returned stream.
  ///
  /// The returned stream is a broadcast stream if this stream is.
  /// The [convert] function is called once per data event per listener.
  /// If a broadcast stream is listened to more than once, each subscription
  /// will individually call [convert] on each data event.
  ///
  /// Unlike [transform], this method does not treat the stream as
  /// chunks of a single value. Instead each event is converted independently
  /// of the previous and following events, which may not always be correct.
  /// For example, UTF-8 encoding, or decoding, will give wrong results
  /// if a surrogate pair, or a multibyte UTF-8 encoding, is split into
  /// separate events, and those events are attempted encoded or decoded
  /// independently.
  ///
  /// Example:
  /// ```dart
  /// final stream =
  ///     Stream<int>.periodic(const Duration(seconds: 1), (count) => count)
  ///         .take(5);
  ///
  /// final calculationStream =
  ///     stream.map<String>((event) => 'Square: ${event * event}');
  /// calculationStream.forEach(print);
  /// // Square: 0
  /// // Square: 1
  /// // Square: 4
  /// // Square: 9
  /// // Square: 16
  /// ```
  Stream<S> map<S>(S convert(T event)) {
    return new _MapStream<T, S>(this, convert);
  }

  /// Creates a new stream with each data event of this stream asynchronously
  /// mapped to a new event.
  ///
  /// This acts like [map], except that [convert] may return a [Future],
  /// and in that case, this stream waits for that future to complete before
  /// continuing with its result.
  ///
  /// The returned stream is a broadcast stream if this stream is.
  Stream<E> asyncMap<E>(FutureOr<E> convert(T event)) {
    _StreamControllerBase<E> controller;
    if (isBroadcast) {
      controller = _SyncBroadcastStreamController<E>(null, null);
    } else {
      controller = _SyncStreamController<E>(null, null, null, null);
    }

    controller.onListen = () {
      StreamSubscription<T> subscription = this.listen(null,
          onError: controller._addError, // Avoid Zone error replacement.
          onDone: controller.close);
      FutureOr<Null> add(E value) {
        controller.add(value);
      }

      final addError = controller._addError;
      final resume = subscription.resume;
      subscription.onData((T event) {
        FutureOr<E> newValue;
        try {
          newValue = convert(event);
        } catch (e, s) {
          controller.addError(e, s);
          return;
        }
        if (newValue is Future<E>) {
          subscription.pause();
          newValue.then(add, onError: addError).whenComplete(resume);
        } else {
          // TODO(40014): Remove cast when type promotion works.
          controller.add(newValue as dynamic);
        }
      });
      controller.onCancel = subscription.cancel;
      if (!isBroadcast) {
        controller
          ..onPause = subscription.pause
          ..onResume = resume;
      }
    };
    return controller.stream;
  }

  /// Transforms each element into a sequence of asynchronous events.
  ///
  /// Returns a new stream and for each event of this stream, do the following:
  ///
  /// * If the event is an error event or a done event, it is emitted directly
  /// by the returned stream.
  /// * Otherwise it is an element. Then the [convert] function is called
  /// with the element as argument to produce a convert-stream for the element.
  /// * If that call throws, the error is emitted on the returned stream.
  /// * If the call returns `null`, no further action is taken for the elements.
  /// * Otherwise, this stream is paused and convert-stream is listened to.
  /// Every data and error event of the convert-stream is emitted on the returned
  /// stream in the order it is produced.
  /// When the convert-stream ends, this stream is resumed.
  ///
  /// The returned stream is a broadcast stream if this stream is.
  Stream<E> asyncExpand<E>(Stream<E>? convert(T event)) {
    _StreamControllerBase<E> controller;
    if (isBroadcast) {
      controller = _SyncBroadcastStreamController<E>(null, null);
    } else {
      controller = _SyncStreamController<E>(null, null, null, null);
    }

    controller.onListen = () {
      StreamSubscription<T> subscription = this.listen(null,
          onError: controller._addError, // Avoid Zone error replacement.
          onDone: controller.close);
      subscription.onData((T event) {
        Stream<E>? newStream;
        try {
          newStream = convert(event);
        } catch (e, s) {
          controller.addError(e, s);
          return;
        }
        if (newStream != null) {
          subscription.pause();
          controller.addStream(newStream).whenComplete(subscription.resume);
        }
      });
      controller.onCancel = subscription.cancel;
      if (!isBroadcast) {
        controller
          ..onPause = subscription.pause
          ..onResume = subscription.resume;
      }
    };
    return controller.stream;
  }

  /// Creates a wrapper Stream that intercepts some errors from this stream.
  ///
  /// If this stream sends an error that matches [test], then it is intercepted
  /// by the [onError] function.
  ///
  /// The [onError] callback must be of type `void Function(Object error)` or
  /// `void Function(Object error, StackTrace)`.
  /// The function type determines whether [onError] is invoked with a stack
  /// trace argument.
  /// The stack trace argument may be [StackTrace.empty] if this stream received
  /// an error without a stack trace.
  ///
  /// An asynchronous error `error` is matched by a test function if
  /// `test(error)` returns true. If [test] is omitted, every error is
  /// considered matching.
  ///
  /// If the error is intercepted, the [onError] function can decide what to do
  /// with it. It can throw if it wants to raise a new (or the same) error,
  /// or simply return to make this stream forget the error.
  /// If the received `error` value is thrown again by the [onError] function,
  /// it acts like a `rethrow` and it is emitted along with its original
  /// stack trace, not the stack trace of the `throw` inside [onError].
  ///
  /// If you need to transform an error into a data event, use the more generic
  /// [Stream.transform] to handle the event by writing a data event to
  /// the output sink.
  ///
  /// The returned stream is a broadcast stream if this stream is.
  /// If a broadcast stream is listened to more than once, each subscription
  /// will individually perform the `test` and handle the error.
  ///
  /// Example:
  /// ```dart
  /// Stream.periodic(const Duration(seconds: 1), (count) {
  ///   if (count == 2) {
  ///     throw Exception('Exceptional event');
  ///   }
  ///   return count;
  /// }).take(4).handleError(print).forEach(print);
  ///
  /// // Outputs:
  /// // 0
  /// // 1
  /// // Exception: Exceptional event
  /// // 3
  /// // 4
  /// ```
  Stream<T> handleError(Function onError, {bool test(error)?}) {
    final void Function(Object, StackTrace) callback;
    if (onError is void Function(Object, StackTrace)) {
      callback = onError;
    } else if (onError is void Function(Object)) {
      callback = (Object error, StackTrace _) {
        onError(error);
      };
    } else {
      throw ArgumentError.value(
          onError,
          "onError",
          "Error handler must accept one Object or one Object and a StackTrace"
              " as arguments.");
    }
    return new _HandleErrorStream<T>(this, callback, test);
  }

  /// Transforms each element of this stream into a sequence of elements.
  ///
  /// Returns a new stream where each element of this stream is replaced
  /// by zero or more data events.
  /// The event values are provided as an [Iterable] by a call to [convert]
  /// with the element as argument, and the elements of that iterable is
  /// emitted in iteration order.
  /// If calling [convert] throws, or if the iteration of the returned values
  /// throws, the error is emitted on the returned stream and iteration ends
  /// for that element of this stream.
  ///
  /// Error events and the done event of this stream are forwarded directly
  /// to the returned stream.
  ///
  /// The returned stream is a broadcast stream if this stream is.
  /// If a broadcast stream is listened to more than once, each subscription
  /// will individually call `convert` and expand the events.
  Stream<S> expand<S>(Iterable<S> convert(T element)) {
    return new _ExpandStream<T, S>(this, convert);
  }

  /// Pipes the events of this stream into [streamConsumer].
  ///
  /// All events of this stream are added to `streamConsumer` using
  /// [StreamConsumer.addStream].
  /// The `streamConsumer` is closed when this stream has been successfully added
  /// to it - when the future returned by `addStream` completes without an error.
  ///
  /// Returns a future which completes when this stream has been consumed
  /// and the consumer has been closed.
  ///
  /// The returned future completes with the same result as the future returned
  /// by [StreamConsumer.close].
  /// If the call to [StreamConsumer.addStream] fails in some way, this
  /// method fails in the same way.
  Future pipe(StreamConsumer<T> streamConsumer) {
    return streamConsumer.addStream(this).then((_) => streamConsumer.close());
  }

  /// Applies [streamTransformer] to this stream.
  ///
  /// Returns the transformed stream,
  /// that is, the result of `streamTransformer.bind(this)`.
  /// This method simply allows writing the call to `streamTransformer.bind`
  /// in a chained fashion, like
  /// ```dart
  /// stream.map(mapping).transform(transformation).toList()
  /// ```
  /// which can be more convenient than calling `bind` directly.
  ///
  /// The [streamTransformer] can return any stream.
  /// Whether the returned stream is a broadcast stream or not,
  /// and which elements it will contain,
  /// is entirely up to the transformation.
  ///
  /// This method should always be used for transformations which treat
  /// the entire stream as representing a single value
  /// which has perhaps been split into several parts for transport,
  /// like a file being read from disk or being fetched over a network.
  /// The transformation will then produce a new stream which
  /// transforms the stream's value incrementally (perhaps using
  /// [Converter.startChunkedConversion]). The resulting stream
  /// may again be chunks of the result, but does not have to
  /// correspond to specific events from the source string.
  Stream<S> transform<S>(StreamTransformer<T, S> streamTransformer) {
    return streamTransformer.bind(this);
  }

  /// Combines a sequence of values by repeatedly applying [combine].
  ///
  /// Similar to [Iterable.reduce], this function maintains a value,
  /// starting with the first element of this stream
  /// and updated for each further element of this stream.
  /// For each element after the first,
  /// the value is updated to the result of calling [combine]
  /// with the previous value and the element.
  ///
  /// When this stream is done, the returned future is completed with
  /// the value at that time.
  ///
  /// If this stream is empty, the returned future is completed with
  /// an error.
  /// If this stream emits an error, or the call to [combine] throws,
  /// the returned future is completed with that error,
  /// and processing is stopped.
  ///
  /// Example:
  /// ```dart
  /// final result = await Stream.fromIterable([2, 6, 10, 8, 2])
  ///     .reduce((previous, element) => previous + element);
  /// print(result); // 28
  /// ```
  Future<T> reduce(T combine(T previous, T element)) {
    _Future<T> result = new _Future<T>();
    bool seenFirst = false;
    late T value;
    StreamSubscription<T> subscription =
        this.listen(null, onError: result._completeError, onDone: () {
      if (!seenFirst) {
        try {
          // Throw and recatch, instead of just doing
          //  _completeWithErrorCallback, e, theError, StackTrace.current),
          // to ensure that the stackTrace is set on the error.
          throw IterableElementError.noElement();
        } catch (e, s) {
          _completeWithErrorCallback(result, e, s);
        }
      } else {
        result._complete(value);
      }
    }, cancelOnError: true);
    subscription.onData((T element) {
      if (seenFirst) {
        _runUserCode(() => combine(value, element), (T newValue) {
          value = newValue;
        }, _cancelAndErrorClosure(subscription, result));
      } else {
        value = element;
        seenFirst = true;
      }
    });
    return result;
  }

  /// Combines a sequence of values by repeatedly applying [combine].
  ///
  /// Similar to [Iterable.fold], this function maintains a value,
  /// starting with [initialValue] and updated for each element of
  /// this stream.
  /// For each element, the value is updated to the result of calling
  /// [combine] with the previous value and the element.
  ///
  /// When this stream is done, the returned future is completed with
  /// the value at that time.
  /// For an empty stream, the future is completed with [initialValue].
  ///
  /// If this stream emits an error, or the call to [combine] throws,
  /// the returned future is completed with that error,
  /// and processing is stopped.
  ///
  /// Example:
  /// ```dart
  /// final result = await Stream.fromIterable([2, 6, 10, 8, 2])
  ///     .fold<int>(10, (previous, element) => previous + element);
  /// print(result); // 38
  /// ```
  Future<S> fold<S>(S initialValue, S combine(S previous, T element)) {
    _Future<S> result = new _Future<S>();
    S value = initialValue;
    StreamSubscription<T> subscription =
        this.listen(null, onError: result._completeError, onDone: () {
      result._complete(value);
    }, cancelOnError: true);
    subscription.onData((T element) {
      _runUserCode(() => combine(value, element), (S newValue) {
        value = newValue;
      }, _cancelAndErrorClosure(subscription, result));
    });
    return result;
  }

  /// Combines the string representation of elements into a single string.
  ///
  /// Each element is converted to a string using its [Object.toString] method.
  /// If [separator] is provided, it is inserted between element string
  /// representations.
  ///
  /// The returned future is completed with the combined string when this stream
  /// is done.
  ///
  /// If this stream emits an error, or the call to [Object.toString] throws,
  /// the returned future is completed with that error,
  /// and processing stops.
  ///
  /// Example:
  /// ```dart
  /// final result = await Stream.fromIterable(['Mars', 'Venus', 'Earth'])
  ///     .join('--');
  /// print(result); // 'Mars--Venus--Earth'
  /// ```
  Future<String> join([String separator = ""]) {
    _Future<String> result = new _Future<String>();
    StringBuffer buffer = new StringBuffer();
    bool first = true;
    StreamSubscription<T> subscription =
        this.listen(null, onError: result._completeError, onDone: () {
      result._complete(buffer.toString());
    }, cancelOnError: true);
    subscription.onData(separator.isEmpty
        ? (T element) {
            try {
              buffer.write(element);
            } catch (e, s) {
              _cancelAndErrorWithReplacement(subscription, result, e, s);
            }
          }
        : (T element) {
            if (!first) {
              buffer.write(separator);
            }
            first = false;
            try {
              buffer.write(element);
            } catch (e, s) {
              _cancelAndErrorWithReplacement(subscription, result, e, s);
            }
          });
    return result;
  }

  /// Returns whether [needle] occurs in the elements provided by this stream.
  ///
  /// Compares each element of this stream to [needle] using [Object.==].
  /// If an equal element is found, the returned future is completed with `true`.
  /// If this stream ends without finding a match, the future is completed with
  /// `false`.
  ///
  /// If this stream emits an error, or the call to [Object.==] throws,
  /// the returned future is completed with that error,
  /// and processing stops.
  ///
  /// Example:
  /// ```dart
  /// final result = await Stream.fromIterable(['Year', 2021, 12, 24, 'Dart'])
  ///     .contains('Dart');
  /// print(result); // true
  /// ```
  Future<bool> contains(Object? needle) {
    _Future<bool> future = new _Future<bool>();
    StreamSubscription<T> subscription =
        this.listen(null, onError: future._completeError, onDone: () {
      future._complete(false);
    }, cancelOnError: true);
    subscription.onData((T element) {
      _runUserCode(() => (element == needle), (bool isMatch) {
        if (isMatch) {
          _cancelAndValue(subscription, future, true);
        }
      }, _cancelAndErrorClosure(subscription, future));
    });
    return future;
  }

  /// Executes [action] on each element of this stream.
  ///
  /// Completes the returned [Future] when all elements of this stream
  /// have been processed.
  ///
  /// If this stream emits an error, or if the call to [action] throws,
  /// the returned future completes with that error,
  /// and processing stops.
  Future<void> forEach(void action(T element)) {
    _Future future = new _Future();
    StreamSubscription<T> subscription =
        this.listen(null, onError: future._completeError, onDone: () {
      future._complete(null);
    }, cancelOnError: true);
    subscription.onData((T element) {
      _runUserCode<void>(() => action(element), (_) {},
          _cancelAndErrorClosure(subscription, future));
    });
    return future;
  }

  /// Checks whether [test] accepts all elements provided by this stream.
  ///
  /// Calls [test] on each element of this stream.
  /// If the call returns `false`, the returned future is completed with `false`
  /// and processing stops.
  ///
  /// If this stream ends without finding an element that [test] rejects,
  /// the returned future is completed with `true`.
  ///
  /// If this stream emits an error, or if the call to [test] throws,
  /// the returned future is completed with that error,
  /// and processing stops.
  ///
  /// Example:
  /// ```dart
  /// final result =
  ///     await Stream.periodic(const Duration(seconds: 1), (count) => count)
  ///         .take(15)
  ///         .every((x) => x <= 5);
  /// print(result); // false
  /// ```
  Future<bool> every(bool test(T element)) {
    _Future<bool> future = new _Future<bool>();
    StreamSubscription<T> subscription =
        this.listen(null, onError: future._completeError, onDone: () {
      future._complete(true);
    }, cancelOnError: true);
    subscription.onData((T element) {
      _runUserCode(() => test(element), (bool isMatch) {
        if (!isMatch) {
          _cancelAndValue(subscription, future, false);
        }
      }, _cancelAndErrorClosure(subscription, future));
    });
    return future;
  }

  /// Checks whether [test] accepts any element provided by this stream.
  ///
  /// Calls [test] on each element of this stream.
  /// If the call returns `true`, the returned future is completed with `true`
  /// and processing stops.
  ///
  /// If this stream ends without finding an element that [test] accepts,
  /// the returned future is completed with `false`.
  ///
  /// If this stream emits an error, or if the call to [test] throws,
  /// the returned future is completed with that error,
  /// and processing stops.
  ///
  /// Example:
  /// ```dart
  /// final result =
  ///     await Stream.periodic(const Duration(seconds: 1), (count) => count)
  ///         .take(15)
  ///         .any((element) => element >= 5);
  ///
  /// print(result); // true
  /// ```
  Future<bool> any(bool test(T element)) {
    _Future<bool> future = new _Future<bool>();
    StreamSubscription<T> subscription =
        this.listen(null, onError: future._completeError, onDone: () {
      future._complete(false);
    }, cancelOnError: true);
    subscription.onData((T element) {
      _runUserCode(() => test(element), (bool isMatch) {
        if (isMatch) {
          _cancelAndValue(subscription, future, true);
        }
      }, _cancelAndErrorClosure(subscription, future));
    });
    return future;
  }

  /// The number of elements in this stream.
  ///
  /// Waits for all elements of this stream. When this stream ends,
  /// the returned future is completed with the number of elements.
  ///
  /// If this stream emits an error,
  /// the returned future is completed with that error,
  /// and processing stops.
  ///
  /// This operation listens to this stream, and a non-broadcast stream cannot
  /// be reused after finding its length.
  Future<int> get length {
    _Future<int> future = new _Future<int>();
    int count = 0;
    this.listen(
        (_) {
          count++;
        },
        onError: future._completeError,
        onDone: () {
          future._complete(count);
        },
        cancelOnError: true);
    return future;
  }

  /// Whether this stream contains any elements.
  ///
  /// Waits for the first element of this stream, then completes the returned
  /// future with `false`.
  /// If this stream ends without emitting any elements, the returned future is
  /// completed with `true`.
  ///
  /// If the first event is an error, the returned future is completed with that
  /// error.
  ///
  /// This operation listens to this stream, and a non-broadcast stream cannot
  /// be reused after checking whether it is empty.
  Future<bool> get isEmpty {
    _Future<bool> future = new _Future<bool>();
    StreamSubscription<T> subscription =
        this.listen(null, onError: future._completeError, onDone: () {
      future._complete(true);
    }, cancelOnError: true);
    subscription.onData((_) {
      _cancelAndValue(subscription, future, false);
    });
    return future;
  }

  /// Adapt this stream to be a `Stream<R>`.
  ///
  /// This stream is wrapped as a `Stream<R>` which checks at run-time that
  /// each data event emitted by this stream is also an instance of [R].
  Stream<R> cast<R>() => Stream.castFrom<T, R>(this);

  /// Collects all elements of this stream in a [List].
  ///
  /// Creates a `List<T>` and adds all elements of this stream to the list
  /// in the order they arrive.
  /// When this stream ends, the returned future is completed with that list.
  ///
  /// If this stream emits an error,
  /// the returned future is completed with that error,
  /// and processing stops.
  Future<List<T>> toList() {
    List<T> result = <T>[];
    _Future<List<T>> future = new _Future<List<T>>();
    this.listen(
        (T data) {
          result.add(data);
        },
        onError: future._completeError,
        onDone: () {
          future._complete(result);
        },
        cancelOnError: true);
    return future;
  }

  /// Collects the data of this stream in a [Set].
  ///
  /// Creates a `Set<T>` and adds all elements of this stream to the set.
  /// in the order they arrive.
  /// When this stream ends, the returned future is completed with that set.
  ///
  /// The returned set is the same type as created by `<T>{}`.
  /// If another type of set is needed, either use [forEach] to add each
  /// element to the set, or use
  /// `toList().then((list) => new SomeOtherSet.from(list))`
  /// to create the set.
  ///
  /// If this stream emits an error,
  /// the returned future is completed with that error,
  /// and processing stops.
  Future<Set<T>> toSet() {
    Set<T> result = new Set<T>();
    _Future<Set<T>> future = new _Future<Set<T>>();
    this.listen(
        (T data) {
          result.add(data);
        },
        onError: future._completeError,
        onDone: () {
          future._complete(result);
        },
        cancelOnError: true);
    return future;
  }

  /// Discards all data on this stream, but signals when it is done or an error
  /// occurred.
  ///
  /// When subscribing using [drain], cancelOnError will be true. This means
  /// that the future will complete with the first error on this stream and then
  /// cancel the subscription.
  ///
  /// If this stream emits an error, the returned future is completed with
  /// that error, and processing is stopped.
  ///
  /// In case of a `done` event the future completes with the given
  /// [futureValue].
  ///
  /// The [futureValue] must not be omitted if `null` is not assignable to [E].
  ///
  /// Example:
  /// ```dart
  /// final result = await Stream.fromIterable([1, 2, 3]).drain(100);
  /// print(result); // Outputs: 100.
  /// ```
  Future<E> drain<E>([E? futureValue]) {
    if (futureValue == null) {
      futureValue = futureValue as E;
    }
    return listen(null, cancelOnError: true).asFuture<E>(futureValue);
  }

  /// Provides at most the first [count] data events of this stream.
  ///
  /// Returns a stream that emits the same events that this stream would
  /// if listened to at the same time,
  /// until either this stream ends or it has emitted [count] data events,
  /// at which point the returned stream is done.
  ///
  /// If this stream produces fewer than [count] data events before it's done,
  /// so will the returned stream.
  ///
  /// Starts listening to this stream when the returned stream is listened to
  /// and stops listening when the first [count] data events have been received.
  ///
  /// This means that if this is a single-subscription (non-broadcast) streams
  /// it cannot be reused after the returned stream has been listened to.
  ///
  /// If this is a broadcast stream, the returned stream is a broadcast stream.
  /// In that case, the events are only counted from the time
  /// the returned stream is listened to.
  ///
  /// Example:
  /// ```dart
  /// final stream =
  ///     Stream<int>.periodic(const Duration(seconds: 1), (i) => i)
  ///         .take(60);
  /// stream.forEach(print); // Outputs events: 0, ... 59.
  /// ```
  Stream<T> take(int count) {
    return new _TakeStream<T>(this, count);
  }

  /// Forwards data events while [test] is successful.
  ///
  /// Returns a stream that provides the same events as this stream
  /// until [test] fails for a data event.
  /// The returned stream is done when either this stream is done,
  /// or when this stream first emits a data event that fails [test].
  ///
  /// The `test` call is considered failing if it returns a non-`true` value
  /// or if it throws. If the `test` call throws, the error is emitted as the
  /// last event on the returned streams.
  ///
  /// Stops listening to this stream after the accepted elements.
  ///
  /// Internally the method cancels its subscription after these elements. This
  /// means that single-subscription (non-broadcast) streams are closed and
  /// cannot be reused after a call to this method.
  ///
  /// The returned stream is a broadcast stream if this stream is.
  /// For a broadcast stream, the events are only tested from the time
  /// the returned stream is listened to.
  ///
  /// Example:
  /// ```dart
  /// final stream = Stream<int>.periodic(const Duration(seconds: 1), (i) => i)
  ///     .takeWhile((event) => event < 6);
  /// stream.forEach(print); // Outputs events: 0, ..., 5.
  /// ```
  Stream<T> takeWhile(bool test(T element)) {
    return new _TakeWhileStream<T>(this, test);
  }

  /// Skips the first [count] data events from this stream.
  ///
  /// Returns a stream that emits the same events as this stream would
  /// if listened to at the same time, except that the first [count]
  /// data events are not emitted.
  /// The returned stream is done when this stream is.
  ///
  /// If this stream emits fewer than [count] data events
  /// before being done, the returned stream emits no data events.
  ///
  /// The returned stream is a broadcast stream if this stream is.
  /// For a broadcast stream, the events are only counted from the time
  /// the returned stream is listened to.
  ///
  /// Example:
  /// ```dart
  /// final stream =
  ///     Stream<int>.periodic(const Duration(seconds: 1), (i) => i).skip(7);
  /// stream.forEach(print); // Skips events 0, ..., 6. Outputs events: 7, ...
  /// ```
  Stream<T> skip(int count) {
    return new _SkipStream<T>(this, count);
  }

  /// Skip data events from this stream while they are matched by [test].
  ///
  /// Returns a stream that emits the same events as this stream,
  /// except that data events are not emitted until a data event fails `test`.
  /// The test fails when called with a data event
  /// if it returns a non-`true` value or if the call to `test` throws.
  /// If the call throws, the error is emitted as an error event
  /// on the returned stream instead of the data event,
  /// otherwise the event that made `test` return non-true is emitted as the
  /// first data event.
  ///
  /// Error and done events are provided by the returned stream unmodified.
  ///
  /// The returned stream is a broadcast stream if this stream is.
  /// For a broadcast stream, the events are only tested from the time
  /// the returned stream is listened to.
  ///
  /// Example:
  /// ```dart
  /// final stream = Stream<int>.periodic(const Duration(seconds: 1), (i) => i)
  ///     .take(10)
  ///     .skipWhile((x) => x < 5);
  /// stream.forEach(print); // Outputs events: 5, ..., 9.
  /// ```
  Stream<T> skipWhile(bool test(T element)) {
    return new _SkipWhileStream<T>(this, test);
  }

  /// Skips data events if they are equal to the previous data event.
  ///
  /// The returned stream provides the same events as this stream, except
  /// that it never provides two consecutive data events that are equal.
  /// That is, errors are passed through to the returned stream, and
  /// data events are passed through if they are distinct from the most
  /// recently emitted data event.
  ///
  /// Equality is determined by the provided [equals] method. If that is
  /// omitted, the '==' operator on the last provided data element is used.
  ///
  /// If [equals] throws, the data event is replaced by an error event
  /// containing the thrown error. The behavior is equivalent to the
  /// original stream emitting the error event, and it doesn't change
  /// the what the most recently emitted data event is.
  ///
  /// The returned stream is a broadcast stream if this stream is.
  /// If a broadcast stream is listened to more than once, each subscription
  /// will individually perform the `equals` test.
  ///
  /// Example:
  /// ```dart
  /// final stream = Stream.fromIterable([2, 6, 6, 8, 12, 8, 8, 2]).distinct();
  /// stream.forEach(print); // Outputs events: 2,6,8,12,8,2.
  /// ```
  Stream<T> distinct([bool equals(T previous, T next)?]) {
    return new _DistinctStream<T>(this, equals);
  }

  /// The first element of this stream.
  ///
  /// Stops listening to this stream after the first element has been received.
  ///
  /// Internally the method cancels its subscription after the first element.
  /// This means that single-subscription (non-broadcast) streams are closed
  /// and cannot be reused after a call to this getter.
  ///
  /// If an error event occurs before the first data event, the returned future
  /// is completed with that error.
  ///
  /// If this stream is empty (a done event occurs before the first data event),
  /// the returned future completes with an error.
  ///
  /// Except for the type of the error, this method is equivalent to
  /// `this.elementAt(0)`.
  Future<T> get first {
    _Future<T> future = new _Future<T>();
    StreamSubscription<T> subscription =
        this.listen(null, onError: future._completeError, onDone: () {
      try {
        throw IterableElementError.noElement();
      } catch (e, s) {
        _completeWithErrorCallback(future, e, s);
      }
    }, cancelOnError: true);
    subscription.onData((T value) {
      _cancelAndValue(subscription, future, value);
    });
    return future;
  }

  /// The last element of this stream.
  ///
  /// If this stream emits an error event,
  /// the returned future is completed with that error
  /// and processing stops.
  ///
  /// If this stream is empty (the done event is the first event),
  /// the returned future completes with an error.
  Future<T> get last {
    _Future<T> future = new _Future<T>();
    late T result;
    bool foundResult = false;
    listen(
        (T value) {
          foundResult = true;
          result = value;
        },
        onError: future._completeError,
        onDone: () {
          if (foundResult) {
            future._complete(result);
            return;
          }
          try {
            throw IterableElementError.noElement();
          } catch (e, s) {
            _completeWithErrorCallback(future, e, s);
          }
        },
        cancelOnError: true);
    return future;
  }

  /// The single element of this stream.
  ///
  /// If this stream emits an error event,
  /// the returned future is completed with that error
  /// and processing stops.
  ///
  /// If [this] is empty or has more than one element,
  /// the returned future completes with an error.
  Future<T> get single {
    _Future<T> future = new _Future<T>();
    late T result;
    bool foundResult = false;
    StreamSubscription<T> subscription =
        this.listen(null, onError: future._completeError, onDone: () {
      if (foundResult) {
        future._complete(result);
        return;
      }
      try {
        throw IterableElementError.noElement();
      } catch (e, s) {
        _completeWithErrorCallback(future, e, s);
      }
    }, cancelOnError: true);
    subscription.onData((T value) {
      if (foundResult) {
        // This is the second element we get.
        try {
          throw IterableElementError.tooMany();
        } catch (e, s) {
          _cancelAndErrorWithReplacement(subscription, future, e, s);
        }
        return;
      }
      foundResult = true;
      result = value;
    });
    return future;
  }

  /// Finds the first element of this stream matching [test].
  ///
  /// Returns a future that is completed with the first element of this stream
  /// for which [test] returns `true`.
  ///
  /// {@template stream_where_or_else}
  /// If no such element is found before this stream is done, and an
  /// [orElse] function is provided, the result of calling [orElse]
  /// becomes the value of the future. If [orElse] throws, the returned
  /// future is completed with that error.
  /// {@endtemplate}
  ///
  /// If this stream emits an error before the first matching element,
  /// the returned future is completed with that error, and processing stops.
  ///
  /// Stops listening to this stream after the first matching element or error
  /// has been received.
  ///
  /// Internally the method cancels its subscription after the first element that
  /// matches the predicate. This means that single-subscription (non-broadcast)
  /// streams are closed and cannot be reused after a call to this method.
  ///
  /// If an error occurs, or if this stream ends without finding a match and
  /// with no [orElse] function provided,
  /// the returned future is completed with an error.
  ///
  /// Example:
  /// ```dart
  /// var result = await Stream.fromIterable([1, 3, 4, 9, 12])
  ///     .firstWhere((element) => element % 6 == 0, orElse: () => -1);
  /// print(result); // 12
  ///
  /// result = await Stream.fromIterable([1, 2, 3, 4, 5])
  ///     .firstWhere((element) => element % 6 == 0, orElse: () => -1);
  /// print(result); // -1
  /// ```
  Future<T> firstWhere(bool test(T element), {T orElse()?}) {
    _Future<T> future = new _Future();
    StreamSubscription<T> subscription =
        this.listen(null, onError: future._completeError, onDone: () {
      if (orElse != null) {
        _runUserCode(orElse, future._complete, future._completeError);
        return;
      }
      try {
        // Sets stackTrace on error.
        throw IterableElementError.noElement();
      } catch (e, s) {
        _completeWithErrorCallback(future, e, s);
      }
    }, cancelOnError: true);

    subscription.onData((T value) {
      _runUserCode(() => test(value), (bool isMatch) {
        if (isMatch) {
          _cancelAndValue(subscription, future, value);
        }
      }, _cancelAndErrorClosure(subscription, future));
    });
    return future;
  }

  /// Finds the last element in this stream matching [test].
  ///
  /// Returns a future that is completed with the last element of this stream
  /// for which [test] returns `true`.
  ///
  /// {@macro stream_where_or_else}
  ///
  /// If this stream emits an error at any point, the returned future is
  /// completed with that error, and the subscription is canceled.
  ///
  /// A non-error result cannot be provided before this stream is done.
  ///
  /// Similar too [firstWhere], except that the last matching element is found
  /// instead of the first.
  ///
  /// Example:
  /// ```dart
  /// var result = await Stream.fromIterable([1, 3, 4, 7, 12, 24, 32])
  ///     .lastWhere((element) => element % 6 == 0, orElse: () => -1);
  /// print(result); // 24
  ///
  /// result = await Stream.fromIterable([1, 3, 4, 7, 12, 24, 32])
  ///     .lastWhere((element) => element % 10 == 0, orElse: () => -1);
  /// print(result); // -1
  /// ```
  Future<T> lastWhere(bool test(T element), {T orElse()?}) {
    _Future<T> future = new _Future();
    late T result;
    bool foundResult = false;
    StreamSubscription<T> subscription =
        this.listen(null, onError: future._completeError, onDone: () {
      if (foundResult) {
        future._complete(result);
        return;
      }
      if (orElse != null) {
        _runUserCode(orElse, future._complete, future._completeError);
        return;
      }
      try {
        throw IterableElementError.noElement();
      } catch (e, s) {
        _completeWithErrorCallback(future, e, s);
      }
    }, cancelOnError: true);

    subscription.onData((T value) {
      _runUserCode(() => test(value), (bool isMatch) {
        if (isMatch) {
          foundResult = true;
          result = value;
        }
      }, _cancelAndErrorClosure(subscription, future));
    });
    return future;
  }

  /// Finds the single element in this stream matching [test].
  ///
  /// Returns a future that is completed with the single element of this stream
  /// for which [test] returns `true`.
  ///
  /// {@macro stream_where_or_else}
  ///
  /// Only one element may match. If more than one matching element is found an
  /// error is thrown, regardless of whether [orElse] was passed.
  ///
  /// If this stream emits an error at any point, the returned future is
  /// completed with that error, and the subscription is canceled.
  ///
  /// A non-error result cannot be provided before this stream is done.
  ///
  /// Similar to [lastWhere], except that it is an error if more than one
  /// matching element occurs in this stream.
  ///
  /// Example:
  /// ```dart
  /// var result = await Stream.fromIterable([1, 2, 3, 6, 9, 12])
  ///     .singleWhere((element) => element % 4 == 0, orElse: () => -1);
  /// print(result); // 12
  ///
  /// result = await Stream.fromIterable([2, 6, 8, 12, 24, 32])
  ///     .singleWhere((element) => element % 9 == 0, orElse: () => -1);
  /// print(result); // -1
  ///
  /// result = await Stream.fromIterable([2, 6, 8, 12, 24, 32])
  ///     .singleWhere((element) => element % 6 == 0, orElse: () => -1);
  /// // Throws.
  /// ```
  Future<T> singleWhere(bool test(T element), {T orElse()?}) {
    _Future<T> future = new _Future<T>();
    late T result;
    bool foundResult = false;
    StreamSubscription<T> subscription =
        this.listen(null, onError: future._completeError, onDone: () {
      if (foundResult) {
        future._complete(result);
        return;
      }
      if (orElse != null) {
        _runUserCode(orElse, future._complete, future._completeError);
        return;
      }
      try {
        throw IterableElementError.noElement();
      } catch (e, s) {
        _completeWithErrorCallback(future, e, s);
      }
    }, cancelOnError: true);

    subscription.onData((T value) {
      _runUserCode(() => test(value), (bool isMatch) {
        if (isMatch) {
          if (foundResult) {
            try {
              throw IterableElementError.tooMany();
            } catch (e, s) {
              _cancelAndErrorWithReplacement(subscription, future, e, s);
            }
            return;
          }
          foundResult = true;
          result = value;
        }
      }, _cancelAndErrorClosure(subscription, future));
    });
    return future;
  }

  /// Returns the value of the [index]th data event of this stream.
  ///
  /// Stops listening to this stream after the [index]th data event has been
  /// received.
  ///
  /// Internally the method cancels its subscription after these elements. This
  /// means that single-subscription (non-broadcast) streams are closed and
  /// cannot be reused after a call to this method.
  ///
  /// If an error event occurs before the value is found, the future completes
  /// with this error.
  ///
  /// If a done event occurs before the value is found, the future completes
  /// with a [RangeError].
  Future<T> elementAt(int index) {
    RangeError.checkNotNegative(index, "index");
    _Future<T> result = new _Future<T>();
    int elementIndex = 0;
    StreamSubscription<T> subscription;
    subscription =
        this.listen(null, onError: result._completeError, onDone: () {
      result._completeError(
          new IndexError.withLength(index, elementIndex,
              indexable: this, name: "index"),
          StackTrace.empty);
    }, cancelOnError: true);
    subscription.onData((T value) {
      if (index == elementIndex) {
        _cancelAndValue(subscription, result, value);
        return;
      }
      elementIndex += 1;
    });

    return result;
  }

  /// Creates a new stream with the same events as this stream.
  ///
  /// When someone is listening on the returned stream and more than
  /// [timeLimit] passes without any event being emitted by this stream,
  /// the [onTimeout] function is called, which can then emit further events on
  /// the returned stream.
  ///
  /// The countdown starts when the returned stream is listened to,
  /// and is restarted when an event from this stream is emitted,
  /// or when listening on the returned stream is paused and resumed.
  /// The countdown is stopped when listening on the returned stream is
  /// paused or cancelled.
  /// No new countdown is started when a countdown completes
  /// and the [onTimeout] function is called, even if events are emitted.
  /// If the delay between events of this stream is multiple times
  /// [timeLimit], at most one timeout will happen between events.
  ///
  /// The [onTimeout] function is called with one argument: an
  /// [EventSink] that allows putting events into the returned stream.
  /// This `EventSink` is only valid during the call to [onTimeout].
  /// Calling [EventSink.close] on the sink passed to [onTimeout] closes the
  /// returned stream, and no further events are processed.
  ///
  /// If [onTimeout] is omitted, a timeout will emit a [TimeoutException]
  /// into the error channel of the returned stream.
  /// If the call to [onTimeout] throws, the error is emitted as an error
  /// on the returned stream.
  ///
  /// The returned stream is a broadcast stream if this stream is.
  /// If a broadcast stream is listened to more than once, each subscription
  /// will have its individually timer that starts counting on listen,
  /// and the subscriptions' timers can be paused individually.
  ///
  /// Example:
  /// ```dart
  /// Future<String> waitTask() async {
  ///   return await Future.delayed(
  ///       const Duration(seconds: 4), () => 'Complete');
  /// }
  /// final stream = Stream<String>.fromFuture(waitTask())
  ///     .timeout(const Duration(seconds: 2), onTimeout: (controller) {
  ///   print('TimeOut occurred');
  ///   controller.close();
  /// });
  ///
  /// stream.listen(print, onDone: () => print('Done'));
  ///
  /// // Outputs:
  /// // TimeOut occurred
  /// // Done
  /// ```
  Stream<T> timeout(Duration timeLimit, {void onTimeout(EventSink<T> sink)?}) {
    _StreamControllerBase<T> controller;
    if (isBroadcast) {
      controller = new _SyncBroadcastStreamController<T>(null, null);
    } else {
      controller = new _SyncStreamController<T>(null, null, null, null);
    }

    Zone zone = Zone.current;
    // Register callback immediately.
    _TimerCallback timeoutCallback;
    if (onTimeout == null) {
      timeoutCallback = () {
        controller.addError(
            new TimeoutException("No stream event", timeLimit), null);
      };
    } else {
      var registeredOnTimeout =
          zone.registerUnaryCallback<void, EventSink<T>>(onTimeout);
      var wrapper = new _ControllerEventSinkWrapper<T>(null);
      timeoutCallback = () {
        wrapper._sink = controller; // Only valid during call.
        zone.runUnaryGuarded(registeredOnTimeout, wrapper);
        wrapper._sink = null;
      };
    }

    // All further setup happens inside `onListen`.
    controller.onListen = () {
      Timer timer = zone.createTimer(timeLimit, timeoutCallback);
      var subscription = this.listen(null);
      // Set up event forwarding. Each data or error event resets the timer
      subscription
        ..onData((T event) {
          timer.cancel();
          timer = zone.createTimer(timeLimit, timeoutCallback);
          // Controller is synchronous, and the call might close the stream
          // and cancel the timer,
          // so create the Timer before calling into add();
          // issue: https://github.com/dart-lang/sdk/issues/37565
          controller.add(event);
        })
        ..onError((Object error, StackTrace stackTrace) {
          timer.cancel();
          timer = zone.createTimer(timeLimit, timeoutCallback);
          controller._addError(
              error, stackTrace); // Avoid Zone error replacement.
        })
        ..onDone(() {
          timer.cancel();
          controller.close();
        });
      // Set up further controller callbacks.
      controller.onCancel = () {
        timer.cancel();
        return subscription.cancel();
      };
      if (!isBroadcast) {
        controller
          ..onPause = () {
            timer.cancel();
            subscription.pause();
          }
          ..onResume = () {
            subscription.resume();
            timer = zone.createTimer(timeLimit, timeoutCallback);
          };
      }
    };

    return controller.stream;
  }
}

/// A subscription on events from a [Stream].
///
/// When you listen on a [Stream] using [Stream.listen],
/// a [StreamSubscription] object is returned.
///
/// The subscription provides events to the listener,
/// and holds the callbacks used to handle the events.
/// The subscription can also be used to unsubscribe from the events,
/// or to temporarily pause the events from the stream.
///
/// Example:
/// ```dart
/// final stream = Stream.periodic(const Duration(seconds: 1), (i) => i * i)
///     .take(10);
///
/// final subscription = stream.listen(print); // A StreamSubscription<int>.
/// ```
/// To pause the subscription, use [pause].
/// ```dart continued
/// // Do some work.
/// subscription.pause();
/// print(subscription.isPaused); // true
/// ```
/// To resume after the pause, use [resume].
/// ```dart continued
/// // Do some work.
/// subscription.resume();
/// print(subscription.isPaused); // false
/// ```
/// To cancel the subscription, use [cancel].
/// ```dart continued
/// // Do some work.
/// subscription.cancel();
/// ```
abstract interface class StreamSubscription<T> {
  /// Cancels this subscription.
  ///
  /// After this call, the subscription no longer receives events.
  ///
  /// The stream may need to shut down the source of events and clean up after
  /// the subscription is canceled.
  ///
  /// Returns a future that is completed once the stream has finished
  /// its cleanup.
  ///
  /// Typically, cleanup happens when the stream needs to release resources.
  /// For example, a stream might need to close an open file (as an asynchronous
  /// operation). If the listener wants to delete the file after having
  /// canceled the subscription, it must wait for the cleanup future to complete.
  ///
  /// If the cleanup throws, which it really shouldn't, the returned future
  /// completes with that error.
  Future<void> cancel();

  /// Replaces the data event handler of this subscription.
  ///
  /// The [handleData] function is called for each data event of the stream
  /// after this function is called.
  /// If [handleData] is `null`, data events are ignored.
  ///
  /// This method replaces the current handler set by the invocation of
  /// [Stream.listen] or by a previous call to [onData].
  void onData(void handleData(T data)?);

  /// Replaces the error event handler of this subscription.
  ///
  /// The [handleError] function must be able to be called with either
  /// one positional argument, or with two positional arguments
  /// where the seconds is always a [StackTrace].
  ///
  /// The [handleError] argument may be `null`, in which case further
  /// error events are considered *unhandled*, and will be reported to
  /// [Zone.handleUncaughtError].
  ///
  /// The provided function is called for all error events from the
  /// stream subscription.
  ///
  /// This method replaces the current handler set by the invocation of
  /// [Stream.listen], by calling [asFuture], or by a previous call to [onError].
  void onError(Function? handleError);

  /// Replaces the done event handler of this subscription.
  ///
  /// The [handleDone] function is called when the stream closes.
  /// The value may be `null`, in which case no function is called.
  ///
  /// This method replaces the current handler set by the invocation of
  /// [Stream.listen], by calling [asFuture], or by a previous call to [onDone].
  void onDone(void handleDone()?);

  /// Requests that the stream pauses events until further notice.
  ///
  /// While paused, the subscription will not fire any events.
  /// If it receives events from its source, they will be buffered until
  /// the subscription is resumed.
  /// For non-broadcast streams, the underlying source is usually informed
  /// about the pause,
  /// so it can stop generating events until the subscription is resumed.
  ///
  /// To avoid buffering events on a broadcast stream, it is better to
  /// cancel this subscription, and start to listen again when events
  /// are needed, if the intermediate events are not important.
  ///
  /// If [resumeSignal] is provided, the stream subscription will undo the pause
  /// when the future completes, as if by a call to [resume].
  /// If the future completes with an error,
  /// the stream will still resume, but the error will be considered unhandled
  /// and is passed to [Zone.handleUncaughtError].
  ///
  /// A call to [resume] will also undo a pause.
  ///
  /// If the subscription is paused more than once, an equal number
  /// of resumes must be performed to resume the stream.
  /// Calls to [resume] and the completion of a [resumeSignal] are
  /// interchangeable - the [pause] which was passed a [resumeSignal] may be
  /// ended by a call to [resume], and completing the [resumeSignal] may end a
  /// different [pause].
  ///
  /// It is safe to [resume] or complete a [resumeSignal] even when the
  /// subscription is not paused, and the resume will have no effect.
  void pause([Future<void>? resumeSignal]);

  /// Resumes after a pause.
  ///
  /// This undoes one previous call to [pause].
  /// When all previously calls to [pause] have been matched by a calls to
  /// [resume], possibly through a `resumeSignal` passed to [pause],
  /// the stream subscription may emit events again.
  ///
  /// It is safe to [resume] even when the subscription is not paused, and the
  /// resume will have no effect.
  void resume();

  /// Whether the [StreamSubscription] is currently paused.
  ///
  /// If there have been more calls to [pause] than to [resume] on this
  /// stream subscription, the subscription is paused, and this getter
  /// returns `true`.
  ///
  /// Returns `false` if the stream can currently emit events, or if
  /// the subscription has completed or been cancelled.
  bool get isPaused;

  /// Returns a future that handles the [onDone] and [onError] callbacks.
  ///
  /// This method *overwrites* the existing [onDone] and [onError] callbacks
  /// with new ones that complete the returned future.
  ///
  /// In case of an error the subscription will automatically cancel (even
  /// when it was listening with `cancelOnError` set to `false`).
  ///
  /// In case of a `done` event the future completes with the given
  /// [futureValue].
  ///
  /// If [futureValue] is omitted, the value `null as E` is used as a default.
  /// If `E` is not nullable, this will throw immediately when [asFuture]
  /// is called.
  Future<E> asFuture<E>([E? futureValue]);
}

/// A [Sink] that supports adding errors.
///
/// This makes it suitable for capturing the results of asynchronous
/// computations, which can complete with a value or an error.
///
/// The [EventSink] has been designed to handle asynchronous events from
/// [Stream]s. See, for example, [Stream.eventTransformed] which uses
/// `EventSink`s to transform events.
abstract interface class EventSink<T> implements Sink<T> {
  /// Adds a data [event] to the sink.
  ///
  /// Must not be called on a closed sink.
  void add(T event);

  /// Adds an [error] to the sink.
  ///
  /// Must not be called on a closed sink.
  void addError(Object error, [StackTrace? stackTrace]);

  /// Closes the sink.
  ///
  /// Calling this method more than once is allowed, but does nothing.
  ///
  /// Neither [add] nor [addError] must be called after this method.
  void close();
}

/// [Stream] wrapper that only exposes the [Stream] interface.
class StreamView<T> extends Stream<T> {
  final Stream<T> _stream;

  const StreamView(Stream<T> stream) : _stream = stream;

  bool get isBroadcast => _stream.isBroadcast;

  Stream<T> asBroadcastStream(
          {void onListen(StreamSubscription<T> subscription)?,
          void onCancel(StreamSubscription<T> subscription)?}) =>
      _stream.asBroadcastStream(onListen: onListen, onCancel: onCancel);

  StreamSubscription<T> listen(void onData(T value)?,
      {Function? onError, void onDone()?, bool? cancelOnError}) {
    return _stream.listen(onData,
        onError: onError, onDone: onDone, cancelOnError: cancelOnError);
  }
}

/// Abstract interface for a "sink" accepting multiple entire streams.
///
/// A consumer can accept a number of consecutive streams using [addStream],
/// and when no further data need to be added, the [close] method tells the
/// consumer to complete its work and shut down.
///
/// The [Stream.pipe] accepts a `StreamConsumer` and will pass the stream
/// to the consumer's [addStream] method. When that completes, it will
/// call [close] and then complete its own returned future.
abstract interface class StreamConsumer<S> {
  /// Consumes the elements of [stream].
  ///
  /// Listens on [stream] and does something for each event.
  ///
  /// Returns a future which is completed when the stream is done being added,
  /// and the consumer is ready to accept a new stream.
  /// No further calls to [addStream] or [close] should happen before the
  /// returned future has completed.
  ///
  /// The consumer may stop listening to the stream after an error,
  /// it may consume all the errors and only stop at a done event,
  /// or it may be canceled early if the receiver don't want any further events.
  ///
  /// If the consumer stops listening because of some error preventing it
  /// from continuing, it may report this error in the returned future,
  /// otherwise it will just complete the future with `null`.
  Future addStream(Stream<S> stream);

  /// Tells the consumer that no further streams will be added.
  ///
  /// This allows the consumer to complete any remaining work and release
  /// resources that are no longer needed
  ///
  /// Returns a future which is completed when the consumer has shut down.
  /// If cleaning up can fail, the error may be reported in the returned future,
  /// otherwise it completes with `null`.
  Future close();
}

/// A object that accepts stream events both synchronously and asynchronously.
///
/// A [StreamSink] combines the methods from [StreamConsumer] and [EventSink].
///
/// The [EventSink] methods can't be used while the [addStream] is called.
/// As soon as the [addStream]'s [Future] completes with a value, the
/// [EventSink] methods can be used again.
///
/// If [addStream] is called after any of the [EventSink] methods, it'll
/// be delayed until the underlying system has consumed the data added by the
/// [EventSink] methods.
///
/// When [EventSink] methods are used, the [done] [Future] can be used to
/// catch any errors.
///
/// When [close] is called, it will return the [done] [Future].
abstract interface class StreamSink<S>
    implements EventSink<S>, StreamConsumer<S> {
  /// Tells the stream sink that no further streams will be added.
  ///
  /// This allows the stream sink to complete any remaining work and release
  /// resources that are no longer needed
  ///
  /// Returns a future which is completed when the stream sink has shut down.
  /// If cleaning up can fail, the error may be reported in the returned future,
  /// otherwise it completes with `null`.
  ///
  /// Returns the same future as [done].
  ///
  /// The stream sink may close before the [close] method is called, either due
  /// to an error or because it is itself providing events to someone who has
  /// stopped listening. In that case, the [done] future is completed first,
  /// and the `close` method will return the `done` future when called.
  ///
  /// Unifies [StreamConsumer.close] and [EventSink.close] which both mark their
  /// object as not expecting any further events.
  Future close();

  /// Return a future which is completed when the [StreamSink] is finished.
  ///
  /// If the `StreamSink` fails with an error,
  /// perhaps in response to adding events using [add], [addError] or [close],
  /// the [done] future will complete with that error.
  ///
  /// Otherwise, the returned future will complete when either:
  ///
  /// * all events have been processed and the sink has been closed, or
  /// * the sink has otherwise been stopped from handling more events
  ///   (for example by canceling a stream subscription).
  Future get done;
}

/// Transforms a Stream.
///
/// When a stream's [Stream.transform] method is invoked with a
/// [StreamTransformer], the stream calls the [bind] method on the provided
/// transformer. The resulting stream is then returned from the
/// [Stream.transform] method.
///
/// Conceptually, a transformer is simply a function from [Stream] to [Stream]
/// that is encapsulated into a class.
///
/// It is good practice to write transformers that can be used multiple times.
///
/// All other transforming methods on [Stream], such as [Stream.map],
/// [Stream.where] or [Stream.expand] can be implemented using
/// [Stream.transform]. A [StreamTransformer] is thus very powerful but often
/// also a bit more complicated to use.
<<<<<<< HEAD
=======
///
/// The [StreamTransformer.fromHandlers] constructor allows passing separate
/// callbacks to react to events, errors, and the end of the stream.
/// The [StreamTransformer.fromBind] constructor creates a `StreamTransformer`
/// whose [bind] method is implemented by calling the function passed to the
/// constructor.
>>>>>>> 1fbff78e
abstract interface class StreamTransformer<S, T> {
  /// Creates a [StreamTransformer] based on the given [onListen] callback.
  ///
  /// The returned stream transformer uses the provided [onListen] callback
  /// when a transformed stream is listened to. At that time, the callback
  /// receives the input stream (the one passed to [bind]) and a
  /// boolean flag `cancelOnError` to create a [StreamSubscription].
  ///
  /// If the transformed stream is a broadcast stream, so is the stream
  /// returned by the [StreamTransformer.bind] method by this transformer.
  ///
  /// If the transformed stream is listened to multiple times, the [onListen]
  /// callback is called again for each new [Stream.listen] call.
  /// This happens whether the stream is a broadcast stream or not,
  /// but the call will usually fail for non-broadcast streams.
  ///
  /// The [onListen] callback does *not* receive the handlers that were passed
  /// to [Stream.listen]. These are automatically set after the call to the
  /// [onListen] callback (using [StreamSubscription.onData],
  /// [StreamSubscription.onError] and [StreamSubscription.onDone]).
  ///
  /// Most commonly, an [onListen] callback will first call [Stream.listen] on
  /// the provided stream (with the corresponding `cancelOnError` flag), and then
  /// return a new [StreamSubscription].
  ///
  /// There are two common ways to create a StreamSubscription:
  ///
  /// 1. by allocating a [StreamController] and to return the result of
  ///    listening to its stream. It's important to forward pause, resume and
  ///    cancel events (unless the transformer intentionally wants to change
  ///    this behavior).
  /// 2. by creating a new class that implements [StreamSubscription].
  ///    Note that the subscription should run callbacks in the [Zone] the
  ///    stream was listened to (see [Zone] and [Zone.bindCallback]).
  ///
  /// Example:
  ///
  /// ```dart
  /// /// Starts listening to [input] and duplicates all non-error events.
  /// StreamSubscription<int> _onListen(Stream<int> input, bool cancelOnError) {
  ///   // Create the result controller.
  ///   // Using `sync` is correct here, since only async events are forwarded.
  ///   var controller = StreamController<int>(sync: true);
  ///   controller.onListen = () {
  ///     var subscription = input.listen((data) {
  ///       // Duplicate the data.
  ///       controller.add(data);
  ///       controller.add(data);
  ///     },
  ///         onError: controller.addError,
  ///         onDone: controller.close,
  ///         cancelOnError: cancelOnError);
  ///     // Controller forwards pause, resume and cancel events.
  ///     controller
  ///       ..onPause = subscription.pause
  ///       ..onResume = subscription.resume
  ///       ..onCancel = subscription.cancel;
  ///   };
  ///   // Return a new [StreamSubscription] by listening to the controller's
  ///   // stream.
  ///   return controller.stream.listen(null);
  /// }
  ///
  /// // Instantiate a transformer:
  /// var duplicator = const StreamTransformer<int, int>(_onListen);
  ///
  /// // Use as follows:
  /// intStream.transform(duplicator);
  /// ```
  const factory StreamTransformer(
          StreamSubscription<T> onListen(
              Stream<S> stream, bool cancelOnError)) =
      _StreamSubscriptionTransformer<S, T>;

  /// Creates a [StreamTransformer] that delegates events to the given functions.
  ///
  /// Example use of a duplicating transformer:
  ///
  /// ```dart
  /// stringStream.transform(StreamTransformer<String, String>.fromHandlers(
  ///     handleData: (String value, EventSink<String> sink) {
  ///       sink.add(value);
  ///       sink.add(value);  // Duplicate the incoming events.
  ///     }));
  /// ```
  ///
  /// When a transformed stream returned from a call to [bind] is listened to,
  /// the source stream is listened to, and a handler function is called for
  /// each event of the source stream.
  ///
  /// The handlers are invoked with the event data and with a sink that can be
  /// used to emit events on the transformed stream.
  ///
  /// The [handleData] handler is invoked for data events on the source stream.
  /// If [handleData] was omitted, data events are added directly to the created
  /// stream, as if calling [EventSink.add] on the sink with the event value.
  /// If [handleData] is omitted the source stream event type, [S], must be a
  /// subtype of the transformed stream event type [T].
  ///
  /// The [handleError] handler is invoked for each error of the source stream.
  /// If [handleError] is omitted, errors are forwarded directly to the
  /// transformed stream, as if calling [EventSink.addError] with the error and
  /// stack trace.
  ///
  /// The [handleDone] handler is invoked when the source stream closes, as
  /// signaled by sending a done event. The done handler takes no event value,
  /// but can still send other events before calling [EventSink.close]. If
  /// [handleDone] is omitted, a done event on the source stream closes the
  /// transformed stream.
  ///
  /// If any handler calls [EventSink.close] on the provided sink,
  /// the transformed sink closes and the source stream subscription
  /// is cancelled. No further events can be added to the sink by
  /// that handler, and no further source stream events will occur.
  ///
  /// The sink provided to the event handlers must only be used during
  /// the call to that handler. It must not be stored and used at a later
  /// time.
  ///
  /// Transformers created this way should be *stateless*.
  /// They should not retain state between invocations of handlers,
  /// because the same transformer, and therefore the same handlers,
  /// may be used on multiple streams, or on streams which can be listened
  /// to more than once.
  /// _To create per-stream handlers, [StreamTransformer.fromBind]
  /// could be used to create a new [StreamTransformer.fromHandlers] per
  /// stream to transform._
  ///
  /// ```dart
  /// var controller = StreamController<String>.broadcast();
  /// controller.onListen = () {
  ///   scheduleMicrotask(() {
  ///     controller.addError("Bad");
  ///     controller.addError("Worse");
  ///     controller.addError("Worst");
  ///   });
  /// };
  /// var sharedState = 0;
  /// var transformedStream = controller.stream.transform(
  ///     StreamTransformer<String>.fromHandlers(
  ///         handleError: (error, stackTrace, sink) {
  ///   sharedState++; // Increment shared error-counter.
  ///   sink.add("Error $sharedState: $error");
  /// }));
  ///
  /// transformedStream.listen(print);
  /// transformedStream.listen(print); // Listen twice.
  /// // Listening twice to the same stream makes the transformer share the same
  /// // state. Instead of having "Error 1: Bad", "Error 2: Worse",
  /// // "Error 3: Worst" as output (each twice for the separate subscriptions),
  /// // this program emits:
  /// // Error 1: Bad
  /// // Error 2: Bad
  /// // Error 3: Worse
  /// // Error 4: Worse
  /// // Error 5: Worst
  /// // Error 6: Worst
  /// ```
  factory StreamTransformer.fromHandlers(
      {void handleData(S data, EventSink<T> sink)?,
      void handleError(Object error, StackTrace stackTrace, EventSink<T> sink)?,
      void handleDone(EventSink<T> sink)?}) = _StreamHandlerTransformer<S, T>;

  /// Creates a [StreamTransformer] based on a [bind] callback.
  ///
  /// The returned stream transformer uses the [bind] argument to implement the
  /// [StreamTransformer.bind] API and can be used when the transformation is
  /// available as a stream-to-stream function.
  ///
  /// ```dart import:convert
  /// final splitDecoded = StreamTransformer<List<int>, String>.fromBind(
  ///     (stream) => stream.transform(utf8.decoder).transform(LineSplitter()));
  /// ```
  @Since("2.1")
  factory StreamTransformer.fromBind(Stream<T> Function(Stream<S>) bind) =
      _StreamBindTransformer<S, T>;

  /// Adapts [source] to be a `StreamTransformer<TS, TT>`.
  ///
  /// This allows [source] to be used at the new type, but at run-time it
  /// must satisfy the requirements of both the new type and its original type.
  ///
  /// Data events passed into the returned transformer must also be instances
  /// of [SS], and data events produced by [source] for those events must
  /// also be instances of [TT].
  static StreamTransformer<TS, TT> castFrom<SS, ST, TS, TT>(
      StreamTransformer<SS, ST> source) {
    return new CastStreamTransformer<SS, ST, TS, TT>(source);
  }

  /// Transforms the provided [stream].
  ///
  /// Returns a new stream with events that are computed from events of the
  /// provided [stream].
  ///
  /// The [StreamTransformer] interface is completely generic,
  /// so it cannot say what subclasses do.
  /// Each [StreamTransformer] should document clearly how it transforms the
  /// stream (on the class or variable used to access the transformer),
  /// as well as any differences from the following typical behavior:
  ///
  /// * When the returned stream is listened to, it starts listening to the
  ///   input [stream].
  /// * Subscriptions of the returned stream forward (in a reasonable time)
  ///   a [StreamSubscription.pause] call to the subscription of the input
  ///   [stream].
  /// * Similarly, canceling a subscription of the returned stream eventually
  ///   (in reasonable time) cancels the subscription of the input [stream].
  ///
  /// "Reasonable time" depends on the transformer and stream. Some transformers,
  /// like a "timeout" transformer, might make these operations depend on a
  /// duration. Others might not delay them at all, or just by a microtask.
  ///
  /// Transformers are free to handle errors in any way.
  /// A transformer implementation may choose to propagate errors,
  /// or convert them to other events, or ignore them completely,
  /// but if errors are ignored, it should be documented explicitly.
  Stream<T> bind(Stream<S> stream);

  /// Provides a `StreamTransformer<RS, RT>` view of this stream transformer.
  ///
  /// The resulting transformer will check at run-time that all data events
  /// of the stream it transforms are actually instances of [S],
  /// and it will check that all data events produced by this transformer
  /// are actually instances of [RT].
  StreamTransformer<RS, RT> cast<RS, RT>();
}

/// Base class for implementing [StreamTransformer].
///
/// Contains default implementations of every method except [bind].
abstract class StreamTransformerBase<S, T> implements StreamTransformer<S, T> {
  const StreamTransformerBase();

  StreamTransformer<RS, RT> cast<RS, RT>() =>
      StreamTransformer.castFrom<S, T, RS, RT>(this);
}

/// An [Iterator]-like interface for the values of a [Stream].
///
/// This wraps a [Stream] and a subscription on the stream. It listens
/// on the stream, and completes the future returned by [moveNext] when the
/// next value becomes available.
///
/// The stream may be paused between calls to [moveNext].
///
/// The [current] value must only be used after a future returned by [moveNext]
/// has completed with `true`, and only until [moveNext] is called again.
abstract interface class StreamIterator<T> {
  /// Create a [StreamIterator] on [stream].
  factory StreamIterator(Stream<T> stream) =>
      // TODO(lrn): use redirecting factory constructor when type
      // arguments are supported.
      new _StreamIterator<T>(stream);

  /// Wait for the next stream value to be available.
  ///
  /// Returns a future which will complete with either `true` or `false`.
  /// Completing with `true` means that another event has been received and
  /// can be read as [current].
  /// Completing with `false` means that the stream iteration is done and
  /// no further events will ever be available.
  /// The future may complete with an error, if the stream produces an error,
  /// which also ends iteration.
  ///
  /// The function must not be called again until the future returned by a
  /// previous call is completed.
  Future<bool> moveNext();

  /// The current value of the stream.
  ///
  /// When a [moveNext] call completes with `true`, the [current] field holds
  /// the most recent event of the stream, and it stays like that until the next
  /// call to [moveNext]. This value must only be read after a call to [moveNext]
  /// has completed with `true`, and only until the [moveNext] is called again.
  ///
  /// If the StreamIterator has not yet been moved to the first element
  /// ([moveNext] has not been called and completed yet), or if the
  /// StreamIterator has been moved past the last element ([moveNext] has
  /// returned `false`), then [current] is unspecified. A [StreamIterator] may
  /// either throw or return an iterator-specific default value in that case.
  T get current;

  /// Cancels the stream iterator (and the underlying stream subscription) early.
  ///
  /// The stream iterator is automatically canceled if the [moveNext] future
  /// completes with either `false` or an error.
  ///
  /// If you need to stop listening for values before the stream iterator is
  /// automatically closed, you must call [cancel] to ensure that the stream
  /// is properly closed.
  ///
  /// If [moveNext] has been called when the iterator is canceled,
  /// its returned future will complete with `false` as value,
  /// as will all further calls to [moveNext].
  ///
  /// Returns a future which completes when the cancellation is complete.
  /// This can be an already completed future if the cancellation happens
  /// synchronously.
  Future cancel();
}

/// Wraps an [_EventSink] so it exposes only the [EventSink] interface.
class _ControllerEventSinkWrapper<T> implements EventSink<T> {
  EventSink? _sink;
  _ControllerEventSinkWrapper(this._sink);

  EventSink _ensureSink() {
    var sink = _sink;
    if (sink == null) throw StateError("Sink not available");
    return sink;
  }

  void add(T data) {
    _ensureSink().add(data);
  }

  void addError(error, [StackTrace? stackTrace]) {
    _ensureSink().addError(error, stackTrace);
  }

  void close() {
    _ensureSink().close();
  }
}

/// An enhanced stream controller provided by [Stream.multi].
///
/// Acts like a normal asynchronous controller, but also allows
/// adding events synchronously.
/// As with any synchronous event delivery, the sender should be very careful
/// to not deliver events at times when a new listener might not
/// be ready to receive them.
/// That usually means only delivering events synchronously in response to other
/// asynchronous events, because that is a time when an asynchronous event could
/// happen.
@Since("2.9")
abstract interface class MultiStreamController<T>
    implements StreamController<T> {
  /// Adds and delivers an event.
  ///
  /// Adds an event like [add] and attempts to deliver it immediately.
  /// Delivery can be delayed if other previously added events are
  /// still pending delivery, if the subscription is paused,
  /// or if the subscription isn't listening yet.
  void addSync(T value);

  /// Adds and delivers an error event.
  ///
  /// Adds an error like [addError] and attempts to deliver it immediately.
  /// Delivery can be delayed if other previously added events are
  /// still pending delivery, if the subscription is paused,
  /// or if the subscription isn't listening yet.
  void addErrorSync(Object error, [StackTrace? stackTrace]);

  /// Closes the controller and delivers a done event.
  ///
  /// Closes the controller like [close] and attempts to deliver a "done"
  /// event immediately.
  /// Delivery can be delayed if other previously added events are
  /// still pending delivery, if the subscription is paused,
  /// or if the subscription isn't listening yet.
  /// If it's necessary to know whether the "done" event has been delivered,
  /// [done] future will complete when that has happened.
  void closeSync();
}<|MERGE_RESOLUTION|>--- conflicted
+++ resolved
@@ -2323,15 +2323,12 @@
 /// [Stream.where] or [Stream.expand] can be implemented using
 /// [Stream.transform]. A [StreamTransformer] is thus very powerful but often
 /// also a bit more complicated to use.
-<<<<<<< HEAD
-=======
 ///
 /// The [StreamTransformer.fromHandlers] constructor allows passing separate
 /// callbacks to react to events, errors, and the end of the stream.
 /// The [StreamTransformer.fromBind] constructor creates a `StreamTransformer`
 /// whose [bind] method is implemented by calling the function passed to the
 /// constructor.
->>>>>>> 1fbff78e
 abstract interface class StreamTransformer<S, T> {
   /// Creates a [StreamTransformer] based on the given [onListen] callback.
   ///
