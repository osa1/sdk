// Copyright (c) 2015, the Dart project authors.  Please see the AUTHORS file
// for details. All rights reserved. Use of this source code is governed by a
// BSD-style license that can be found in the LICENSE file.

part of dart.developer;

typedef dynamic TimelineSyncFunction();
typedef Future TimelineAsyncFunction();

/// Add to the timeline.
class Timeline {
  /// Start a synchronous operation labeled [name]. Optionally takes
  /// a [Map] of [arguments]. This operation must be finished before
  /// returning to the event queue.
  static void startSync(String name, {Map arguments}) {
    if (name is! String) {
      throw new ArgumentError.value(name,
                                    'name',
                                    'Must be a String');
    }
    var block = new _SyncBlock._(name, _getTraceClock());
    if (arguments is Map) {
      block.arguments.addAll(arguments);
    }
    _stack.add(block);
  }

  /// Finish the last synchronous operation that was started.
  static void finishSync() {
    if (_stack.length == 0) {
      throw new StateError(
          'Uneven calls to startSync and finishSync');
    }
    // Pop top item off of stack.
    var block = _stack.removeLast();
    // Finish it.
    block.finish();
  }

  /// Emit an instant event.
  static void instantSync(String name, {Map arguments}) {
    if (name is! String) {
      throw new ArgumentError.value(name,
                                    'name',
                                    'Must be a String');
    }
    Map instantArguments;
    if (arguments is Map) {
      instantArguments = new Map.from(arguments);
    }
    _reportInstantEvent(_getTraceClock(),
                        'Dart',
                        name,
                        _argumentsAsJson(instantArguments));
  }


  /// A utility method to time a synchronous [function]. Internally calls
  /// [function] bracketed by calls to [startSync] and [finishSync].
  static dynamic timeSync(String name,
                          TimelineSyncFunction function,
                          {Map arguments}) {
    startSync(name, arguments: arguments);
    try {
      return function();
    } finally {
      finishSync();
    }
  }

  static final List<_SyncBlock> _stack = new List<_SyncBlock>();
  static final int _isolateId = _getIsolateNum();
  static final String _isolateIdString = _isolateId.toString();
}

<<<<<<< HEAD
/// An asynchronous task on the timeline. Asynchronous tasks can live
/// longer than the current event and can even be shared between isolates.
/// An asynchronous task can have many (nested) blocks. To share a
/// [_TimelineTask] across isolates, you must construct a [_TimelineTask] in
/// both isolates using the same [taskId] and [category].
class _TimelineTask {
  /// Create a task. [taskId] will be set by the system.
  /// Optionally you can specify a [category] name.
  _TimelineTask({String category: 'Dart'})
      : _taskId = _getNextAsyncId(),
        category = category {
    if (category is! String) {
      throw new ArgumentError.value(category,
                                    'category',
                                    'Must be a String');
    }
  }

  /// Create a task with an explicit [taskId]. This is useful if you are
  /// passing a task between isolates. Optionally you can specify a [category]
  /// name.
  _TimelineTask.withTaskId(int taskId, {String category: 'Dart'})
      : _taskId = taskId,
        category = category {
=======
/// An asynchronous task on the timeline. An asynchronous task can have many
/// (nested) synchronous operations. Synchronous operations can live longer than
/// the current isolate event. To pass a [TimelineTask] to another isolate,
/// you must first call [pass] to get the task id and then construct a new
/// [TimelineTask] in the other isolate.
class TimelineTask {
  /// Create a task. [taskId] will be set by the system.
  TimelineTask()
      : _taskId = _getNextAsyncId() {
  }

  /// Create a task with an explicit [taskId]. This is useful if you are
  /// passing a task from one isolate to another.
  TimelineTask.withTaskId(int taskId)
      : _taskId = taskId {
>>>>>>> d9397d8a
    if (taskId is! int) {
      throw new ArgumentError.value(taskId,
                                    'taskId',
                                    'Must be an int');
    }
  }

<<<<<<< HEAD
  /// Start a block in this task named [name]. Optionally takes
  /// a [Map] of [arguments].
  /// Returns an [_AsyncBlock] which is used to finish this block.
  _AsyncBlock start(String name, {Map arguments}) {
=======
  /// Start a synchronous operation within this task named [name].
  /// Optionally takes a [Map] of [arguments].
  void start(String name, {Map arguments}) {
>>>>>>> d9397d8a
    if (name is! String) {
      throw new ArgumentError.value(name,
                                    'name',
                                    'Must be a String');
    }
<<<<<<< HEAD
    var block = new _AsyncBlock._(name, _taskId, category);
=======
    var block = new _AsyncBlock._(name, _taskId);
>>>>>>> d9397d8a
    if (arguments is Map) {
      block.arguments.addAll(arguments);
    }
    _stack.add(block);
    block._start();
  }

<<<<<<< HEAD
  /// Retrieve the asynchronous task's id. Can be used to construct a
  /// [_TimelineTask] in another isolate.
  int get taskId => _taskId;
  final int _taskId;
  /// Retrieve the asynchronous task's category. Can be used to construct a
  /// [_TimelineTask] in another isolate.
  final String category;
=======
  /// Emit an instant event for this task.
  void instant(String name, {Map arguments}) {
    if (name is! String) {
      throw new ArgumentError.value(name,
                                    'name',
                                    'Must be a String');
    }
    Map instantArguments;
    if (arguments is Map) {
      instantArguments = new Map.from(arguments);
    }
    _reportTaskEvent(_getTraceClock(),
                     _taskId,
                     'n',
                     'Dart',
                     name,
                     _argumentsAsJson(instantArguments));
  }

  /// Finish the last synchronous operation that was started.
  void finish() {
    if (_stack.length == 0) {
      throw new StateError(
          'Uneven calls to start and finish');
    }
    // Pop top item off of stack.
    var block = _stack.removeLast();
    block._finish();
  }

  /// Retrieve the [TimelineTask]'s task id. Will throw an exception if the
  /// stack is not empty.
  int pass() {
    if (_stack.length > 0) {
      throw new StateError(
          'You cannot pass a TimelineTask without finishing all started '
          'operations');
    }
    int r = _taskId;
    return r;
  }

  final int _taskId;
  final List<_AsyncBlock> _stack = [];
>>>>>>> d9397d8a
}

/// An asynchronous block of time on the timeline. This block can be kept
/// open across isolate messages.
class _AsyncBlock {
  /// The category this block belongs to.
  final String category = 'Dart';
  /// The name of this block.
  final String name;
  /// The asynchronous task id.
  final int _taskId;
  /// An (optional) set of arguments which will be serialized to JSON and
  /// associated with this block.
  final Map arguments = {};

<<<<<<< HEAD
  _AsyncBlock._(this.name, this._taskId, this.category);
=======
  _AsyncBlock._(this.name, this._taskId);
>>>>>>> d9397d8a

  // Emit the start event.
  void _start() {
    _reportTaskEvent(_getTraceClock(),
                     _taskId,
                     'b',
                     category,
                     name,
                     _argumentsAsJson(arguments));
  }

  // Emit the finish event.
  void _finish() {
    _reportTaskEvent(_getTraceClock(),
                     _taskId,
                     'e',
                     category,
                     name,
<<<<<<< HEAD
                     JSON.encode({}));
  }

  /// Finish this block. Cannot be called twice.
  void finish() {
    if (_finished) {
      throw new StateError(
          'It is illegal to call finish twice on the same _AsyncBlock');
    }
    _finished = true;
    _finish();
  }

  /// Finishes this block when [future] completes. Returns a [Future]
  /// chained to [future].
  Future finishWhenComplete(Future future) {
    if (future is! Future) {
      throw new ArgumentError.value(future,
                                    'future',
                                    'Must be a Future');
    }
    return future.whenComplete(() {
      finish();
    });
=======
                     _argumentsAsJson(null));
>>>>>>> d9397d8a
  }
}

/// A synchronous block of time on the timeline. This block should not be
/// kept open across isolate messages.
class _SyncBlock {
  /// The category this block belongs to.
  final String category = 'Dart';
  /// The name of this block.
  final String name;
  /// An (optional) set of arguments which will be serialized to JSON and
  /// associated with this block.
  final Map arguments = {};
  // The start time stamp.
  final int _start;

  _SyncBlock._(this.name,
               this._start);

  /// Finish this block of time. At this point, this block can no longer be
  /// used.
  void finish() {
    // Report event to runtime.
    _reportCompleteEvent(_start,
                         _getTraceClock(),
                         category,
                         name,
                         _argumentsAsJson(arguments));
  }
}

String _fastPathArguments;
String _argumentsAsJson(Map arguments) {
  if ((arguments == null) || (arguments.length == 0)) {
    // Fast path no arguments. Avoid calling JSON.encode.
    if (_fastPathArguments == null) {
      _fastPathArguments = '{"isolateNumber":"${Timeline._isolateId}"}';
    }
    return _fastPathArguments;
  }
  // Add isolateNumber to arguments map.
  arguments['isolateNumber'] = Timeline._isolateIdString;
  return JSON.encode(arguments);
}

/// Returns the next async task id.
external int _getNextAsyncId();

/// Returns the current value from the trace clock.
external int _getTraceClock();

/// Returns the isolate's main port number.
external int _getIsolateNum();

/// Reports an event for a task.
external void _reportTaskEvent(int start,
                               int taskId,
                               String phase,
                               String category,
                               String name,
                               String argumentsAsJson);

/// Reports a complete synchronous event.
external void _reportCompleteEvent(int start,
                                   int end,
                                   String category,
                                   String name,
                                   String argumentsAsJson);

/// Reports an instant event.
external void _reportInstantEvent(int start,
                                  String category,
                                  String name,
                                  String argumentsAsJson);<|MERGE_RESOLUTION|>--- conflicted
+++ resolved
@@ -73,32 +73,6 @@
   static final String _isolateIdString = _isolateId.toString();
 }
 
-<<<<<<< HEAD
-/// An asynchronous task on the timeline. Asynchronous tasks can live
-/// longer than the current event and can even be shared between isolates.
-/// An asynchronous task can have many (nested) blocks. To share a
-/// [_TimelineTask] across isolates, you must construct a [_TimelineTask] in
-/// both isolates using the same [taskId] and [category].
-class _TimelineTask {
-  /// Create a task. [taskId] will be set by the system.
-  /// Optionally you can specify a [category] name.
-  _TimelineTask({String category: 'Dart'})
-      : _taskId = _getNextAsyncId(),
-        category = category {
-    if (category is! String) {
-      throw new ArgumentError.value(category,
-                                    'category',
-                                    'Must be a String');
-    }
-  }
-
-  /// Create a task with an explicit [taskId]. This is useful if you are
-  /// passing a task between isolates. Optionally you can specify a [category]
-  /// name.
-  _TimelineTask.withTaskId(int taskId, {String category: 'Dart'})
-      : _taskId = taskId,
-        category = category {
-=======
 /// An asynchronous task on the timeline. An asynchronous task can have many
 /// (nested) synchronous operations. Synchronous operations can live longer than
 /// the current isolate event. To pass a [TimelineTask] to another isolate,
@@ -114,7 +88,6 @@
   /// passing a task from one isolate to another.
   TimelineTask.withTaskId(int taskId)
       : _taskId = taskId {
->>>>>>> d9397d8a
     if (taskId is! int) {
       throw new ArgumentError.value(taskId,
                                     'taskId',
@@ -122,26 +95,15 @@
     }
   }
 
-<<<<<<< HEAD
-  /// Start a block in this task named [name]. Optionally takes
-  /// a [Map] of [arguments].
-  /// Returns an [_AsyncBlock] which is used to finish this block.
-  _AsyncBlock start(String name, {Map arguments}) {
-=======
   /// Start a synchronous operation within this task named [name].
   /// Optionally takes a [Map] of [arguments].
   void start(String name, {Map arguments}) {
->>>>>>> d9397d8a
-    if (name is! String) {
-      throw new ArgumentError.value(name,
-                                    'name',
-                                    'Must be a String');
-    }
-<<<<<<< HEAD
-    var block = new _AsyncBlock._(name, _taskId, category);
-=======
+    if (name is! String) {
+      throw new ArgumentError.value(name,
+                                    'name',
+                                    'Must be a String');
+    }
     var block = new _AsyncBlock._(name, _taskId);
->>>>>>> d9397d8a
     if (arguments is Map) {
       block.arguments.addAll(arguments);
     }
@@ -149,15 +111,6 @@
     block._start();
   }
 
-<<<<<<< HEAD
-  /// Retrieve the asynchronous task's id. Can be used to construct a
-  /// [_TimelineTask] in another isolate.
-  int get taskId => _taskId;
-  final int _taskId;
-  /// Retrieve the asynchronous task's category. Can be used to construct a
-  /// [_TimelineTask] in another isolate.
-  final String category;
-=======
   /// Emit an instant event for this task.
   void instant(String name, {Map arguments}) {
     if (name is! String) {
@@ -202,7 +155,6 @@
 
   final int _taskId;
   final List<_AsyncBlock> _stack = [];
->>>>>>> d9397d8a
 }
 
 /// An asynchronous block of time on the timeline. This block can be kept
@@ -218,11 +170,7 @@
   /// associated with this block.
   final Map arguments = {};
 
-<<<<<<< HEAD
-  _AsyncBlock._(this.name, this._taskId, this.category);
-=======
   _AsyncBlock._(this.name, this._taskId);
->>>>>>> d9397d8a
 
   // Emit the start event.
   void _start() {
@@ -241,34 +189,7 @@
                      'e',
                      category,
                      name,
-<<<<<<< HEAD
-                     JSON.encode({}));
-  }
-
-  /// Finish this block. Cannot be called twice.
-  void finish() {
-    if (_finished) {
-      throw new StateError(
-          'It is illegal to call finish twice on the same _AsyncBlock');
-    }
-    _finished = true;
-    _finish();
-  }
-
-  /// Finishes this block when [future] completes. Returns a [Future]
-  /// chained to [future].
-  Future finishWhenComplete(Future future) {
-    if (future is! Future) {
-      throw new ArgumentError.value(future,
-                                    'future',
-                                    'Must be a Future');
-    }
-    return future.whenComplete(() {
-      finish();
-    });
-=======
                      _argumentsAsJson(null));
->>>>>>> d9397d8a
   }
 }
 
