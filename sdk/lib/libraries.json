{
  "comment:0": "NOTE: THIS FILE IS GENERATED. DO NOT EDIT.",
  "comment:1": "Instead modify 'sdk/lib/libraries.yaml' and follow the instructions therein.",
  "none": {
    "libraries": {}
  },
  "vm_common": {
    "libraries": {
      "_builtin": {
        "uri": "_internal/vm/bin/builtin.dart"
      },
      "_internal": {
        "uri": "internal/internal.dart",
        "patches": [
          "_internal/vm/lib/internal_patch.dart"
        ]
      },
      "async": {
        "uri": "async/async.dart",
        "patches": [
          "_internal/vm/lib/async_patch.dart"
        ]
      },
      "collection": {
        "uri": "collection/collection.dart",
        "patches": [
          "_internal/vm_shared/lib/collection_patch.dart",
          "_internal/vm_shared/lib/compact_hash.dart",
          "_internal/vm/lib/hash_factories.dart"
        ]
      },
      "convert": {
        "uri": "convert/convert.dart",
        "patches": "_internal/vm/lib/convert_patch.dart"
      },
      "core": {
        "uri": "core/core.dart",
        "patches": [
          "_internal/vm/lib/core_patch.dart",
          "_internal/vm_shared/lib/array_patch.dart",
          "_internal/vm_shared/lib/bigint_patch.dart",
          "_internal/vm_shared/lib/bool_patch.dart",
          "_internal/vm_shared/lib/date_patch.dart",
          "_internal/vm_shared/lib/integers_patch.dart",
          "_internal/vm_shared/lib/map_patch.dart",
          "_internal/vm_shared/lib/null_patch.dart",
          "_internal/vm_shared/lib/string_buffer_patch.dart"
        ]
      },
      "developer": {
        "uri": "developer/developer.dart",
        "patches": [
          "_internal/vm/lib/developer.dart"
        ]
      },
      "ffi": {
        "uri": "ffi/ffi.dart",
        "patches": [
          "_internal/vm/lib/ffi_patch.dart",
          "_internal/vm/lib/ffi_allocation_patch.dart",
          "_internal/vm/lib/ffi_dynamic_library_patch.dart",
          "_internal/vm/lib/ffi_native_finalizer_patch.dart",
          "_internal/vm/lib/ffi_native_type_patch.dart",
          "_internal/vm/lib/ffi_struct_patch.dart"
        ]
      },
      "_http": {
        "uri": "_http/http.dart"
      },
      "io": {
        "uri": "io/io.dart",
        "patches": [
          "_internal/vm/bin/common_patch.dart"
        ]
      },
      "isolate": {
        "uri": "isolate/isolate.dart",
        "patches": [
          "_internal/vm/lib/isolate_patch.dart"
        ]
      },
      "math": {
        "uri": "math/math.dart",
        "patches": "_internal/vm/lib/math_patch.dart"
      },
      "mirrors": {
        "uri": "mirrors/mirrors.dart",
        "patches": [
          "_internal/vm/lib/mirrors_patch.dart"
        ]
      },
      "nativewrappers": {
        "uri": "html/dartium/nativewrappers.dart"
      },
      "typed_data": {
        "uri": "typed_data/typed_data.dart",
        "patches": "_internal/vm/lib/typed_data_patch.dart"
      },
      "_vmservice": {
        "uri": "vmservice/vmservice.dart"
      },
      "vmservice_io": {
        "uri": "_internal/vm/bin/vmservice_io.dart"
      }
    }
  },
  "vm": {
    "include": [
      {
        "target": "vm_common"
      }
    ],
    "libraries": {
      "cli": {
        "uri": "cli/cli.dart",
        "patches": [
          "_internal/vm/bin/cli_patch.dart"
        ]
      }
    }
  },
  "wasm": {
    "include": [
      {
        "target": "wasm_base"
      }
    ],
    "libraries": {
      "core": {
        "uri": "core/core.dart",
        "patches": [
          "_internal/wasm/lib/core_patch.dart",
          "_internal/vm_shared/lib/array_patch.dart",
          "_internal/vm_shared/lib/bigint_patch.dart",
          "_internal/vm_shared/lib/bool_patch.dart",
          "_internal/vm_shared/lib/date_patch.dart",
          "_internal/vm_shared/lib/map_patch.dart",
          "_internal/vm_shared/lib/null_patch.dart",
          "_internal/wasm/lib/date_patch_patch.dart",
          "_internal/wasm/lib/int_patch.dart",
          "_internal/wasm/lib/string_buffer_patch.dart",
          "_internal/wasm/lib/string_patch.dart",
          "_internal/wasm/lib/sync_star_patch.dart",
          "_internal/wasm/lib/weak_patch.dart",
          "_internal/wasm/lib/boxed_double.dart",
          "_internal/wasm/lib/boxed_int.dart",
          "_internal/wasm/lib/boxed_int_to_string.dart"
        ]
      }
    }
  },
  "wasm_stringref": {
    "include": [
      {
        "target": "wasm_base"
      }
    ],
    "libraries": {
      "core": {
        "uri": "core/core.dart",
        "patches": [
          "_internal/wasm/lib/core_patch.dart",
          "_internal/vm_shared/lib/array_patch.dart",
          "_internal/vm_shared/lib/bigint_patch.dart",
          "_internal/vm_shared/lib/bool_patch.dart",
          "_internal/vm_shared/lib/date_patch.dart",
          "_internal/vm_shared/lib/map_patch.dart",
          "_internal/vm_shared/lib/null_patch.dart",
          "_internal/wasm/lib/date_patch_patch.dart",
          "_internal/wasm/lib/int_patch.dart",
          "_internal/wasm/lib/string_buffer_patch.dart",
          "_internal/wasm/lib/string_stringref_patch.dart",
          "_internal/wasm/lib/sync_star_patch.dart",
          "_internal/wasm/lib/weak_patch.dart",
          "_internal/wasm/lib/boxed_double.dart",
          "_internal/wasm/lib/boxed_int.dart",
          "_internal/wasm/lib/boxed_int_to_string.dart"
        ]
      }
    }
  },
  "wasm_js_compatibility": {
    "include": [
      {
        "target": "wasm_common"
      }
    ],
    "libraries": {
      "convert": {
        "uri": "convert/convert.dart",
        "patches": [
          "_internal/wasm_js_compatibility/lib/convert_patch.dart"
        ]
      },
      "core": {
        "uri": "core/core.dart",
        "patches": [
          "_internal/vm_shared/lib/array_patch.dart",
          "_internal/vm_shared/lib/bigint_patch.dart",
          "_internal/vm_shared/lib/bool_patch.dart",
          "_internal/vm_shared/lib/date_patch.dart",
          "_internal/vm_shared/lib/map_patch.dart",
          "_internal/vm_shared/lib/null_patch.dart",
          "_internal/wasm/lib/boxed_double.dart",
          "_internal/wasm/lib/boxed_int.dart",
          "_internal/wasm/lib/core_patch.dart",
          "_internal/wasm/lib/date_patch_patch.dart",
          "_internal/wasm/lib/sync_star_patch.dart",
          "_internal/wasm/lib/weak_patch.dart",
          "_internal/wasm_js_compatibility/lib/boxed_int_to_string.dart",
          "_internal/wasm_js_compatibility/lib/int_patch.dart",
          "_internal/wasm_js_compatibility/lib/string_buffer_patch.dart",
          "_internal/wasm_js_compatibility/lib/string_patch.dart"
        ]
      },
      "convert": {
        "uri": "convert/convert.dart",
        "patches": [
          "_internal/wasm_js_compatibility/lib/convert_patch.dart"
        ]
      },
      "typed_data": {
        "uri": "typed_data/typed_data.dart",
        "patches": [
          "_internal/wasm/lib/simd_patch.dart",
          "_internal/wasm_js_compatibility/lib/typed_data.dart",
          "_internal/wasm_js_compatibility/lib/typed_data_patch.dart"
        ]
      },
      "_simd": {
        "uri": "_internal/wasm/lib/simd.dart"
      }
    }
  },
  "wasm_base": {
    "include": [
      {
        "target": "wasm_common"
      }
    ],
    "libraries": {
      "convert": {
        "uri": "convert/convert.dart",
        "patches": [
<<<<<<< HEAD
          "_internal/vm_shared/lib/convert_patch.dart",
=======
>>>>>>> a4f7b2c5
          "_internal/wasm/lib/convert_patch.dart"
        ]
      },
      "typed_data": {
        "uri": "typed_data/typed_data.dart",
        "patches": [
          "_internal/wasm/lib/simd_patch.dart",
          "_internal/wasm/lib/typed_data_patch.dart"
        ]
      },
<<<<<<< HEAD
      "_internal": {
        "uri": "internal/internal.dart",
        "patches": [
          "_internal/wasm/lib/internal_patch.dart",
          "_internal/wasm/lib/internal_string_patch.dart"
        ]
      },
      "_string": {
        "uri": "_internal/wasm/lib/string.dart"
=======
      "_simd": {
        "uri": "_internal/wasm/lib/simd.dart"
      },
      "_typed_data": {
        "uri": "_internal/wasm/lib/typed_data.dart"
>>>>>>> a4f7b2c5
      }
    }
  },
  "wasm_common": {
    "libraries": {
      "core": {
        "uri": "core/core.dart",
        "patches": [
          "_internal/wasm/lib/boxed_double.dart",
          "_internal/wasm/lib/boxed_int.dart"
        ]
      },
      "_http": {
        "uri": "_http/http.dart"
      },
      "_internal": {
        "uri": "internal/internal.dart",
        "patches": [
          "_internal/wasm/lib/internal_patch.dart"
        ]
      },
      "_js_annotations": {
        "uri": "js/_js_annotations.dart"
      },
      "_js_helper": {
        "uri": "_internal/wasm/lib/js_helper.dart"
      },
      "_js_types": {
        "uri": "_internal/wasm/lib/js_types.dart"
      },
      "_object_helper": {
        "uri": "_internal/wasm/lib/object_helper.dart"
      },
      "_string_helper": {
        "uri": "_internal/wasm/lib/string_helper.dart"
      },
      "_wasm": {
        "uri": "_wasm/wasm_types.dart",
        "patches": "_internal/wasm/lib/wasm_types_patch.dart"
      },
      "async": {
        "uri": "async/async.dart",
        "patches": [
          "_internal/wasm/lib/async_patch.dart"
        ]
      },
      "collection": {
        "uri": "collection/collection.dart",
        "patches": [
          "_internal/vm_shared/lib/collection_patch.dart",
          "_internal/vm_shared/lib/compact_hash.dart",
          "_internal/wasm/lib/hash_factories.dart"
        ]
      },
      "developer": {
        "uri": "developer/developer.dart",
        "patches": [
          "_internal/wasm/lib/developer.dart"
        ]
      },
      "ffi": {
        "uri": "ffi/ffi.dart",
        "patches": [
          "_internal/vm/lib/ffi_patch.dart",
          "_internal/vm/lib/ffi_allocation_patch.dart",
          "_internal/vm/lib/ffi_dynamic_library_patch.dart",
          "_internal/vm/lib/ffi_native_type_patch.dart",
          "_internal/vm/lib/ffi_struct_patch.dart"
        ]
      },
      "nativewrappers": {
        "uri": "html/dartium/nativewrappers.dart"
      },
      "io": {
        "uri": "io/io.dart",
        "patches": "_internal/wasm/lib/io_patch.dart",
        "supported": false
      },
      "isolate": {
        "uri": "isolate/isolate.dart",
        "patches": [
          "_internal/wasm/lib/isolate_patch.dart"
        ]
      },
      "js": {
        "uri": "js/js.dart",
        "patches": "_internal/wasm/lib/js_patch.dart"
      },
      "js_interop": {
        "uri": "js_interop/js_interop.dart",
        "patches": "_internal/wasm/lib/js_interop_patch.dart"
      },
      "js_interop_unsafe": {
        "uri": "js_interop_unsafe/js_interop_unsafe.dart",
        "patches": "_internal/wasm/lib/js_interop_unsafe_patch.dart"
      },
      "js_util": {
        "uri": "js_util/js_util.dart",
        "patches": "_internal/wasm/lib/js_util_patch.dart"
      },
      "math": {
        "uri": "math/math.dart",
        "patches": "_internal/wasm/lib/math_patch.dart"
      }
    }
  },
  "dart2js": {
    "include": [
      {
        "target": "_dart2js_common"
      }
    ],
    "libraries": {
      "html": {
        "uri": "html/dart2js/html_dart2js.dart"
      },
      "html_common": {
        "uri": "html/html_common/html_common_dart2js.dart"
      },
      "indexed_db": {
        "uri": "indexed_db/dart2js/indexed_db_dart2js.dart"
      },
      "_js": {
        "uri": "js/_js.dart",
        "patches": "js/_js_client.dart"
      },
      "svg": {
        "uri": "svg/dart2js/svg_dart2js.dart"
      },
      "web_audio": {
        "uri": "web_audio/dart2js/web_audio_dart2js.dart"
      },
      "web_gl": {
        "uri": "web_gl/dart2js/web_gl_dart2js.dart"
      },
      "_metadata": {
        "uri": "html/html_common/metadata.dart"
      }
    }
  },
  "dart2js_server": {
    "include": [
      {
        "target": "_dart2js_common"
      }
    ],
    "libraries": {
      "_js": {
        "uri": "js/_js.dart",
        "patches": "js/_js_server.dart"
      }
    }
  },
  "_dart2js_common": {
    "libraries": {
      "async": {
        "uri": "async/async.dart",
        "patches": "_internal/js_runtime/lib/async_patch.dart"
      },
      "collection": {
        "uri": "collection/collection.dart",
        "patches": "_internal/js_runtime/lib/collection_patch.dart"
      },
      "convert": {
        "uri": "convert/convert.dart",
        "patches": "_internal/js_runtime/lib/convert_patch.dart"
      },
      "core": {
        "uri": "core/core.dart",
        "patches": "_internal/js_runtime/lib/core_patch.dart"
      },
      "developer": {
        "uri": "developer/developer.dart",
        "patches": "_internal/js_runtime/lib/developer_patch.dart"
      },
      "_http": {
        "uri": "_http/http.dart"
      },
      "io": {
        "uri": "io/io.dart",
        "patches": "_internal/js_runtime/lib/io_patch.dart",
        "supported": false
      },
      "isolate": {
        "uri": "isolate/isolate.dart",
        "patches": "_internal/js_runtime/lib/isolate_patch.dart",
        "supported": false
      },
      "js": {
        "uri": "js/js.dart",
        "patches": "_internal/js_runtime/lib/js_patch.dart"
      },
      "js_interop": {
        "uri": "js_interop/js_interop.dart",
        "patches": "_internal/js_shared/lib/js_interop_patch.dart"
      },
      "js_interop_unsafe": {
        "uri": "js_interop_unsafe/js_interop_unsafe.dart",
        "patches": "_internal/js_shared/lib/js_interop_unsafe_patch.dart"
      },
      "_js_annotations": {
        "uri": "js/_js_annotations.dart"
      },
      "_js_types": {
        "uri": "_internal/js_shared/lib/js_types.dart"
      },
      "js_util": {
        "uri": "js_util/js_util.dart",
        "patches": [
          "_internal/js_shared/lib/js_util_patch.dart",
          "_internal/js_runtime/lib/js_allow_interop_patch.dart"
        ]
      },
      "math": {
        "uri": "math/math.dart",
        "patches": "_internal/js_runtime/lib/math_patch.dart"
      },
      "typed_data": {
        "uri": "typed_data/typed_data.dart",
        "patches": "_internal/js_runtime/lib/typed_data_patch.dart"
      },
      "_native_typed_data": {
        "uri": "_internal/js_runtime/lib/native_typed_data.dart"
      },
      "_internal": {
        "uri": "internal/internal.dart",
        "patches": "_internal/js_runtime/lib/internal_patch.dart"
      },
      "_dart2js_runtime_metrics": {
        "uri": "_internal/js_runtime/lib/dart2js_runtime_metrics.dart"
      },
      "_js_helper": {
        "uri": "_internal/js_runtime/lib/js_helper.dart"
      },
      "_late_helper": {
        "uri": "_internal/js_runtime/lib/late_helper.dart"
      },
      "_rti": {
        "uri": "_internal/js_shared/lib/rti.dart"
      },
      "_interceptors": {
        "uri": "_internal/js_runtime/lib/interceptors.dart"
      },
      "_foreign_helper": {
        "uri": "_internal/js_runtime/lib/foreign_helper.dart"
      },
      "_js_names": {
        "uri": "_internal/js_runtime/lib/js_names.dart"
      },
      "_js_primitives": {
        "uri": "_internal/js_runtime/lib/js_primitives.dart"
      },
      "_js_embedded_names": {
        "uri": "_internal/js_runtime/lib/synced/embedded_names.dart"
      },
      "_js_shared_embedded_names": {
        "uri": "_internal/js_shared/lib/synced/embedded_names.dart"
      },
      "_async_status_codes": {
        "uri": "_internal/js_runtime/lib/synced/async_status_codes.dart"
      },
      "_load_library_priority": {
        "uri": "_internal/js_runtime/lib/synced/load_library_priority.dart"
      },
      "_recipe_syntax": {
        "uri": "_internal/js_shared/lib/synced/recipe_syntax.dart"
      }
    }
  },
  "dartdevc": {
    "libraries": {
      "_runtime": {
        "uri": "_internal/js_dev_runtime/private/ddc_runtime/runtime.dart"
      },
      "_debugger": {
        "uri": "_internal/js_dev_runtime/private/debugger.dart"
      },
      "_foreign_helper": {
        "uri": "_internal/js_dev_runtime/private/foreign_helper.dart"
      },
      "_http": {
        "uri": "_http/http.dart"
      },
      "_interceptors": {
        "uri": "_internal/js_dev_runtime/private/interceptors.dart"
      },
      "_internal": {
        "uri": "internal/internal.dart",
        "patches": "_internal/js_dev_runtime/patch/internal_patch.dart"
      },
      "_isolate_helper": {
        "uri": "_internal/js_dev_runtime/private/isolate_helper.dart"
      },
      "_js_annotations": {
        "uri": "js/_js_annotations.dart"
      },
      "_js_shared_embedded_names": {
        "uri": "_internal/js_shared/lib/synced/embedded_names.dart"
      },
      "_js_helper": {
        "uri": "_internal/js_dev_runtime/private/js_helper.dart"
      },
      "_js_names": {
        "uri": "_internal/js_dev_runtime/private/js_names.dart"
      },
      "_js_primitives": {
        "uri": "_internal/js_dev_runtime/private/js_primitives.dart"
      },
      "_js_types": {
        "uri": "_internal/js_shared/lib/js_types.dart"
      },
      "_metadata": {
        "uri": "html/html_common/metadata.dart"
      },
      "_native_typed_data": {
        "uri": "_internal/js_dev_runtime/private/native_typed_data.dart"
      },
      "_dart2js_runtime_metrics": {
        "uri": "_internal/js_dev_runtime/private/runtime_metrics.dart"
      },
      "_rti": {
        "uri": "_internal/js_shared/lib/rti.dart"
      },
      "_recipe_syntax": {
        "uri": "_internal/js_shared/lib/synced/recipe_syntax.dart"
      },
      "async": {
        "uri": "async/async.dart",
        "patches": "_internal/js_dev_runtime/patch/async_patch.dart"
      },
      "collection": {
        "uri": "collection/collection.dart",
        "patches": "_internal/js_dev_runtime/patch/collection_patch.dart"
      },
      "convert": {
        "uri": "convert/convert.dart",
        "patches": "_internal/js_dev_runtime/patch/convert_patch.dart"
      },
      "core": {
        "uri": "core/core.dart",
        "patches": "_internal/js_dev_runtime/patch/core_patch.dart"
      },
      "developer": {
        "uri": "developer/developer.dart",
        "patches": "_internal/js_dev_runtime/patch/developer_patch.dart"
      },
      "io": {
        "uri": "io/io.dart",
        "patches": "_internal/js_dev_runtime/patch/io_patch.dart",
        "supported": false
      },
      "isolate": {
        "uri": "isolate/isolate.dart",
        "patches": "_internal/js_dev_runtime/patch/isolate_patch.dart",
        "supported": false
      },
      "math": {
        "uri": "math/math.dart",
        "patches": "_internal/js_dev_runtime/patch/math_patch.dart"
      },
      "typed_data": {
        "uri": "typed_data/typed_data.dart",
        "patches": "_internal/js_dev_runtime/patch/typed_data_patch.dart"
      },
      "html": {
        "uri": "html/dart2js/html_dart2js.dart"
      },
      "html_common": {
        "uri": "html/html_common/html_common_dart2js.dart"
      },
      "indexed_db": {
        "uri": "indexed_db/dart2js/indexed_db_dart2js.dart"
      },
      "js": {
        "uri": "js/js.dart",
        "patches": "_internal/js_dev_runtime/patch/js_patch.dart"
      },
      "js_interop": {
        "uri": "js_interop/js_interop.dart",
        "patches": "_internal/js_shared/lib/js_interop_patch.dart"
      },
      "js_interop_unsafe": {
        "uri": "js_interop_unsafe/js_interop_unsafe.dart",
        "patches": "_internal/js_shared/lib/js_interop_unsafe_patch.dart"
      },
      "js_util": {
        "uri": "js_util/js_util.dart",
        "patches": [
          "_internal/js_shared/lib/js_util_patch.dart",
          "_internal/js_dev_runtime/patch/js_allow_interop_patch.dart"
        ]
      },
      "svg": {
        "uri": "svg/dart2js/svg_dart2js.dart"
      },
      "web_audio": {
        "uri": "web_audio/dart2js/web_audio_dart2js.dart"
      },
      "web_gl": {
        "uri": "web_gl/dart2js/web_gl_dart2js.dart"
      }
    }
  }
}<|MERGE_RESOLUTION|>--- conflicted
+++ resolved
@@ -213,12 +213,6 @@
           "_internal/wasm_js_compatibility/lib/string_patch.dart"
         ]
       },
-      "convert": {
-        "uri": "convert/convert.dart",
-        "patches": [
-          "_internal/wasm_js_compatibility/lib/convert_patch.dart"
-        ]
-      },
       "typed_data": {
         "uri": "typed_data/typed_data.dart",
         "patches": [
@@ -242,10 +236,6 @@
       "convert": {
         "uri": "convert/convert.dart",
         "patches": [
-<<<<<<< HEAD
-          "_internal/vm_shared/lib/convert_patch.dart",
-=======
->>>>>>> a4f7b2c5
           "_internal/wasm/lib/convert_patch.dart"
         ]
       },
@@ -256,7 +246,6 @@
           "_internal/wasm/lib/typed_data_patch.dart"
         ]
       },
-<<<<<<< HEAD
       "_internal": {
         "uri": "internal/internal.dart",
         "patches": [
@@ -266,13 +255,12 @@
       },
       "_string": {
         "uri": "_internal/wasm/lib/string.dart"
-=======
+      },
       "_simd": {
         "uri": "_internal/wasm/lib/simd.dart"
       },
       "_typed_data": {
         "uri": "_internal/wasm/lib/typed_data.dart"
->>>>>>> a4f7b2c5
       }
     }
   },
