// Copyright (c) 2022, the Dart project authors.  Please see the AUTHORS file
// for details. All rights reserved. Use of this source code is governed by a
// BSD-style license that can be found in the LICENSE file.

library dart._wasm;

import 'dart:js_interop';

// A collection a special Dart types that are mapped directly to Wasm types
// by the dart2wasm compiler. These types have a number of constraints:
//
// - They can only be used directly as types of local variables, fields, or
//   parameter/return of static functions. No other uses of the types are valid.
// - They are not assignable to or from any ordinary Dart types.
// - The integer and float types can't be nullable.
// - Their instance methods cannot be called virtually or dynamically.
//
// TODO(askesc): Give an error message if any of these constraints are violated.

@pragma("wasm:entry-point")
abstract class _WasmBase {
  const _WasmBase();
}

abstract class _WasmInt extends _WasmBase {
  const _WasmInt();
}

abstract class _WasmFloat extends _WasmBase {
  const _WasmFloat();
}

/// The Wasm `anyref` type.
@pragma("wasm:entry-point")
class WasmAnyRef extends _WasmBase {
  /// Dummy constructor to silence error about missing superclass constructor.
  const WasmAnyRef._();

  /// Upcast Dart object to `anyref`.
  external factory WasmAnyRef.fromObject(Object o);

  /// Whether this reference is a Dart object.
  external bool get isObject;

  /// Downcast `anyref` to a Dart object.
  ///
  /// Will throw if the reference is not a Dart object.
  external Object toObject();
}

extension ExternalizeNonNullable on WasmAnyRef {
  WasmExternRef externalize() => _externalizeNonNullable(this);
}

extension ExternalizeNullable on WasmAnyRef? {
  WasmExternRef? externalize() => _externalizeNullable(this);
}

/// The Wasm `externref` type.
@pragma("wasm:entry-point")
class WasmExternRef extends _WasmBase {
  // To avoid conflating the null externref with Dart's null, we provide a
  // special getter for the null externref.
  external static WasmExternRef? get nullRef;
}

extension InternalizeNonNullable on WasmExternRef {
  WasmAnyRef internalize() => _internalizeNonNullable(this);
}

extension InternalizeNullable on WasmExternRef? {
  bool get isNull => _wasmExternRefIsNull(this);
  WasmAnyRef? internalize() => _internalizeNullable(this);
}

external WasmExternRef _externalizeNonNullable(WasmAnyRef ref);
external WasmExternRef? _externalizeNullable(WasmAnyRef? ref);
external WasmAnyRef _internalizeNonNullable(WasmExternRef ref);
external WasmAnyRef? _internalizeNullable(WasmExternRef? ref);
external bool _wasmExternRefIsNull(WasmExternRef? ref);

/// The Wasm `funcref` type.
@pragma("wasm:entry-point")
class WasmFuncRef extends _WasmBase {
  /// Upcast typed function reference to `funcref`
  external factory WasmFuncRef.fromWasmFunction(WasmFunction<Function> fun);
}

/// The Wasm `eqref` type.
@pragma("wasm:entry-point")
class WasmEqRef extends WasmAnyRef {
  /// Dummy constructor to silence error about missing superclass constructor.
  const WasmEqRef._() : super._();

  /// Upcast Dart object to `eqref`.
  external factory WasmEqRef.fromObject(Object o);
}

/// The Wasm `structref` type.
@pragma("wasm:entry-point")
class WasmStructRef extends WasmEqRef {
  /// Upcast Dart object to `structref`.
  external factory WasmStructRef.fromObject(Object o);
}

/// The Wasm `arrayref` type.
@pragma("wasm:entry-point")
class WasmArrayRef extends WasmEqRef {
  /// Dummy constructor to silence error about missing superclass constructor.
  const WasmArrayRef._() : super._();

  /// Length of array.
  external int get length;
}

/// The Wasm `i8` storage type.
@pragma("wasm:entry-point")
class WasmI8 extends _WasmInt {}

/// The Wasm `i16` storage type.
@pragma("wasm:entry-point")
class WasmI16 extends _WasmInt {}

/// The Wasm `i32` type.
@pragma("wasm:entry-point")
class WasmI32 extends _WasmInt {
  /// Dummy value field to contain the value for constant instances.
  final int _value;

  /// Constructor for constant instances.
  const WasmI32(this._value);

  external factory WasmI32.fromInt(int value);
  external factory WasmI32.int8FromInt(int value);
  external factory WasmI32.uint8FromInt(int value);
  external factory WasmI32.int16FromInt(int value);
  external factory WasmI32.uint16FromInt(int value);
  external factory WasmI32.fromBool(bool value);
  external int toIntSigned();
  external int toIntUnsigned();
  external bool toBool();
}

/// The Wasm `i64` type.
@pragma("wasm:entry-point")
class WasmI64 extends _WasmInt {
  /// Dummy value field to contain the value for constant instances.
  final int _value;

  /// Constructor for constant instances.
  const WasmI64(this._value);

  external factory WasmI64.fromInt(int value);

  external int toInt();

  /// `i64.le_u`.
  external bool leU(WasmI64 other);
}

/// The Wasm `f32` type.
@pragma("wasm:entry-point")
class WasmF32 extends _WasmFloat {
  /// Dummy value field to contain the value for constant instances.
  final double _value;

  /// Constructor for constant instances.
  const WasmF32(this._value);

  external factory WasmF32.fromDouble(double value);
  external double toDouble();
}

/// The Wasm `f64` type.
@pragma("wasm:entry-point")
class WasmF64 extends _WasmFloat {
  /// Dummy value field to contain the value for constant instances.
  final double _value;

  /// Constructor for constant instances.
  const WasmF64(this._value);

  external factory WasmF64.fromDouble(double value);

  external double toDouble();

  /// `i64.trunc_sat_f64_s`.
<<<<<<< HEAD
  external int toInt();
=======
  external WasmI64 truncSatS();
>>>>>>> b9b7de14
}

/// A Wasm array with integer element type.
@pragma("wasm:entry-point")
class WasmIntArray<T extends _WasmInt> extends WasmArrayRef {
  external factory WasmIntArray(int length);

  external int readSigned(int index);
  external int readUnsigned(int index);
  external void write(int index, int value);
  external void copy(
      int offset, WasmIntArray<T> source, int sourceOffset, int size);
  external void fill(int offset, int value, int size);
}

/// A Wasm array with float element type.
@pragma("wasm:entry-point")
class WasmFloatArray<T extends _WasmFloat> extends WasmArrayRef {
  external factory WasmFloatArray(int length);

  external double read(int index);
  external void write(int index, double value);
  external void copy(
      int offset, WasmFloatArray<T> source, int sourceOffset, int size);
  external void fill(int offset, double value, int size);
}

/// A Wasm array with reference element type, containing Dart objects.
@pragma("wasm:entry-point")
class WasmObjectArray<T extends Object?> extends WasmArrayRef {
  /// Dummy value field to contain the value for constant instances.
  @pragma("wasm:entry-point")
  final List<T> _value;

  external factory WasmObjectArray(int length, T initialValue);

  const WasmObjectArray.literal(this._value) : super._();

  external T read(int index);
  external void write(int index, T value);
  external void copy(
      int offset, WasmObjectArray<T> source, int sourceOffset, int size);
  external void fill(int offset, T value, int size);
}

/// Wasm typed function reference.
@pragma("wasm:entry-point")
class WasmFunction<F extends Function> extends WasmFuncRef {
  /// Create a typed function reference referring to the given function.
  ///
  /// The argument must directly name a static function with no optional
  /// parameters and no type parameters.
  external factory WasmFunction.fromFunction(F f);

  /// Downcast `funcref` to a typed function reference.
  ///
  /// Will throw if the reference is not a function with the expected signature.
  external factory WasmFunction.fromFuncRef(WasmFuncRef ref);

  /// Call the function referred to by this typed function reference.
  @pragma("wasm:entry-point")
  external F get call;
}

/// A marker type for the return type of functions and the type argument to
/// [WasmFunction] to indicate that the function type should have no outputs.
@pragma("wasm:entry-point")
class WasmVoid extends _WasmBase {}

/// A Wasm table.
@pragma("wasm:entry-point")
class WasmTable<T> extends _WasmBase {
  /// Declare a table with the given size.
  ///
  /// Must be an initializer for a static field. The [size] argument must be
  /// either a constant or a reference to a `static` `final` field with a
  /// constant initializer.
  external WasmTable(int size);

  /// Read from an entry in the table.
  external T operator [](WasmI32 index);

  /// Write to an entry in the table.
  external void operator []=(WasmI32 index, T value);

  /// The size of the table.
  external WasmI32 get size;

  /// Call a function stored in the table using the `call_indirect` Wasm
  /// instruction. The function value returned from this method must be
  /// called directly.
  @pragma("wasm:entry-point")
  external F callIndirect<F extends Function>(WasmI32 index);
}

extension IntToWasmInt on int {
  WasmI32 toWasmI32() => WasmI32.fromInt(this);
  WasmI64 toWasmI64() => WasmI64.fromInt(this);
}

extension DoubleToWasmFloat on double {
  WasmF32 toWasmF32() => WasmF32.fromDouble(this);
  WasmF64 toWasmF64() => WasmF64.fromDouble(this);
}

extension WasmExternRefToJSAny on WasmExternRef {
  external JSAny get toJS;
}

// Note: We would make this an extension method on JSAny, but external methods
// on JS interop types are assumed to be JS interop functions, not methods that
// are patched in patch files. So instead we just use a plain function here.
external WasmExternRef? externRefForJSAny(JSAny object);<|MERGE_RESOLUTION|>--- conflicted
+++ resolved
@@ -185,11 +185,7 @@
   external double toDouble();
 
   /// `i64.trunc_sat_f64_s`.
-<<<<<<< HEAD
-  external int toInt();
-=======
   external WasmI64 truncSatS();
->>>>>>> b9b7de14
 }
 
 /// A Wasm array with integer element type.
