name: polymer
<<<<<<< HEAD
version: 0.9.0
=======
version: 0.9.1-dev
>>>>>>> 3485989a
author: Polymer.dart Authors <web-ui-dev@dartlang.org>
description: >
  Polymer.dart is a new type of library for the web, built on top of Web
  Components, and designed to leverage the evolving web platform on modern
  browsers.
homepage: https://www.dartlang.org/polymer-dart/
dependencies:
  analyzer: ">=0.10.1 <0.11.0"
  args: ">=0.9.0 <0.10.0"
  barback: ">=0.9.0 <0.10.0"
  browser: ">=0.9.0 <0.10.0"
  csslib: ">=0.9.0 <0.10.0"
  custom_element: ">=0.9.0 <0.10.0"
<<<<<<< HEAD
  html5lib: ">=0.9.0 <0.10.0"
  html_import: ">=0.9.0 <0.10.0"
  logging: ">=0.9.0 <0.10.0"
  observe: ">=0.9.0 <0.10.0"
=======
  html5lib: ">=0.9.1-dev <0.10.0"
  html_import: ">=0.9.0 <0.10.0"
  logging: ">=0.9.0 <0.10.0"
  observe: ">=0.9.1-dev <0.10.0"
>>>>>>> 3485989a
  path: ">=0.9.0 <0.10.0"
  polymer_expressions: ">=0.9.0 <0.10.0"
  shadow_dom: ">=0.9.0 <0.10.0"
  source_maps: ">=0.9.0 <0.10.0"
  template_binding: ">=0.9.0 <0.10.0"
  yaml: ">=0.9.0 <0.10.0"
<<<<<<< HEAD
=======
transformers:
- observe:
    files: lib/src/instance.dart
>>>>>>> 3485989a
dev_dependencies:
  unittest: ">=0.9.0 <0.10.0"
environment:
  sdk: ">=0.8.10+6 <2.0.0"<|MERGE_RESOLUTION|>--- conflicted
+++ resolved
@@ -1,9 +1,5 @@
 name: polymer
-<<<<<<< HEAD
-version: 0.9.0
-=======
 version: 0.9.1-dev
->>>>>>> 3485989a
 author: Polymer.dart Authors <web-ui-dev@dartlang.org>
 description: >
   Polymer.dart is a new type of library for the web, built on top of Web
@@ -17,29 +13,19 @@
   browser: ">=0.9.0 <0.10.0"
   csslib: ">=0.9.0 <0.10.0"
   custom_element: ">=0.9.0 <0.10.0"
-<<<<<<< HEAD
-  html5lib: ">=0.9.0 <0.10.0"
-  html_import: ">=0.9.0 <0.10.0"
-  logging: ">=0.9.0 <0.10.0"
-  observe: ">=0.9.0 <0.10.0"
-=======
   html5lib: ">=0.9.1-dev <0.10.0"
   html_import: ">=0.9.0 <0.10.0"
   logging: ">=0.9.0 <0.10.0"
   observe: ">=0.9.1-dev <0.10.0"
->>>>>>> 3485989a
   path: ">=0.9.0 <0.10.0"
   polymer_expressions: ">=0.9.0 <0.10.0"
   shadow_dom: ">=0.9.0 <0.10.0"
   source_maps: ">=0.9.0 <0.10.0"
   template_binding: ">=0.9.0 <0.10.0"
   yaml: ">=0.9.0 <0.10.0"
-<<<<<<< HEAD
-=======
 transformers:
 - observe:
     files: lib/src/instance.dart
->>>>>>> 3485989a
 dev_dependencies:
   unittest: ">=0.9.0 <0.10.0"
 environment:
