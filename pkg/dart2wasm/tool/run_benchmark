#!/usr/bin/env bash
# Copyright (c) 2022, the Dart project authors.  Please see the AUTHORS file
# for details. All rights reserved. Use of this source code is governed by a
# BSD-style license that can be found in the LICENSE file.

# Script to run a benchmark compiled using dart2wasm. Assumes the Dart repo's
# directory structure.

set -e

function follow_links() {
  file="$1"
  while [ -h "$file" ]; do
    # On Mac OS, readlink -f doesn't work.
    file="$(readlink "$file")"
  done
  echo "$file"
}

# Unlike $0, $BASH_SOURCE points to the absolute path of this file.
PROG_NAME="$(follow_links "$BASH_SOURCE")"

# Handle the case where dart-sdk/bin has been symlinked to.
PROG_DIR="$(cd "${PROG_NAME%/*}" ; pwd -P)"
SDK_DIR="$(cd "${PROG_DIR}/../../.." ; pwd -P)"

RUN_WASM="$SDK_DIR/pkg/dart2wasm/bin/run_wasm.js"

# Hardcoded to x64 Linux for now.
D8_BIN="$SDK_DIR/third_party/d8/linux/x64/d8"
JSSHELL_BIN="$SDK_DIR/third_party/firefox_jsshell/js"
JSC_BIN="$SDK_DIR/third_party/jsc/jsc"

SHELL_BIN="$D8_BIN"
SHELL_OPTIONS=()
SHELL_ARG_SEPERATOR="--"
MJS_FILE=""
WASM_FILE=""
LINEAR_WASM_FILES=()
ARGS=()
while [ $# -gt 0 ]; do
  case "$1" in
    --d8)
      SHELL_BIN="$D8_BIN"
      SHELL_ARG_SEPERATOR="--"
      shift
      ;;

    --jsshell)
      SHELL_BIN="$JSSHELL_BIN"
      SHELL_ARG_SEPERATOR=""
      shift
      ;;

    --jsc)
      SHELL_BIN="$JSC_BIN"
      SHELL_ARG_SEPERATOR="--"
      export JSC_useWebAssemblyTypedFunctionReferences=1
      export JSC_useWebAssemblyExtendedConstantExpression=1
      export JSC_useWebAssemblyGC=1
      shift
      ;;

    --shell-option=*)
      SHELL_OPTIONS+=("${1#--shell-option=}")
      shift
      ;;

    *.wasm)
      if [ -z "$WASM_FILE" ]; then
        # First wasm file is the actual dart program
        WASM_FILE="$(realpath "$1")"
        MJS_FILE="${WASM_FILE%.wasm}.mjs"
      else
        # Following wasm files are imported linear memory modules
        LINEAR_WASM_FILES+=("$1")
      fi
      shift
      ;;

    *)
      # Any arguments that are not the above will be arguments to the dart's
      # main function.
      break
      ;;
  esac
done

<<<<<<< HEAD
# We locate the JS runtime based on the input wasm file.
exec "$D8" --experimental-wasm-imported-strings "$RUN_WASM" -- "$(realpath -- "${1%.*}.mjs")" "$1" -- "${@:2}"
=======
exec "$SHELL_BIN" "$RUN_WASM" $SHELL_ARG_SEPERATOR "$MJS_FILE" "$WASM_FILE" "${LINEAR_WASM_FILES[@]}" -- "$@"
>>>>>>> 09361f0f
<|MERGE_RESOLUTION|>--- conflicted
+++ resolved
@@ -42,6 +42,7 @@
   case "$1" in
     --d8)
       SHELL_BIN="$D8_BIN"
+      SHELL_OPTIONS+=("--experimental-wasm-imported-strings")
       SHELL_ARG_SEPERATOR="--"
       shift
       ;;
@@ -86,9 +87,4 @@
   esac
 done
 
-<<<<<<< HEAD
-# We locate the JS runtime based on the input wasm file.
-exec "$D8" --experimental-wasm-imported-strings "$RUN_WASM" -- "$(realpath -- "${1%.*}.mjs")" "$1" -- "${@:2}"
-=======
-exec "$SHELL_BIN" "$RUN_WASM" $SHELL_ARG_SEPERATOR "$MJS_FILE" "$WASM_FILE" "${LINEAR_WASM_FILES[@]}" -- "$@"
->>>>>>> 09361f0f
+exec "$SHELL_BIN" "$RUN_WASM" $SHELL_ARG_SEPERATOR "$MJS_FILE" "$WASM_FILE" "${LINEAR_WASM_FILES[@]}" -- "$@"