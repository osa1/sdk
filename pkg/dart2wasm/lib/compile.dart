--- conflicted
+++ resolved
@@ -138,14 +138,13 @@
         options.outputFile, depFile);
   }
 
-<<<<<<< HEAD
-  Uint8List wasmModule = translator.translate();
+  final w.Module wasmModule = translator.translate();
 
   if (options.translatorOptions.printTypes) {
     final StructGraph graph = StructGraph();
 
     // Add struct types to the graph.
-    for (final w.DefType ty in translator.m.defTypes) {
+    for (final w.DefType ty in wasmModule.types.defined) {
       if (ty is w.StructType) {
         if (ty.superType == null) {
           graph.addTopType(ty);
@@ -165,9 +164,6 @@
     }
   }
 
-=======
-  final wasmModule = translator.translate();
->>>>>>> 554cc8c0
   String jsRuntime =
       jsRuntimeFinalizer.generate(translator.functions.translatedProcedures);
   return CompilerOutput(wasmModule, jsRuntime);
