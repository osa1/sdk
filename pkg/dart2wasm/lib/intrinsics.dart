--- conflicted
+++ resolved
@@ -622,83 +622,6 @@
         case "_nativeEffect":
           // Ignore argument
           return translator.voidMarker;
-<<<<<<< HEAD
-        case "allocateOneByteString":
-          if (translator.options.jsCompatibility) {
-            throw "allocateOneByteString in JS compatibility mode when compiling member ${codeGen.member}";
-          }
-          ClassInfo info = translator.classInfo[translator.oneByteStringClass]!;
-          translator.functions.allocateClass(info.classId);
-          w.ArrayType arrayType =
-              translator.wasmArrayType(w.PackedType.i8, "WasmI8");
-          Expression length = node.arguments.positional[0];
-          b.i32_const(info.classId);
-          b.i32_const(initialIdentityHash);
-          codeGen.wrap(length, w.NumType.i64);
-          b.i32_wrap_i64();
-          b.array_new_default(arrayType);
-          b.struct_new(info.struct);
-          return info.nonNullableType;
-        case "writeIntoOneByteString":
-          if (translator.options.jsCompatibility) {
-            throw "writeIntoOneByteString in JS compatibility mode when compiling member ${codeGen.member}";
-          }
-          ClassInfo info = translator.classInfo[translator.oneByteStringClass]!;
-          w.ArrayType arrayType =
-              translator.wasmArrayType(w.PackedType.i8, "WasmI8");
-          Field arrayField = translator.oneByteStringClass.fields
-              .firstWhere((f) => f.name.text == '_array');
-          int arrayFieldIndex = translator.fieldIndex[arrayField]!;
-          Expression string = node.arguments.positional[0];
-          Expression index = node.arguments.positional[1];
-          Expression codePoint = node.arguments.positional[2];
-          codeGen.wrap(string, info.nonNullableType);
-          b.struct_get(info.struct, arrayFieldIndex);
-          codeGen.wrap(index, w.NumType.i64);
-          b.i32_wrap_i64();
-          codeGen.wrap(codePoint, w.NumType.i64);
-          b.i32_wrap_i64();
-          b.array_set(arrayType);
-          return codeGen.voidMarker;
-        case "allocateTwoByteString":
-          if (translator.options.jsCompatibility) {
-            throw "allocateTwoByteString in JS compatibility mode when compiling member ${codeGen.member}";
-          }
-          ClassInfo info = translator.classInfo[translator.twoByteStringClass]!;
-          translator.functions.allocateClass(info.classId);
-          w.ArrayType arrayType =
-              translator.wasmArrayType(w.PackedType.i16, "WasmI16");
-          Expression length = node.arguments.positional[0];
-          b.i32_const(info.classId);
-          b.i32_const(initialIdentityHash);
-          codeGen.wrap(length, w.NumType.i64);
-          b.i32_wrap_i64();
-          b.array_new_default(arrayType);
-          b.struct_new(info.struct);
-          return info.nonNullableType;
-        case "writeIntoTwoByteString":
-          if (translator.options.jsCompatibility) {
-            throw "writeIntoTwoByteString in JS compatibility mode when compiling member ${codeGen.member}";
-          }
-          ClassInfo info = translator.classInfo[translator.twoByteStringClass]!;
-          w.ArrayType arrayType =
-              translator.wasmArrayType(w.PackedType.i16, "WasmI16");
-          Field arrayField = translator.oneByteStringClass.fields
-              .firstWhere((f) => f.name.text == '_array');
-          int arrayFieldIndex = translator.fieldIndex[arrayField]!;
-          Expression string = node.arguments.positional[0];
-          Expression index = node.arguments.positional[1];
-          Expression codePoint = node.arguments.positional[2];
-          codeGen.wrap(string, info.nonNullableType);
-          b.struct_get(info.struct, arrayFieldIndex);
-          codeGen.wrap(index, w.NumType.i64);
-          b.i32_wrap_i64();
-          codeGen.wrap(codePoint, w.NumType.i64);
-          b.i32_wrap_i64();
-          b.array_set(arrayType);
-          return codeGen.voidMarker;
-=======
->>>>>>> a4f7b2c5
         case "floatToIntBits":
           codeGen.wrap(node.arguments.positional.single, w.NumType.f64);
           b.f32_demote_f64();
