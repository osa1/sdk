// Copyright (c) 2022, the Dart project authors.  Please see the AUTHORS file
// for details. All rights reserved. Use of this source code is governed by a
// BSD-style license that can be found in the LICENSE file.

import 'package:dart2wasm/class_info.dart';
import 'package:dart2wasm/code_generator.dart';
import 'package:dart2wasm/dynamic_forwarders.dart';
import 'package:dart2wasm/translator.dart';

import 'package:kernel/ast.dart';

import 'package:wasm_builder/wasm_builder.dart' as w;
import 'abi.dart' show kWasmAbiEnumIndex;

typedef CodeGenCallback = void Function(w.InstructionsBuilder);

/// Specialized code generation for external members.
///
/// The code is generated either inlined at the call site, or as the body of the
/// member in [generateMemberIntrinsic].
class Intrinsifier {
  final CodeGenerator codeGen;

  static const w.ValueType boolType = w.NumType.i32;
  static const w.ValueType intType = w.NumType.i64;
  static const w.ValueType doubleType = w.NumType.f64;

  static final Map<w.ValueType, Map<w.ValueType, Map<String, CodeGenCallback>>>
      binaryOperatorMap = {
    boolType: {
      boolType: {
        '|': (b) => b.i32_or(),
        '^': (b) => b.i32_xor(),
        '&': (b) => b.i32_and(),
      }
    },
    intType: {
      intType: {
        '+': (b) => b.i64_add(),
        '-': (b) => b.i64_sub(),
        '*': (b) => b.i64_mul(),
        '&': (b) => b.i64_and(),
        '|': (b) => b.i64_or(),
        '^': (b) => b.i64_xor(),
        '<': (b) => b.i64_lt_s(),
        '<=': (b) => b.i64_le_s(),
        '>': (b) => b.i64_gt_s(),
        '>=': (b) => b.i64_ge_s(),
      }
    },
    doubleType: {
      doubleType: {
        '+': (b) => b.f64_add(),
        '-': (b) => b.f64_sub(),
        '*': (b) => b.f64_mul(),
        '/': (b) => b.f64_div(),
        '<': (b) => b.f64_lt(),
        '<=': (b) => b.f64_le(),
        '>': (b) => b.f64_gt(),
        '>=': (b) => b.f64_ge(),
      }
    },
  };

  /// Some Wasm intrinsics have no equivalent public member. Thus, these
  /// intrinsics must be top level static members.
  static final Map<w.ValueType, Map<w.ValueType, Map<String, CodeGenCallback>>>
      privateBinaryOperatorMap = {
    intType: {
      intType: {
        'div_s': (b) => b.i64_div_s(),
        'shl': (b) => b.i64_shl(),
        'shr_s': (b) => b.i64_shr_s(),
        'shr_u': (b) => b.i64_shr_u(),
        'le_u': (b) => b.i64_le_u(),
        'lt_u': (b) => b.i64_lt_u(),
      }
    },
    doubleType: {
      doubleType: {
        'copysign': (b) => b.f64_copysign(),
      }
    },
  };

  static final Map<w.ValueType, Map<String, CodeGenCallback>> unaryOperatorMap =
      {
    intType: {
      'unary-': (b) {
        b.i64_const(-1);
        b.i64_mul();
      },
      '~': (b) {
        b.i64_const(-1);
        b.i64_xor();
      },
      'toDouble': (b) {
        b.f64_convert_i64_s();
      },
    },
    doubleType: {
      'unary-': (b) {
        b.f64_neg();
      },
      'floorToDouble': (b) {
        b.f64_floor();
      },
      'ceilToDouble': (b) {
        b.f64_ceil();
      },
      'truncateToDouble': (b) {
        b.f64_trunc();
      },
    },
  };

  /// See note on [privateBinaryOperatorMap].
  static final Map<w.ValueType, Map<String, CodeGenCallback>>
      privateUnaryOperatorMap = {
    doubleType: {
      'toInt': (b) {
        b.i64_trunc_sat_f64_s();
      },
    },
  };

  static final Map<String, w.ValueType> unaryResultMap = {
    'toDouble': w.NumType.f64,
    'floorToDouble': w.NumType.f64,
    'ceilToDouble': w.NumType.f64,
    'truncateToDouble': w.NumType.f64,
    'toInt': w.NumType.i64,
  };

  Translator get translator => codeGen.translator;
  w.InstructionsBuilder get b => codeGen.b;

  DartType dartTypeOf(Expression exp) => codeGen.dartTypeOf(exp);

  w.ValueType typeOfExp(Expression exp) {
    return translator.translateType(dartTypeOf(exp));
  }

  static bool isComparison(String op) =>
      op == '<' ||
      op == '<=' ||
      op == '>' ||
      op == '>=' ||
      op == 'le_u' ||
      op == 'lt_u';

  Intrinsifier(this.codeGen);

  w.ValueType? generateInstanceGetterIntrinsic(InstanceGet node) {
    Expression receiver = node.receiver;
    String name = node.name.text;
    Member target = node.interfaceTarget;
    Class cls = target.enclosingClass!;

    // WasmAnyRef.isObject
    if (cls == translator.wasmAnyRefClass) {
      assert(name == "isObject");
      codeGen.wrap(receiver, w.RefType.any(nullable: false));
      b.ref_test(translator.topInfo.nonNullableType);
      return w.NumType.i32;
    }

    // WasmArrayRef.length
    if (cls == translator.wasmArrayRefClass) {
      assert(name == 'length');
      codeGen.wrap(receiver, w.RefType.array(nullable: false));
      b.array_len();
      b.i64_extend_i32_u();
      return w.NumType.i64;
    }

    // WasmTable.size
    if (cls == translator.wasmTableClass) {
      if (receiver is! StaticGet || receiver.target is! Field) {
        throw "Table size not directly on a static field"
            " at ${node.location}";
      }
      w.Table table = translator.getTable(receiver.target as Field)!;
      assert(name == "size");
      b.table_size(table);
      return w.NumType.i32;
    }

    // int.bitlength
    if (cls == translator.coreTypes.intClass && name == 'bitLength') {
      w.Local temp = codeGen.function.addLocal(w.NumType.i64);
      b.i64_const(64);
      codeGen.wrap(receiver, w.NumType.i64);
      b.local_tee(temp);
      b.local_get(temp);
      b.i64_const(63);
      b.i64_shr_s();
      b.i64_xor();
      b.i64_clz();
      b.i64_sub();
      return w.NumType.i64;
    }

    // _HashAbstractImmutableBase._indexNullable
    if (target == translator.hashImmutableIndexNullable) {
      ClassInfo info = translator.classInfo[translator.hashFieldBaseClass]!;
      codeGen.wrap(receiver, info.nonNullableType);
      b.struct_get(info.struct, FieldIndex.hashBaseIndex);
      return info.struct.fields[FieldIndex.hashBaseIndex].type.unpacked;
    }

    // _Compound._typedDataBase
    if (cls == translator.ffiCompoundClass && name == '_typedDataBase') {
      // A compound (subclass of Struct or Union) is represented by its i32
      // address. The _typedDataBase field contains a Pointer pointing to the
      // compound, whose representation is the same.
      codeGen.wrap(receiver, w.NumType.i32);
      return w.NumType.i32;
    }

    // Pointer.address
    if (cls == translator.ffiPointerClass && name == 'address') {
      // A Pointer is represented by its i32 address.
      codeGen.wrap(receiver, w.NumType.i32);
      b.i64_extend_i32_u();
      return w.NumType.i64;
    }

    return null;
  }

  w.ValueType? _generateUnaryIntrinsic(
      String name,
      Expression operand,
      DartType operandType,
      Map<w.ValueType, Map<String, CodeGenCallback>> operatorMap) {
    w.ValueType opType = translator.translateType(operandType);
    var code = operatorMap[opType]?[name];
    if (code != null) {
      codeGen.wrap(operand, opType);
      code(b);
      return unaryResultMap[name] ?? opType;
    }
    return null;
  }

  w.ValueType? _generateBinaryIntrinsic(
      String name,
      Expression left,
      Expression right,
      DartType leftDartType,
      Map<w.ValueType, Map<w.ValueType, Map<String, CodeGenCallback>>>
          operatorMap) {
    DartType argType = dartTypeOf(right);
    if (argType is VoidType) return null;
    w.ValueType leftType = translator.translateType(leftDartType);
    w.ValueType rightType = translator.translateType(argType);
    var code = operatorMap[leftType]?[rightType]?[name];
    if (code != null) {
      w.ValueType outType = isComparison(name) ? w.NumType.i32 : leftType;
      codeGen.wrap(left, leftType);
      codeGen.wrap(right, rightType);
      code(b);
      return outType;
    }
    return null;
  }

  w.ValueType? generateInstanceIntrinsic(InstanceInvocation node) {
    Expression receiver = node.receiver;
    DartType receiverType = dartTypeOf(receiver);
    String name = node.name.text;
    Procedure target = node.interfaceTarget;
    Class cls = target.enclosingClass!;

    // WasmAnyRef.toObject
    if (cls == translator.wasmAnyRefClass && name == "toObject") {
      w.Label succeed = b.block(const [], [translator.topInfo.nonNullableType]);
      codeGen.wrap(receiver, const w.RefType.any(nullable: false));
      b.br_on_cast(succeed, const w.RefType.any(nullable: false),
          translator.topInfo.nonNullableType);
      codeGen.throwWasmRefError("a Dart object");
      b.end(); // succeed
      return translator.topInfo.nonNullableType;
    }

    // WasmIntArray.(readSigned|readUnsigned|write)
    // WasmFloatArray.(read|write)
    // WasmObjectArray.(read|write)
    if (cls.superclass == translator.wasmArrayRefClass) {
      DartType elementType =
          (receiverType as InterfaceType).typeArguments.single;
      w.ArrayType arrayType = translator.arrayTypeForDartType(elementType);
      w.StorageType wasmType = arrayType.elementType.type;
      bool innerExtend =
          wasmType == w.PackedType.i8 || wasmType == w.PackedType.i16;
      bool outerExtend =
          wasmType.unpacked == w.NumType.i32 || wasmType == w.NumType.f32;
      switch (name) {
        case 'read':
        case 'readSigned':
        case 'readUnsigned':
          bool unsigned = name == 'readUnsigned';
          Expression array = receiver;
          Expression index = node.arguments.positional.single;
          codeGen.wrap(array, w.RefType.def(arrayType, nullable: false));
          codeGen.wrap(index, w.NumType.i64);
          b.i32_wrap_i64();
          if (innerExtend) {
            if (unsigned) {
              b.array_get_u(arrayType);
            } else {
              b.array_get_s(arrayType);
            }
          } else {
            b.array_get(arrayType);
          }
          if (outerExtend) {
            if (wasmType == w.NumType.f32) {
              b.f64_promote_f32();
              return w.NumType.f64;
            } else {
              if (unsigned) {
                b.i64_extend_i32_u();
              } else {
                b.i64_extend_i32_s();
              }
              return w.NumType.i64;
            }
          }
          return wasmType.unpacked;
        case 'write':
          Expression array = receiver;
          Expression index = node.arguments.positional[0];
          Expression value = node.arguments.positional[1];
          codeGen.wrap(array, w.RefType.def(arrayType, nullable: false));
          codeGen.wrap(index, w.NumType.i64);
          b.i32_wrap_i64();
          codeGen.wrap(value, typeOfExp(value));
          if (outerExtend) {
            if (wasmType == w.NumType.f32) {
              b.f32_demote_f64();
            } else {
              b.i32_wrap_i64();
            }
          }
          b.array_set(arrayType);
          return codeGen.voidMarker;
      }
    }

    // WasmIntArray.copy
    // WasmFloatArray.copy
    // WasmObjectArray.copy
    if (cls.superclass == translator.wasmArrayRefClass && name == 'copy') {
      final DartType elementType =
          (receiverType as InterfaceType).typeArguments.single;
      final w.ArrayType arrayType =
          translator.arrayTypeForDartType(elementType);

      final Expression destArray = receiver;
      final Expression destOffset = node.arguments.positional[0];
      final Expression sourceArray = node.arguments.positional[1];
      final Expression sourceOffset = node.arguments.positional[2];
      final Expression size = node.arguments.positional[3];

      codeGen.wrap(destArray, w.RefType.def(arrayType, nullable: false));
      codeGen.wrap(destOffset, w.NumType.i64);
      b.i32_wrap_i64();
      codeGen.wrap(sourceArray, w.RefType.def(arrayType, nullable: false));
      codeGen.wrap(sourceOffset, w.NumType.i64);
      b.i32_wrap_i64();
      codeGen.wrap(size, w.NumType.i64);
      b.i32_wrap_i64();
      b.array_copy(arrayType, arrayType);
      return codeGen.voidMarker;
    }

    // WasmIntArray.fill
    // WasmFloatArray.fill
    // WasmObjectArray.fill
    if (cls.superclass == translator.wasmArrayRefClass && name == 'fill') {
      final DartType elementType =
          (receiverType as InterfaceType).typeArguments.single;
      final w.ArrayType arrayType =
          translator.arrayTypeForDartType(elementType);

      final Expression array = receiver;
      final Expression offset = node.arguments.positional[0];
      final Expression value = node.arguments.positional[1];
      final Expression size = node.arguments.positional[2];

      codeGen.wrap(array, w.RefType.def(arrayType, nullable: false));
      codeGen.wrap(offset, w.NumType.i64);
      b.i32_wrap_i64();
      codeGen.wrap(value, translator.translateType(elementType));
      codeGen.wrap(size, w.NumType.i64);
      b.i32_wrap_i64();
      b.array_fill(arrayType);
      return codeGen.voidMarker;
    }

    // Wasm(I32|I64|F32|F64) conversions
    if (cls.superclass?.superclass == translator.wasmTypesBaseClass) {
      w.StorageType receiverType = translator.builtinTypes[cls]!;
      switch (receiverType) {
        case w.NumType.i32:
          codeGen.wrap(receiver, w.NumType.i32);
          switch (name) {
            case "toIntSigned":
              b.i64_extend_i32_s();
              return w.NumType.i64;
            case "toIntUnsigned":
              b.i64_extend_i32_u();
              return w.NumType.i64;
            case "toBool":
              b.i32_const(0);
              b.i32_ne();
              return w.NumType.i32;
            default:
              throw 'Unknown i32 conversion to $receiverType';
          }
        case w.NumType.i64:
          assert(name == "toInt");
          codeGen.wrap(receiver, w.NumType.i64);
          return w.NumType.i64;
        case w.NumType.f32:
          assert(name == "toDouble");
          codeGen.wrap(receiver, w.NumType.f32);
          b.f64_promote_f32();
          return w.NumType.f64;
        case w.NumType.f64:
          assert(name == "toDouble");
          codeGen.wrap(receiver, w.NumType.f64);
          return w.NumType.f64;
      }
    }

    // WasmTable.[] and WasmTable.[]=
    if (cls == translator.wasmTableClass) {
      if (receiver is! StaticGet || receiver.target is! Field) {
        throw "Table indexing not directly on a static field"
            " at ${node.location}";
      }
      w.Table table = translator.getTable(receiver.target as Field)!;
      codeGen.wrap(node.arguments.positional[0], w.NumType.i32);
      if (name == '[]') {
        b.table_get(table);
        return table.type;
      } else {
        assert(name == '[]=');
        codeGen.wrap(node.arguments.positional[1], table.type);
        b.table_set(table);
        return codeGen.voidMarker;
      }
    }

    // List.[] on list constants
    if (receiver is ConstantExpression &&
        receiver.constant is ListConstant &&
        name == '[]') {
      Expression arg = node.arguments.positional.single;

      // If the list is indexed by a constant, or the ABI index, just pick
      // the element at that constant index.
      int? constIndex = null;
      if (arg is IntLiteral) {
        constIndex = arg.value;
      } else if (arg is ConstantExpression) {
        Constant argConst = arg.constant;
        if (argConst is IntConstant) {
          constIndex = argConst.value;
        }
      } else if (arg is StaticInvocation) {
        if (arg.target.enclosingLibrary.name == "dart.ffi" &&
            arg.name.text == "_abi") {
          constIndex = kWasmAbiEnumIndex;
        }
      }
      if (constIndex != null) {
        ListConstant list = receiver.constant as ListConstant;
        Expression element = ConstantExpression(list.entries[constIndex]);
        return codeGen.wrap(element, typeOfExp(element));
      }

      // Access the underlying array directly.
      ClassInfo info = translator.classInfo[translator.listBaseClass]!;
      codeGen.wrap(receiver, info.nonNullableType);
      b.struct_get(info.struct, FieldIndex.listArray);
      codeGen.wrap(arg, w.NumType.i64);
      b.i32_wrap_i64();
      b.array_get(translator.listArrayType);
      return translator.topInfo.nullableType;
    }

    if (node.arguments.positional.length == 1) {
      return _generateBinaryIntrinsic(node.name.text, node.receiver,
          node.arguments.positional.single, receiverType, binaryOperatorMap);
    } else if (node.arguments.positional.isEmpty) {
      return _generateUnaryIntrinsic(
          node.name.text, node.receiver, receiverType, unaryOperatorMap);
    }

    return null;
  }

  w.ValueType? generateEqualsIntrinsic(EqualsCall node) {
    w.ValueType leftType = typeOfExp(node.left);
    w.ValueType rightType = typeOfExp(node.right);

    // Compare bool, Pointer or WasmI32.
    if (leftType == w.NumType.i32 && rightType == w.NumType.i32) {
      codeGen.wrap(node.left, w.NumType.i32);
      codeGen.wrap(node.right, w.NumType.i32);
      b.i32_eq();
      return w.NumType.i32;
    }

    // Compare int or WasmI64.
    if (leftType == w.NumType.i64 && rightType == w.NumType.i64) {
      codeGen.wrap(node.left, w.NumType.i64);
      codeGen.wrap(node.right, w.NumType.i64);
      b.i64_eq();
      return w.NumType.i32;
    }

    // Compare WasmF32.
    if (leftType == w.NumType.f32 && rightType == w.NumType.f32) {
      codeGen.wrap(node.left, w.NumType.f32);
      codeGen.wrap(node.right, w.NumType.f32);
      b.f32_eq();
      return w.NumType.i32;
    }

    // Compare double or WasmF64.
    if (leftType == doubleType && rightType == doubleType) {
      codeGen.wrap(node.left, w.NumType.f64);
      codeGen.wrap(node.right, w.NumType.f64);
      b.f64_eq();
      return w.NumType.i32;
    }

    return null;
  }

  w.ValueType? generateStaticGetterIntrinsic(StaticGet node) {
    Member target = node.target;

    // ClassID getters
<<<<<<< HEAD
    String? className = translator.getPragma(target, "wasm:class-id");
    if (className != null) {
      List<String> libAndClass = className.split("#");
      assert(libAndClass.length == 2);
      final String lib = libAndClass[0];
      final String clsName = libAndClass[1];
      Class cls = translator.libraries
          .firstWhere((l) => l.name == lib && l.importUri.scheme == 'dart',
              orElse: () => throw "Can't find library $lib")
          .classes
          .firstWhere((c) => c.name == clsName,
              orElse: () => throw "Can't find class $clsName in library $lib");
=======
    String? libAndClassName = translator.getPragma(target, "wasm:class-id");
    if (libAndClassName != null) {
      List<String> libAndClassNameParts = libAndClassName.split("#");
      final String lib = libAndClassNameParts[0];
      final String className = libAndClassNameParts[1];
      Class cls = translator.libraries
          .firstWhere((l) => l.name == lib && l.importUri.scheme == 'dart',
              orElse: () => throw 'Library $lib not found (${target.location})')
          .classes
          .firstWhere((c) => c.name == className,
              orElse: () => throw 'Class $className not found in library $lib '
                  '(${target.location})');
>>>>>>> fbec7c5c
      int classId = translator.classInfo[cls]!.classId;
      b.i64_const(classId);
      return w.NumType.i64;
    }

    // nullptr
    if (target.enclosingLibrary.name == "dart.ffi" &&
        target.name.text == "nullptr") {
      // A Pointer is represented by its i32 address.
      b.i32_const(0);
      return w.NumType.i32;
    }

    if (target.enclosingLibrary.name == "dart.core" &&
        target.name.text == "_isIntrinsified") {
      // This is part of the VM's [BigInt] implementation. We just return false.
      // TODO(joshualitt): Can we find another way to reuse this patch file
      // without hardcoding this case?
      b.i32_const(0);
      return w.NumType.i32;
    }

    return null;
  }

  w.ValueType getID(Expression node) {
    ClassInfo info = translator.topInfo;
    codeGen.wrap(node, info.nonNullableType);
    b.struct_get(info.struct, FieldIndex.classId);
    b.i64_extend_i32_u();
    return w.NumType.i64;
  }

  w.ValueType changeListClassID(StaticInvocation node, Class newClass) {
    ClassInfo receiverInfo = translator.classInfo[translator.listBaseClass]!;
    codeGen.wrap(
        node.arguments.positional.single, receiverInfo.nonNullableType);
    w.Local receiverLocal =
        codeGen.function.addLocal(receiverInfo.nonNullableType);
    b.local_tee(receiverLocal);
    // We ignore the type argument and just update the classID of the
    // receiver.
    // TODO(joshualitt): If the amount of free space is significant, it
    // might be worth doing a copy here.
    ClassInfo newInfo = translator.classInfo[newClass]!;
    ClassInfo topInfo = translator.topInfo;
    b.i32_const(newInfo.classId);
    b.struct_set(topInfo.struct, FieldIndex.classId);
    b.local_get(receiverLocal);
    return newInfo.nonNullableType;
  }

  w.ValueType? generateStaticIntrinsic(StaticInvocation node) {
    String name = node.name.text;
    Class? cls = node.target.enclosingClass;

    // dart:core static functions
    if (node.target.enclosingLibrary == translator.coreTypes.coreLibrary) {
      switch (name) {
        case "identical":
          Expression first = node.arguments.positional[0];
          Expression second = node.arguments.positional[1];
          DartType boolType = translator.coreTypes.boolNonNullableRawType;
          InterfaceType intType = translator.coreTypes.intNonNullableRawType;
          DartType doubleType = translator.coreTypes.doubleNonNullableRawType;
          List<DartType> types = [dartTypeOf(first), dartTypeOf(second)];
          if (types.every((t) => t == intType)) {
            codeGen.wrap(first, w.NumType.i64);
            codeGen.wrap(second, w.NumType.i64);
            b.i64_eq();
            return w.NumType.i32;
          }
          if (types.any((t) =>
              t is InterfaceType &&
              t != boolType &&
              t != doubleType &&
              !translator.hierarchy
                  .isSubtypeOf(intType.classNode, t.classNode))) {
            codeGen.wrap(first, w.RefType.eq(nullable: true));
            codeGen.wrap(second, w.RefType.eq(nullable: true));
            b.ref_eq();
            return w.NumType.i32;
          }
          break;
        case "_getTypeRulesSupers":
          return translator.types.makeTypeRulesSupers(b);
        case "_getTypeRulesSubstitutions":
          return translator.types.makeTypeRulesSubstitutions(b);
        case "_getTypeNames":
          return translator.types.makeTypeNames(b);
      }
    }

    // dart:_object_helper static functions.
    if (node.target.enclosingLibrary.name == 'dart._object_helper') {
      switch (name) {
        case "getHash":
          Expression arg = node.arguments.positional[0];
          w.ValueType objectType = translator.objectInfo.nonNullableType;
          codeGen.wrap(arg, objectType);
          b.struct_get(translator.objectInfo.struct, FieldIndex.identityHash);
          b.i64_extend_i32_u();
          return w.NumType.i64;
        case "setHash":
          Expression arg = node.arguments.positional[0];
          Expression hash = node.arguments.positional[1];
          w.ValueType objectType = translator.objectInfo.nonNullableType;
          codeGen.wrap(arg, objectType);
          codeGen.wrap(hash, w.NumType.i64);
          b.i32_wrap_i64();
          b.struct_set(translator.objectInfo.struct, FieldIndex.identityHash);
          return codeGen.voidMarker;
      }
    }

    // dart:_double_helper and dart:_int_helper static functions.
    if (node.target.enclosingLibrary.name == 'dart._double_helper' ||
        node.target.enclosingLibrary.name == 'dart._int_helper') {
      if (node.arguments.positional.length == 1) {
        final operand = node.arguments.positional.single;
        return _generateUnaryIntrinsic(node.name.text, operand,
            dartTypeOf(operand), privateUnaryOperatorMap);
      } else if (node.arguments.positional.length == 2) {
        final left = node.arguments.positional[0];
        return _generateBinaryIntrinsic(
            node.name.text,
            left,
            node.arguments.positional[1],
            dartTypeOf(left),
            privateBinaryOperatorMap);
      }
    }

    // dart:_internal static functions
    if (node.target.enclosingLibrary.name == "dart._internal") {
      switch (name) {
        case "unsafeCast":
        case "unsafeCastOpaque":
          Expression operand = node.arguments.positional.single;
          // Just evaluate the operand and let the context convert it to the
          // expected type.
          return codeGen.wrap(operand, typeOfExp(operand));
        case "_nativeEffect":
          // Ignore argument
          return translator.voidMarker;
        case "allocateOneByteString":
          ClassInfo info = translator.classInfo[translator.oneByteStringClass]!;
          translator.functions.allocateClass(info.classId);
          w.ArrayType arrayType =
              translator.wasmArrayType(w.PackedType.i8, "WasmI8");
          Expression length = node.arguments.positional[0];
          b.i32_const(info.classId);
          b.i32_const(initialIdentityHash);
          codeGen.wrap(length, w.NumType.i64);
          b.i32_wrap_i64();
          b.array_new_default(arrayType);
          b.struct_new(info.struct);
          return info.nonNullableType;
        case "writeIntoOneByteString":
          ClassInfo info = translator.classInfo[translator.oneByteStringClass]!;
          w.ArrayType arrayType =
              translator.wasmArrayType(w.PackedType.i8, "WasmI8");
          Field arrayField = translator.oneByteStringClass.fields
              .firstWhere((f) => f.name.text == '_array');
          int arrayFieldIndex = translator.fieldIndex[arrayField]!;
          Expression string = node.arguments.positional[0];
          Expression index = node.arguments.positional[1];
          Expression codePoint = node.arguments.positional[2];
          codeGen.wrap(string, info.nonNullableType);
          b.struct_get(info.struct, arrayFieldIndex);
          codeGen.wrap(index, w.NumType.i64);
          b.i32_wrap_i64();
          codeGen.wrap(codePoint, w.NumType.i64);
          b.i32_wrap_i64();
          b.array_set(arrayType);
          return codeGen.voidMarker;
        case "allocateTwoByteString":
          ClassInfo info = translator.classInfo[translator.twoByteStringClass]!;
          translator.functions.allocateClass(info.classId);
          w.ArrayType arrayType =
              translator.wasmArrayType(w.PackedType.i16, "WasmI16");
          Expression length = node.arguments.positional[0];
          b.i32_const(info.classId);
          b.i32_const(initialIdentityHash);
          codeGen.wrap(length, w.NumType.i64);
          b.i32_wrap_i64();
          b.array_new_default(arrayType);
          b.struct_new(info.struct);
          return info.nonNullableType;
        case "writeIntoTwoByteString":
          ClassInfo info = translator.classInfo[translator.twoByteStringClass]!;
          w.ArrayType arrayType =
              translator.wasmArrayType(w.PackedType.i16, "WasmI16");
          Field arrayField = translator.oneByteStringClass.fields
              .firstWhere((f) => f.name.text == '_array');
          int arrayFieldIndex = translator.fieldIndex[arrayField]!;
          Expression string = node.arguments.positional[0];
          Expression index = node.arguments.positional[1];
          Expression codePoint = node.arguments.positional[2];
          codeGen.wrap(string, info.nonNullableType);
          b.struct_get(info.struct, arrayFieldIndex);
          codeGen.wrap(index, w.NumType.i64);
          b.i32_wrap_i64();
          codeGen.wrap(codePoint, w.NumType.i64);
          b.i32_wrap_i64();
          b.array_set(arrayType);
          return codeGen.voidMarker;
        case "floatToIntBits":
          codeGen.wrap(node.arguments.positional.single, w.NumType.f64);
          b.f32_demote_f64();
          b.i32_reinterpret_f32();
          b.i64_extend_i32_u();
          return w.NumType.i64;
        case "intBitsToFloat":
          codeGen.wrap(node.arguments.positional.single, w.NumType.i64);
          b.i32_wrap_i64();
          b.f32_reinterpret_i32();
          b.f64_promote_f32();
          return w.NumType.f64;
        case "doubleToIntBits":
          codeGen.wrap(node.arguments.positional.single, w.NumType.f64);
          b.i64_reinterpret_f64();
          return w.NumType.i64;
        case "intBitsToDouble":
          codeGen.wrap(node.arguments.positional.single, w.NumType.i64);
          b.f64_reinterpret_i64();
          return w.NumType.f64;
        case "getID":
          return getID(node.arguments.positional.single);
        case "makeListFixedLength":
          return changeListClassID(node, translator.fixedLengthListClass);
        case "makeFixedListUnmodifiable":
          return changeListClassID(node, translator.immutableListClass);
      }
    }

    // dart:ffi static functions
    if (node.target.enclosingLibrary.name == "dart.ffi") {
      // Pointer.fromAddress
      if (name == "fromAddress") {
        // A Pointer is represented by its i32 address.
        codeGen.wrap(node.arguments.positional.single, w.NumType.i64);
        b.i32_wrap_i64();
        return w.NumType.i32;
      }

      // Accesses to Pointer.value, Pointer.value=, Pointer.[], Pointer.[]= and
      // the members of structs and unions are desugared by the FFI kernel
      // transformations into calls to memory load and store functions.
      RegExp loadStoreFunctionNames = RegExp("^_(load|store)"
          "((Int|Uint)(8|16|32|64)|(Float|Double)(Unaligned)?|Pointer)\$");
      if (loadStoreFunctionNames.hasMatch(name)) {
        Expression pointerArg = node.arguments.positional[0];
        Expression offsetArg = node.arguments.positional[1];
        codeGen.wrap(pointerArg, w.NumType.i32);
        int offset;
        if (offsetArg is IntLiteral) {
          offset = offsetArg.value;
        } else if (offsetArg is ConstantExpression &&
            offsetArg.constant is IntConstant) {
          offset = (offsetArg.constant as IntConstant).value;
        } else {
          codeGen.wrap(offsetArg, w.NumType.i64);
          b.i32_wrap_i64();
          b.i32_add();
          offset = 0;
        }
        switch (name) {
          case "_loadInt8":
            b.i64_load8_s(translator.ffiMemory, offset);
            return w.NumType.i64;
          case "_loadUint8":
            b.i64_load8_u(translator.ffiMemory, offset);
            return w.NumType.i64;
          case "_loadInt16":
            b.i64_load16_s(translator.ffiMemory, offset);
            return w.NumType.i64;
          case "_loadUint16":
            b.i64_load16_u(translator.ffiMemory, offset);
            return w.NumType.i64;
          case "_loadInt32":
            b.i64_load32_s(translator.ffiMemory, offset);
            return w.NumType.i64;
          case "_loadUint32":
            b.i64_load32_u(translator.ffiMemory, offset);
            return w.NumType.i64;
          case "_loadInt64":
          case "_loadUint64":
            b.i64_load(translator.ffiMemory, offset);
            return w.NumType.i64;
          case "_loadFloat":
            b.f32_load(translator.ffiMemory, offset);
            b.f64_promote_f32();
            return w.NumType.f64;
          case "_loadFloatUnaligned":
            b.f32_load(translator.ffiMemory, offset, 0);
            b.f64_promote_f32();
            return w.NumType.f64;
          case "_loadDouble":
            b.f64_load(translator.ffiMemory, offset);
            return w.NumType.f64;
          case "_loadDoubleUnaligned":
            b.f64_load(translator.ffiMemory, offset, 0);
            return w.NumType.f64;
          case "_loadPointer":
            b.i32_load(translator.ffiMemory, offset);
            return w.NumType.i32;
          case "_storeInt8":
          case "_storeUint8":
            codeGen.wrap(node.arguments.positional[2], w.NumType.i64);
            b.i64_store8(translator.ffiMemory, offset);
            return translator.voidMarker;
          case "_storeInt16":
          case "_storeUint16":
            codeGen.wrap(node.arguments.positional[2], w.NumType.i64);
            b.i64_store16(translator.ffiMemory, offset);
            return translator.voidMarker;
          case "_storeInt32":
          case "_storeUint32":
            codeGen.wrap(node.arguments.positional[2], w.NumType.i64);
            b.i64_store32(translator.ffiMemory, offset);
            return translator.voidMarker;
          case "_storeInt64":
          case "_storeUint64":
            codeGen.wrap(node.arguments.positional[2], w.NumType.i64);
            b.i64_store(translator.ffiMemory, offset);
            return translator.voidMarker;
          case "_storeFloat":
            codeGen.wrap(node.arguments.positional[2], w.NumType.f64);
            b.f32_demote_f64();
            b.f32_store(translator.ffiMemory, offset);
            return translator.voidMarker;
          case "_storeFloatUnaligned":
            codeGen.wrap(node.arguments.positional[2], w.NumType.f64);
            b.f32_demote_f64();
            b.f32_store(translator.ffiMemory, offset, 0);
            return translator.voidMarker;
          case "_storeDouble":
            codeGen.wrap(node.arguments.positional[2], w.NumType.f64);
            b.f64_store(translator.ffiMemory, offset);
            return translator.voidMarker;
          case "_storeDoubleUnaligned":
            codeGen.wrap(node.arguments.positional[2], w.NumType.f64);
            b.f64_store(translator.ffiMemory, offset, 0);
            return translator.voidMarker;
          case "_storePointer":
            codeGen.wrap(node.arguments.positional[2], w.NumType.i32);
            b.i32_store(translator.ffiMemory, offset);
            return translator.voidMarker;
        }
      }
    }

    if (cls != null && translator.isWasmType(cls)) {
      // Wasm(Int|Float|Object)Array constructors
      if (cls.superclass == translator.wasmArrayRefClass) {
        Expression length = node.arguments.positional[0];
        w.ArrayType arrayType =
            translator.arrayTypeForDartType(node.arguments.types.single);
        codeGen.wrap(length, w.NumType.i64);
        b.i32_wrap_i64();
        b.array_new_default(arrayType);
        return w.RefType.def(arrayType, nullable: false);
      }

      // (WasmFuncRef|WasmFunction).fromRef constructors
      if (cls == translator.wasmFunctionClass && name == "fromFuncRef") {
        Expression ref = node.arguments.positional[0];
        w.RefType resultType = typeOfExp(node) as w.RefType;
        w.Label succeed = b.block(const [], [resultType]);
        codeGen.wrap(ref, w.RefType.func(nullable: false));
        b.br_on_cast(succeed, w.RefType.func(nullable: false), resultType);
        codeGen.throwWasmRefError("a function with the expected signature");
        b.end(); // succeed
        return resultType;
      }

      // WasmFunction.fromFunction constructor
      if (cls == translator.wasmFunctionClass) {
        assert(name == "fromFunction");
        Expression f = node.arguments.positional[0];
        if (f is! ConstantExpression || f.constant is! StaticTearOffConstant) {
          throw "Argument to WasmFunction.fromFunction isn't a static function";
        }
        StaticTearOffConstant func = f.constant as StaticTearOffConstant;
        w.BaseFunction wasmFunction =
            translator.functions.getFunction(func.targetReference);
        w.Global functionRef = translator.makeFunctionRef(wasmFunction);
        b.global_get(functionRef);
        return functionRef.type.type;
      }

      // Wasm(AnyRef|FuncRef|EqRef|StructRef|I32|I64|F32|F64) constructors
      Expression value = node.arguments.positional[0];
      w.StorageType targetType = translator.builtinTypes[cls]!;
      switch (targetType) {
        case w.NumType.i32:
          switch (name) {
            case "fromInt":
              codeGen.wrap(value, w.NumType.i64);
              b.i32_wrap_i64();
              return w.NumType.i32;
            case "int8FromInt":
              codeGen.wrap(value, w.NumType.i64);
              b.i32_wrap_i64();
              b.i32_extend8_s();
              return w.NumType.i32;
            case "uint8FromInt":
              codeGen.wrap(value, w.NumType.i64);
              b.i32_wrap_i64();
              b.i32_const(0xFF);
              b.i32_and();
              return w.NumType.i32;
            case "int16FromInt":
              codeGen.wrap(value, w.NumType.i64);
              b.i32_wrap_i64();
              b.i32_extend16_s();
              return w.NumType.i32;
            case "uint16FromInt":
              codeGen.wrap(value, w.NumType.i64);
              b.i32_wrap_i64();
              b.i32_const(0xFFFF);
              b.i32_and();
              return w.NumType.i32;
            case "fromBool":
              codeGen.wrap(value, w.NumType.i32);
              return w.NumType.i32;
            default:
              throw 'Unhandled WasmI32 factory: $name';
          }

        case w.NumType.i64:
          codeGen.wrap(value, w.NumType.i64);
          return w.NumType.i64;
        case w.NumType.f32:
          codeGen.wrap(value, w.NumType.f64);
          b.f32_demote_f64();
          return w.NumType.f32;
        case w.NumType.f64:
          codeGen.wrap(value, w.NumType.f64);
          return w.NumType.f64;
        default:
          w.RefType valueType = targetType as w.RefType;
          codeGen.wrap(value, valueType);
          return valueType;
      }
    }

    // dart:_wasm static functions
    if (node.target.enclosingLibrary.name == "dart._wasm") {
      Expression value = node.arguments.positional.single;
      switch (name) {
        case "_externalizeNonNullable":
          codeGen.wrap(value, w.RefType.any(nullable: false));
          b.extern_externalize();
          return w.RefType.extern(nullable: false);
        case "_externalizeNullable":
          codeGen.wrap(value, w.RefType.any(nullable: true));
          b.extern_externalize();
          return w.RefType.extern(nullable: true);
        case "_internalizeNonNullable":
          codeGen.wrap(value, w.RefType.extern(nullable: false));
          b.extern_internalize();
          return w.RefType.any(nullable: false);
        case "_internalizeNullable":
          codeGen.wrap(value, w.RefType.extern(nullable: true));
          b.extern_internalize();
          return w.RefType.any(nullable: true);
        case "_wasmExternRefIsNull":
          codeGen.wrap(value, w.RefType.extern(nullable: true));
          b.ref_is_null();
          return w.NumType.i32;
      }
    }

    return null;
  }

  w.ValueType? generateConstructorIntrinsic(ConstructorInvocation node) {
    String name = node.name.text;

    // _Compound.#fromTypedDataBase
    if (name == "#fromTypedDataBase") {
      // A compound (subclass of Struct or Union) is represented by its i32
      // address. The argument to the #fromTypedDataBase constructor is a
      // Pointer, whose representation is the same.
      codeGen.wrap(node.arguments.positional.single, w.NumType.i32);
      return w.NumType.i32;
    }

    return null;
  }

  w.ValueType? generateFunctionCallIntrinsic(FunctionInvocation node) {
    Expression receiver = node.receiver;

    if (receiver is InstanceGet &&
        receiver.interfaceTarget == translator.wasmFunctionCall) {
      // Receiver is a WasmFunction
      assert(receiver.name.text == "call");
      w.RefType receiverType =
          translator.translateType(dartTypeOf(receiver.receiver)) as w.RefType;
      w.Local temp = codeGen.addLocal(receiverType);
      codeGen.wrap(receiver.receiver, receiverType);
      b.local_set(temp);
      w.FunctionType functionType = receiverType.heapType as w.FunctionType;
      assert(node.arguments.positional.length == functionType.inputs.length);
      for (int i = 0; i < node.arguments.positional.length; i++) {
        codeGen.wrap(node.arguments.positional[i], functionType.inputs[i]);
      }
      b.local_get(temp);
      b.call_ref(functionType);
      return translator.outputOrVoid(functionType.outputs);
    }

    if (receiver is InstanceInvocation &&
        receiver.interfaceTarget == translator.wasmTableCallIndirect) {
      // Receiver is a WasmTable.callIndirect
      assert(receiver.name.text == "callIndirect");
      Expression tableExp = receiver.receiver;
      if (tableExp is! StaticGet || tableExp.target is! Field) {
        throw "Table callIndirect not directly on a static field"
            " at ${node.location}";
      }
      w.Table table = translator.getTable(tableExp.target as Field)!;
      InterfaceType wasmFunctionType = InterfaceType(
          translator.wasmFunctionClass,
          Nullability.nonNullable,
          [receiver.arguments.types.single]);
      w.RefType receiverType =
          translator.translateType(wasmFunctionType) as w.RefType;
      w.Local tableIndex = codeGen.addLocal(w.NumType.i32);
      codeGen.wrap(receiver.arguments.positional.single, w.NumType.i32);
      b.local_set(tableIndex);
      w.FunctionType functionType = receiverType.heapType as w.FunctionType;
      assert(node.arguments.positional.length == functionType.inputs.length);
      for (int i = 0; i < node.arguments.positional.length; i++) {
        codeGen.wrap(node.arguments.positional[i], functionType.inputs[i]);
      }
      b.local_get(tableIndex);
      b.call_indirect(functionType, table);
      return translator.outputOrVoid(functionType.outputs);
    }

    return null;
  }

  bool generateMemberIntrinsic(Reference target, w.FunctionBuilder function,
      List<w.Local> paramLocals, w.Label? returnLabel) {
    Member member = target.asMember;
    if (member is! Procedure) return false;
    String name = member.name.text;
    FunctionNode functionNode = member.function;

    // Object.==
    if (member == translator.coreTypes.objectEquals) {
      b.local_get(paramLocals[0]);
      b.local_get(paramLocals[1]);
      b.ref_eq();
      return true;
    }

    // Object.runtimeType
    if (member.enclosingClass == translator.coreTypes.objectClass &&
        name == "runtimeType") {
      // Simple redirect to `_getMasqueradedRuntimeType`. This is done to keep
      // `Object.runtimeType` external. If `Object.runtimeType` is implemented
      // in Dart, the TFA will conclude that `null.runtimeType` never returns,
      // since it dispatches to `Object.runtimeType`, which uses the receiver
      // as non-nullable.
      w.Local receiver = paramLocals[0];
      b.local_get(receiver);
      codeGen.call(translator.getMasqueradedRuntimeType.reference);
      return true;
    }

    // _getActualRuntimeType and _getMasqueradedRuntimeType
    if (member.enclosingLibrary == translator.coreTypes.coreLibrary &&
        (name == "_getActualRuntimeType" ||
            name == "_getMasqueradedRuntimeType")) {
      final bool masqueraded = name == "_getMasqueradedRuntimeType";

      final w.Local object = paramLocals[0];
      final w.Local classId = function.addLocal(w.NumType.i32);
      final w.Local resultClassId = function.addLocal(w.NumType.i32);

      w.Label interfaceType = b.block();
      w.Label notMasqueraded = b.block();
      w.Label recordType = b.block();
      w.Label functionType = b.block();
      w.Label abstractClass = b.block();

      // Look up the type category by class ID and switch on it.
      b.global_get(translator.types.typeCategoryTable);
      b.local_get(object);
      b.struct_get(translator.topInfo.struct, FieldIndex.classId);
      b.local_tee(classId);
      b.array_get_u((translator.types.typeCategoryTable.type.type as w.RefType)
          .heapType as w.ArrayType);
      b.local_tee(resultClassId);
      b.br_table([
        abstractClass,
        functionType,
        recordType,
        if (masqueraded) notMasqueraded
      ], masqueraded ? interfaceType : notMasqueraded);

      b.end(); // abstractClass
      // We should never see class IDs for abstract types.
      b.unreachable();

      b.end(); // functionType
      w.StructType closureBase = translator.closureLayouter.closureBaseStruct;
      b.local_get(object);
      b.ref_cast(w.RefType.def(closureBase, nullable: false));
      b.struct_get(closureBase, FieldIndex.closureRuntimeType);
      b.return_();

      b.end(); // recordType
      b.local_get(object);
      translator.convertType(
          function,
          object.type,
          translator.classInfo[translator.coreTypes.recordClass]!.repr
              .nonNullableType);
      codeGen.call(translator.recordGetRecordRuntimeType.reference);
      b.return_();

      b.end(); // notMasqueraded
      b.local_get(classId);
      b.local_set(resultClassId);

      b.end(); // interfaceType
      ClassInfo info = translator.classInfo[translator.interfaceTypeClass]!;
      b.i32_const(info.classId);
      b.i32_const(initialIdentityHash);
      // Runtime types are never nullable.
      b.i32_const(0);
      // Set class ID of interface type.
      b.local_get(resultClassId);
      b.i64_extend_i32_u();
      // Call _typeArguments to get the list of type arguments.
      b.local_get(object);
      codeGen.call(translator.objectGetTypeArguments.reference);
      b.struct_new(info.struct);
      b.return_();
    }

    // identical
    if (member == translator.coreTypes.identicalProcedure) {
      w.Local first = paramLocals[0];
      w.Local second = paramLocals[1];
      ClassInfo boolInfo = translator.classInfo[translator.boxedBoolClass]!;
      ClassInfo intInfo = translator.classInfo[translator.boxedIntClass]!;
      ClassInfo doubleInfo = translator.classInfo[translator.boxedDoubleClass]!;
      w.Local cid = function.addLocal(w.NumType.i32);

      // If the references are identical, return true.
      b.local_get(first);
      b.local_get(second);
      b.ref_eq();
      b.if_();
      b.i32_const(1);
      b.return_();
      b.end();

      w.Label fail = b.block();

      // If either is `null`, or their class IDs are different, return false.
      b.local_get(first);
      b.br_on_null(fail);
      b.struct_get(translator.topInfo.struct, FieldIndex.classId);
      b.local_tee(cid);
      b.local_get(second);
      b.br_on_null(fail);
      b.struct_get(translator.topInfo.struct, FieldIndex.classId);
      b.i32_ne();
      b.br_if(fail);

      // Both bool?
      b.local_get(cid);
      b.i32_const(boolInfo.classId);
      b.i32_eq();
      b.if_();
      b.local_get(first);
      b.ref_cast(boolInfo.nonNullableType);
      b.struct_get(boolInfo.struct, FieldIndex.boxValue);
      b.local_get(second);
      b.ref_cast(boolInfo.nonNullableType);
      b.struct_get(boolInfo.struct, FieldIndex.boxValue);
      b.i32_eq();
      b.return_();
      b.end();

      // Both int?
      b.local_get(cid);
      b.i32_const(intInfo.classId);
      b.i32_eq();
      b.if_();
      b.local_get(first);
      b.ref_cast(intInfo.nonNullableType);
      b.struct_get(intInfo.struct, FieldIndex.boxValue);
      b.local_get(second);
      b.ref_cast(intInfo.nonNullableType);
      b.struct_get(intInfo.struct, FieldIndex.boxValue);
      b.i64_eq();
      b.return_();
      b.end();

      // Both double?
      b.local_get(cid);
      b.i32_const(doubleInfo.classId);
      b.i32_eq();
      b.if_();
      b.local_get(first);
      b.ref_cast(doubleInfo.nonNullableType);
      b.struct_get(doubleInfo.struct, FieldIndex.boxValue);
      b.i64_reinterpret_f64();
      b.local_get(second);
      b.ref_cast(doubleInfo.nonNullableType);
      b.struct_get(doubleInfo.struct, FieldIndex.boxValue);
      b.i64_reinterpret_f64();
      b.i64_eq();
      b.return_();
      b.end();

      // Not identical
      b.end(); // fail
      b.i32_const(0);

      return true;
    }

    if (member.enclosingLibrary == translator.coreTypes.coreLibrary &&
        name == "identityHashCode") {
      final w.Local arg = paramLocals[0];
      final w.Local nonNullArg =
          function.addLocal(translator.topInfo.nonNullableType);
      final List<int> classIds = translator.valueClasses.keys
          .map((cls) => translator.classInfo[cls]!.classId)
          .toList()
        ..sort();

      // If the argument is `null`, return the hash code of `null`.
      final w.Label notNull =
          b.block(const [], [translator.topInfo.nonNullableType]);
      b.local_get(arg);
      b.br_on_non_null(notNull);
      b.i64_const(null.hashCode);
      b.return_();
      b.end(); // notNull
      b.local_set(nonNullArg);

      // Branch on class ID.
      final w.Label defaultLabel = b.block();
      final List<w.Label> labels =
          List.generate(classIds.length, (_) => b.block());
      b.local_get(nonNullArg);
      b.struct_get(translator.topInfo.struct, FieldIndex.classId);
      int labelIndex = 0;
      final List<w.Label> targets = List.generate(classIds.last + 1, (id) {
        return id == classIds[labelIndex] ? labels[labelIndex++] : defaultLabel;
      });
      b.br_table(targets, defaultLabel);

      // For value classes, dispatch to their `hashCode` implementation.
      for (final int id in classIds.reversed) {
        final Class cls = translator.valueClasses[translator.classes[id].cls!]!;
        final Procedure hashCodeProcedure =
            cls.procedures.firstWhere((p) => p.name.text == "hashCode");
        b.end(); // Jump target for class ID
        b.local_get(nonNullArg);
        codeGen.call(hashCodeProcedure.reference);
        b.return_();
      }

      // For all other classes, dispatch to the `hashCode` implementation in
      // `Object`.
      b.end(); // defaultLabel
      b.local_get(nonNullArg);
      codeGen.call(translator.objectHashCode.reference);
      return true;
    }

    // _typeArguments
    if (member.name.text == "_typeArguments") {
      Class cls = member.enclosingClass!;
      ClassInfo classInfo = translator.classInfo[cls]!;
      w.Local object = paramLocals[0];
      codeGen.makeList(translator.types.typeType, cls.typeParameters.length,
          (w.ValueType elementType, int i) {
        TypeParameter typeParameter = cls.typeParameters[i];
        int typeParameterIndex = translator.typeParameterIndex[typeParameter]!;
        b.local_get(object);
        b.ref_cast(classInfo.nonNullableType);
        b.struct_get(classInfo.struct, typeParameterIndex);
      });
      return true;
    }

    // int members
    if (member.enclosingClass == translator.boxedIntClass &&
        member.function.body == null) {
      String op = member.name.text;
      if (functionNode.requiredParameterCount == 0) {
        CodeGenCallback? code = unaryOperatorMap[intType]![op];
        if (code != null) {
          w.ValueType resultType = unaryResultMap[op] ?? intType;
          w.ValueType inputType = function.type.inputs.single;
          w.ValueType outputType = function.type.outputs.single;
          b.local_get(function.locals[0]);
          translator.convertType(function, inputType, intType);
          code(b);
          translator.convertType(function, resultType, outputType);
          return true;
        }
      } else if (functionNode.requiredParameterCount == 1) {
        CodeGenCallback? code = binaryOperatorMap[intType]![intType]![op];
        if (code != null) {
          w.ValueType leftType = function.type.inputs[0];
          w.ValueType rightType = function.type.inputs[1];
          w.ValueType outputType = function.type.outputs.single;
          if (rightType == intType) {
            // int parameter
            b.local_get(function.locals[0]);
            translator.convertType(function, leftType, intType);
            b.local_get(function.locals[1]);
            code(b);
            if (!isComparison(op)) {
              translator.convertType(function, intType, outputType);
            }
            return true;
          }
          // num parameter
          ClassInfo intInfo = translator.classInfo[translator.boxedIntClass]!;
          w.Label intArg = b.block(const [], [intInfo.nonNullableType]);
          b.local_get(function.locals[1]);
          b.br_on_cast(intArg, function.locals[1].type as w.RefType,
              intInfo.nonNullableType);
          // double argument
          b.drop();
          b.local_get(function.locals[0]);
          translator.convertType(function, leftType, intType);
          b.f64_convert_i64_s();
          b.local_get(function.locals[1]);
          translator.convertType(function, rightType, doubleType);
          // Inline double op
          CodeGenCallback doubleCode =
              binaryOperatorMap[doubleType]![doubleType]![op]!;
          doubleCode(b);
          if (!isComparison(op)) {
            translator.convertType(function, doubleType, outputType);
          }
          b.return_();
          b.end();
          // int argument
          translator.convertType(function, intInfo.nonNullableType, intType);
          w.Local rightTemp = function.addLocal(intType);
          b.local_set(rightTemp);
          b.local_get(function.locals[0]);
          translator.convertType(function, leftType, intType);
          b.local_get(rightTemp);
          code(b);
          if (!isComparison(op)) {
            translator.convertType(function, intType, outputType);
          }
          return true;
        }
      }
    }

    // double unary members
    if (member.enclosingClass == translator.boxedDoubleClass &&
        member.function.body == null) {
      String op = member.name.text;
      if (functionNode.requiredParameterCount == 0) {
        CodeGenCallback? code = unaryOperatorMap[doubleType]![op];
        if (code != null) {
          w.ValueType resultType = unaryResultMap[op] ?? doubleType;
          w.ValueType inputType = function.type.inputs.single;
          w.ValueType outputType = function.type.outputs.single;
          b.local_get(function.locals[0]);
          translator.convertType(function, inputType, doubleType);
          code(b);
          translator.convertType(function, resultType, outputType);
          return true;
        }
      }
    }

    if (member.enclosingClass == translator.closureClass && name == "_equals") {
      // Function equality works like this:
      //
      // - Function literals and local functions are only equal if they're the
      //   same reference.
      //
      // - Instance tear-offs are equal if they are tear-offs of the same
      //   method on the same object.
      //
      // - Tear-offs of static methods and top-level functions are identical
      //   (and thus equal) when they are tear-offs of the same function. Generic
      //   instantiations of these are identical when the tear-offs are identical
      //   and they are instantiated with identical types.
      //
      // To distinguish a function literal or local function from an instance
      // tear-off we check type of the context:
      //
      // - If context's type is a subtype of the top type for Dart objects then
      //   the function is a tear-off and we compare the context using the
      //   `identical` function.
      //
      //   The reason why we use `identical` (instead of `ref.eq`) is to handle
      //   bool, double, and int receivers in code like `1.toString ==
      //   1.toString`, which should evaluate to `true` even if the receivers
      //   do not point to the same Wasm object.
      //
      // - Otherwise the function is a function literal or local function.
      //
      // In pseudo code:
      //
      //   bool _equals(f1, f2) {
      //     if (identical(f1, f2) return true;
      //
      //     if (<f1 and f2 are instantiations>
      //           ? f1.context.inner.vtable != f2.context.inner.vtable
      //           : f1.vtable != f2.vtable) {
      //       return false;
      //     }
      //
      //     if (<f1 and f2 are instantiations>) {
      //       if (typesEqual(f1.context, f2.context)) {
      //         f1 = f1.context.inner;
      //         f2 = f2.context.inner;
      //         if (identical(f1, f2)) return true;
      //         goto outerClosureContext;
      //       }
      //       return false;
      //     }
      //
      //     outerClosureContext:
      //     if (f1.context is #Top && f2.context is #Top) {
      //       return identical(f1.context, f2.context);
      //     }
      //
      //     return false;
      //   }

      // Check if the arguments are the same
      b.local_get(function.locals[0]);
      b.local_get(function.locals[1]);
      b.ref_eq();
      b.if_();
      b.i32_const(1); // true
      b.return_();
      b.end();

      // Arguments are different, compare context and vtable references
      final w.StructType closureBaseStruct =
          translator.closureLayouter.closureBaseStruct;
      final w.RefType closureBaseStructRef =
          w.RefType.def(closureBaseStruct, nullable: false);

      final w.Local fun1 = codeGen.function.addLocal(closureBaseStructRef);
      b.local_get(function.locals[0]);
      translator.convertType(
          function, function.locals[0].type, closureBaseStructRef);
      b.local_set(fun1);

      final w.Local fun2 = codeGen.function.addLocal(closureBaseStructRef);
      b.local_get(function.locals[1]);
      translator.convertType(
          function, function.locals[1].type, closureBaseStructRef);
      b.local_set(fun2);

      // Compare vtable references. For instantiation closures compare the
      // inner vtables
      final instantiationContextBase = w.RefType(
          translator.closureLayouter.instantiationContextBaseStruct,
          nullable: false);
      final vtableRefType = w.RefType.def(
          translator.closureLayouter.vtableBaseStruct,
          nullable: false);
      // Returns vtables of closures that we compare for equality.
      final vtablesBlock = b.block([], [vtableRefType, vtableRefType]);
      // `br` target when fun1 is not an instantiation
      final fun1NotInstantiationBlock =
          b.block([], [w.RefType.struct(nullable: false)]);
      // `br` target when fun1 is an instantiation, but fun2 is not
      final fun1InstantiationFun2NotInstantiationBlock =
          b.block([], [w.RefType.struct(nullable: false)]);
      b.local_get(fun1);
      b.struct_get(closureBaseStruct, FieldIndex.closureContext);
      b.br_on_cast_fail(fun1NotInstantiationBlock,
          const w.RefType.struct(nullable: false), instantiationContextBase);
      b.struct_get(translator.closureLayouter.instantiationContextBaseStruct,
          FieldIndex.instantiationContextInner);
      b.struct_get(closureBaseStruct, FieldIndex.closureVtable);
      b.local_get(fun2);
      b.struct_get(closureBaseStruct, FieldIndex.closureContext);
      b.br_on_cast_fail(fun1InstantiationFun2NotInstantiationBlock,
          const w.RefType.struct(nullable: false), instantiationContextBase);
      b.struct_get(translator.closureLayouter.instantiationContextBaseStruct,
          FieldIndex.instantiationContextInner);
      b.struct_get(closureBaseStruct, FieldIndex.closureVtable);
      b.br(vtablesBlock);
      b.end(); // fun1InstantiationFun2NotInstantiationBlock
      b.i32_const(0); // false
      b.return_();
      b.end(); // fun1NotInstantiationBlock
      b.drop();
      b.local_get(fun1);
      b.struct_get(closureBaseStruct, FieldIndex.closureVtable);
      // To keep the generated code small and simple, instead of checking that
      // fun2 is also not an instantiation, we can just return the outer
      // (potentially instantiation) vtable here. In the rest of the code
      // `ref.eq` will be `false` (as vtable of an instantiation and
      // non-instantiation will never be equal) and the function will return
      // `false` as expected.
      b.local_get(fun2);
      b.struct_get(closureBaseStruct, FieldIndex.closureVtable);
      b.end(); // vtablesBlock
      b.ref_eq();

      b.if_(); // fun1.vtable == fun2.vtable

      // Check if closures are instantiations. Since they have the same vtable
      // it's enough to check just one of them.
      final instantiationCheckPassedBlock = b.block();

      final notInstantiationBlock =
          b.block([], [w.RefType.struct(nullable: false)]);

      b.local_get(fun1);
      b.struct_get(closureBaseStruct, FieldIndex.closureContext);
      b.br_on_cast_fail(notInstantiationBlock,
          const w.RefType.struct(nullable: false), instantiationContextBase);

      // Closures are instantiations. Compare inner function vtables to check
      // that instantiations are for the same generic function.
      void getInstantiationContextInner(w.Local fun) {
        b.local_get(fun);
        // instantiation.context
        b.struct_get(closureBaseStruct, FieldIndex.closureContext);
        b.ref_cast(instantiationContextBase);
        // instantiation.context.inner
        b.struct_get(translator.closureLayouter.instantiationContextBaseStruct,
            FieldIndex.instantiationContextInner);
      }

      // Closures are instantiations of the same function, compare types.
      b.local_get(fun1);
      b.struct_get(closureBaseStruct, FieldIndex.closureContext);
      b.ref_cast(instantiationContextBase);
      b.local_get(fun2);
      b.struct_get(closureBaseStruct, FieldIndex.closureContext);
      b.ref_cast(instantiationContextBase);
      getInstantiationContextInner(fun1);
      b.struct_get(closureBaseStruct, FieldIndex.closureVtable);
      b.ref_cast(w.RefType.def(
          translator.closureLayouter.genericVtableBaseStruct,
          nullable: false));
      b.struct_get(translator.closureLayouter.genericVtableBaseStruct,
          FieldIndex.vtableInstantiationTypeComparisonFunction);
      b.call_ref(translator
          .closureLayouter.instantiationClosureTypeComparisonFunctionType);
      b.if_();
      getInstantiationContextInner(fun1);
      b.local_tee(fun1);
      getInstantiationContextInner(fun2);
      b.local_tee(fun2);
      b.ref_eq();
      b.if_();
      b.i32_const(1); // true
      b.return_();
      b.end();
      b.br(instantiationCheckPassedBlock);
      b.end();
      b.i32_const(0); // false
      b.return_();
      b.i32_const(0); // false
      b.return_();
      b.end(); // notInstantiationBlock
      b.drop();
      b.end(); // instantiationCheckPassedBlock

      // Compare context references. If context of a function has the top type
      // then the function is an instance tear-off. Otherwise it's a closure.
      final contextCheckFail = b.block([], [w.RefType.struct(nullable: false)]);
      b.local_get(fun1);
      b.struct_get(closureBaseStruct, FieldIndex.closureContext);
      b.br_on_cast_fail(
          contextCheckFail,
          const w.RefType.struct(nullable: false),
          translator.topInfo.nonNullableType);

      b.local_get(fun2);
      b.struct_get(closureBaseStruct, FieldIndex.closureContext);
      b.br_on_cast_fail(
          contextCheckFail,
          const w.RefType.struct(nullable: false),
          translator.topInfo.nonNullableType);

      // Both contexts are objects, compare for equality with `identical`. This
      // handles identical `this` values in instance tear-offs.
      b.call(translator.functions
          .getFunction(translator.coreTypes.identicalProcedure.reference));
      b.return_();
      b.end(); // contextCheckFail

      b.i32_const(0); // false
      b.return_();

      b.end(); // fun1.vtable == fun2.vtable

      b.i32_const(0); // false

      return true;
    }

    if (member.enclosingClass == translator.coreTypes.functionClass &&
        name == "apply") {
      assert(function.type.inputs.length == 3);

      final closureLocal = function.locals[0]; // ref #ClosureBase
      final posArgsNullableLocal = function.locals[1]; // ref null Object,
      final namedArgsLocal = function.locals[2]; // ref null Object

      final listArgumentType =
          translator.classInfo[translator.listBaseClass]!.nonNullableType;

      // Create type argument list. It will be initialized as empty and it
      // needs to be growable as `_checkClosureShape` updates it with default
      // bounds if the function being invokes has type parameters.
      final typeArgsLocal = function.addLocal(listArgumentType);
      translator.makeList(function, (b) {
        translator.constants.instantiateConstant(
            function,
            b,
            TypeLiteralConstant(
                InterfaceType(translator.typeClass, Nullability.nonNullable)),
            translator.types.nonNullableTypeType);
      }, 0, (elementType, elementIndex) {}, isGrowable: true);
      b.local_set(typeArgsLocal);

      // Create empty list for positional args if the argument is null
      final posArgsLocal = function.addLocal(listArgumentType);
      b.local_get(posArgsNullableLocal);
      b.ref_is_null();
      b.if_([], [listArgumentType]);
      translator.constants.instantiateConstant(
          function,
          b,
          ListConstant(
              InterfaceType(translator.objectInfo.cls!, Nullability.nullable),
              []),
          translator.objectInfo.nonNullableType);
      b.else_();
      // List argument may be a custom list type, convert it to `_ListBase`
      // with `_List.of`.
      translator.constants.instantiateConstant(
        function,
        b,
        TypeLiteralConstant(DynamicType()),
        translator.types.nonNullableTypeType,
      );
      b.local_get(posArgsNullableLocal);
      b.ref_as_non_null();
      b.call(translator.functions.getFunction(translator.listOf.reference));
      b.end();
      b.local_set(posArgsLocal);

      // Convert named argument map to list, to be passed to shape and type
      // checkers and the dynamic call entry.
      final namedArgsListLocal = function.addLocal(listArgumentType);
      b.local_get(namedArgsLocal);
      b.call(translator.functions
          .getFunction(translator.namedParameterMapToList.reference));
      b.ref_cast(listArgumentType); // ref Object -> ref _ListBase
      b.local_set(namedArgsListLocal);

      final noSuchMethodBlock = b.block();

      generateDynamicFunctionCall(translator, function, closureLocal,
          typeArgsLocal, posArgsLocal, namedArgsListLocal, noSuchMethodBlock);
      b.return_();

      b.end(); // noSuchMethodBlock

      generateNoSuchMethodCall(
          translator,
          function,
          () => b.local_get(closureLocal),
          () => createInvocationObject(translator, function, "call",
              typeArgsLocal, posArgsLocal, namedArgsListLocal));

      return true;
    }

    if (member.enclosingClass == translator.errorClass && name == "_throw") {
      final objectLocal = function.locals[0]; // ref #Top
      final stackTraceLocal = function.locals[1]; // ref Object

      final notErrorBlock = b.block([], [objectLocal.type]);

      final errorClassInfo = translator.classInfo[translator.errorClass]!;
      final errorRefType = errorClassInfo.nonNullableType;
      final stackTraceFieldIndex =
          translator.fieldIndex[translator.errorClassStackTraceField]!;
      b.local_get(objectLocal);
      b.br_on_cast_fail(
          notErrorBlock, objectLocal.type as w.RefType, errorRefType);

      // Binaryen can merge struct types, so we need to check class ID in the
      // slow path
      final errorLocal = function.addLocal(errorRefType);
      b.local_tee(errorLocal);

      final classIdLocal = function.addLocal(w.NumType.i32);
      b.struct_get(translator.topInfo.struct, FieldIndex.classId);
      b.local_set(classIdLocal);

      final errorBlock = b.block();

      bool isErrorClass(Class cls) =>
          cls == translator.errorClass ||
          (cls.superclass != null && isErrorClass(cls.superclass!));

      for (ClassInfo classInfo in translator.classes) {
        final Class? cls = classInfo.cls;
        if (cls == null || !isErrorClass(cls)) {
          continue;
        }

        b.local_get(classIdLocal);
        b.i32_const(classInfo.classId);
        b.i32_eq();
        b.br_if(errorBlock);
      }

      b.local_get(errorLocal);
      b.br(notErrorBlock);
      b.end(); // errorBlock

      b.local_get(errorLocal);
      b.struct_get(errorClassInfo.struct, stackTraceFieldIndex);
      b.ref_is_null();
      b.if_();
      b.local_get(errorLocal);
      b.local_get(stackTraceLocal);
      b.struct_set(errorClassInfo.struct, stackTraceFieldIndex);
      b.end();

      b.local_get(objectLocal);
      b.end(); // notErrorBlock

      b.local_get(stackTraceLocal);
      b.throw_(translator.exceptionTag);

      return true;
    }

    if (member.enclosingClass == translator.wasmExternRefClass &&
        name == "nullRef") {
      b.ref_null(w.HeapType.noextern);
      return true;
    }

    return false;
  }
}<|MERGE_RESOLUTION|>--- conflicted
+++ resolved
@@ -547,20 +547,6 @@
     Member target = node.target;
 
     // ClassID getters
-<<<<<<< HEAD
-    String? className = translator.getPragma(target, "wasm:class-id");
-    if (className != null) {
-      List<String> libAndClass = className.split("#");
-      assert(libAndClass.length == 2);
-      final String lib = libAndClass[0];
-      final String clsName = libAndClass[1];
-      Class cls = translator.libraries
-          .firstWhere((l) => l.name == lib && l.importUri.scheme == 'dart',
-              orElse: () => throw "Can't find library $lib")
-          .classes
-          .firstWhere((c) => c.name == clsName,
-              orElse: () => throw "Can't find class $clsName in library $lib");
-=======
     String? libAndClassName = translator.getPragma(target, "wasm:class-id");
     if (libAndClassName != null) {
       List<String> libAndClassNameParts = libAndClassName.split("#");
@@ -573,7 +559,6 @@
           .firstWhere((c) => c.name == className,
               orElse: () => throw 'Class $className not found in library $lib '
                   '(${target.location})');
->>>>>>> fbec7c5c
       int classId = translator.classInfo[cls]!.classId;
       b.i64_const(classId);
       return w.NumType.i64;
