--- conflicted
+++ resolved
@@ -224,12 +224,9 @@
       translator.coreTypes.functionClass,
       translator.coreTypes.recordClass,
       translator.index.getClass("dart:core", "_Type"),
-<<<<<<< HEAD
       translator.index.getClass("dart:core", "_ListBase"),
       translator.index.getClass("dart:_js_types", "JSStringImpl"),
-=======
       translator.index.getClass("dart:_list", "WasmListBase"),
->>>>>>> 844ced80
     };
     for (final name in const <String>[
       "ByteBuffer",
