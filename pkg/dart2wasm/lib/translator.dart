--- conflicted
+++ resolved
@@ -735,10 +735,6 @@
   ClosureImplementation getClosure(FunctionNode functionNode,
       w.BaseFunction target, ParameterInfo paramInfo, String name) {
     // We compile a block multiple times in try-catch, to catch Dart exceptions
-<<<<<<< HEAD
-    // and then again to catch JS exceptions. Avoid recompiling the closures in
-    // these cases.
-=======
     // and then again to catch JS exceptions. We may also ask for
     // `ClosureImplementation` for a local function multiple times as we see
     // direct calls to the closure (in TFA direct-call metadata). Avoid
@@ -750,7 +746,6 @@
     // will be the value returned by `paramInfoForDirectCall`. So the key for
     // this cache can be just `FunctionNode`, instead of `(FunctionNode,
     // ParameterInfo)`.
->>>>>>> f53c758b
     final existingImplementation = closureImplementations[functionNode];
     if (existingImplementation != null) {
       return existingImplementation;
