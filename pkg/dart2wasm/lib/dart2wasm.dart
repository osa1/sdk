--- conflicted
+++ resolved
@@ -94,13 +94,10 @@
   Flag("enable-experimental-ffi",
       (o, value) => o.translatorOptions.enableExperimentalFfi = value,
       defaultsTo: _d.translatorOptions.enableExperimentalFfi),
-<<<<<<< HEAD
-=======
   // Use same flag with dart2js for disabling source maps.
   Flag("no-source-maps",
       (o, value) => o.translatorOptions.generateSourceMaps = !value,
       defaultsTo: !_d.translatorOptions.generateSourceMaps),
->>>>>>> 162411a4
 ];
 
 Map<fe.ExperimentalFlag, bool> processFeExperimentalFlags(
