// Copyright (c) 2022, the Dart project authors.  Please see the AUTHORS file
// for details. All rights reserved. Use of this source code is governed by a
// BSD-style license that can be found in the LICENSE file.

import 'package:kernel/ast.dart';
import 'package:kernel/library_index.dart';

/// Kernel nodes for classes and members referenced specifically by the
/// compiler.
mixin KernelNodes {
  Component get component;

  LibraryIndex get index;

  // dart:_internal classes
  late final Class symbolClass = index.getClass("dart:_internal", "Symbol");

  // dart:_js_types classes
  late final Class jsStringClass =
      index.getClass("dart:_string", "JSStringImpl");

  // dart:collection classes
  late final Class hashFieldBaseClass =
      index.getClass("dart:collection", "_HashFieldBase");
  late final Class immutableMapClass =
      index.getClass("dart:collection", "_WasmImmutableMap");
  late final Class immutableSetClass =
      index.getClass("dart:collection", "_WasmImmutableSet");

  // dart:core various classes
  late final Class boxedBoolClass = index.getClass("dart:core", "_BoxedBool");
  late final Class boxedDoubleClass =
      index.getClass("dart:core", "_BoxedDouble");
  late final Class boxedIntClass = index.getClass("dart:core", "_BoxedInt");
  late final Class closureClass = index.getClass("dart:core", "_Closure");
  late final Class listBaseClass = index.getClass("dart:_list", "WasmListBase");
  late final Class fixedLengthListClass =
      index.getClass("dart:_list", "ModifiableFixedLengthList");
  late final Class growableListClass =
      index.getClass("dart:_list", "GrowableList");
  late final Class immutableListClass =
<<<<<<< HEAD
      index.getClass("dart:core", "_ImmutableList");
=======
      index.getClass("dart:_list", "ImmutableList");
  late final Class wasmStringBaseClass =
      index.getClass("dart:_internal", "WasmStringBase");
  late final Class stringBaseClass =
      index.getClass("dart:_string", "StringBase");
  late final Class oneByteStringClass =
      index.getClass("dart:_string", "OneByteString");
  late final Class twoByteStringClass =
      index.getClass("dart:_string", "TwoByteString");
>>>>>>> 844ced80
  late final Class invocationClass = index.getClass("dart:core", 'Invocation');
  late final Class noSuchMethodErrorClass =
      index.getClass("dart:core", "NoSuchMethodError");
  late final Class typeErrorClass = index.getClass("dart:core", "_TypeError");
  late final Class javaScriptErrorClass =
      index.getClass("dart:core", "_JavaScriptError");

  // dart:core runtime type classes
  late final Class typeClass = index.getClass("dart:core", "_Type");
  late final Field typeIsDeclaredNullableField =
      index.getField("dart:core", "_Type", "isDeclaredNullable");
  late final InterfaceType typeType =
      InterfaceType(typeClass, Nullability.nonNullable);
  late final Class abstractFunctionTypeClass =
      index.getClass("dart:core", "_AbstractFunctionType");
  late final Class functionTypeClass =
      index.getClass("dart:core", "_FunctionType");
  late final Field functionTypeTypeParameterOffsetField =
      index.getField("dart:core", "_FunctionType", "typeParameterOffset");
  late final Field functionTypeTypeParameterBoundsField =
      index.getField("dart:core", "_FunctionType", "typeParameterBounds");
  late final Field functionTypeTypeParameterDefaultsField =
      index.getField("dart:core", "_FunctionType", "typeParameterDefaults");
  late final Field functionTypeReturnTypeField =
      index.getField("dart:core", "_FunctionType", "returnType");
  late final Field functionTypePositionalParametersField =
      index.getField("dart:core", "_FunctionType", "positionalParameters");
  late final Field functionTypeRequiredParameterCountField =
      index.getField("dart:core", "_FunctionType", "requiredParameterCount");
  late final Field functionTypeTypeParameterNamedParamsField =
      index.getField("dart:core", "_FunctionType", "namedParameters");
  late final Class functionTypeParameterTypeClass =
      index.getClass("dart:core", "_FunctionTypeParameterType");
  late final Field functionTypeParameterTypeIndexField =
      index.getField("dart:core", "_FunctionTypeParameterType", "index");
  late final Class futureOrTypeClass =
      index.getClass("dart:core", "_FutureOrType");
  late final Field futureOrTypeTypeArgumentField =
      index.getField("dart:core", "_FutureOrType", "typeArgument");
  late final Class interfaceTypeClass =
      index.getClass("dart:core", "_InterfaceType");
  late final Field interfaceTypeClassIdField =
      index.getField("dart:core", "_InterfaceType", "classId");
  late final Field interfaceTypeTypeArguments =
      index.getField("dart:core", "_InterfaceType", "typeArguments");
  late final Class interfaceTypeParameterTypeClass =
      index.getClass("dart:core", "_InterfaceTypeParameterType");
  late final Field interfaceTypeParameterTypeEnvironmentIndexField = index
      .getField("dart:core", "_InterfaceTypeParameterType", "environmentIndex");
  late final Class namedParameterClass =
      index.getClass("dart:core", "_NamedParameter");
  late final Field namedParameterNameField =
      index.getField("dart:core", "_NamedParameter", "name");
  late final Field namedParameterTypeField =
      index.getField("dart:core", "_NamedParameter", "type");
  late final Field namedParameterIsRequiredField =
      index.getField("dart:core", "_NamedParameter", "isRequired");
  late final InterfaceType namedParameterType =
      InterfaceType(namedParameterClass, Nullability.nonNullable);
  late final Class bottomTypeClass = index.getClass("dart:core", "_BottomType");
  late final Class topTypeClass = index.getClass("dart:core", "_TopType");
  late final Field topTypeKindField =
      index.getField("dart:core", "_TopType", "_kind");
  late final Class stackTraceClass = index.getClass("dart:core", "StackTrace");
  late final Class abstractRecordTypeClass =
      index.getClass("dart:core", "_AbstractRecordType");
  late final Class recordTypeClass = index.getClass("dart:core", "_RecordType");
  late final Field recordTypeFieldTypesField =
      index.getField("dart:core", "_RecordType", "fieldTypes");
  late final Field recordTypeNamesField =
      index.getField("dart:core", "_RecordType", "names");

  // dart:core sync* support classes
  late final Class suspendStateClass =
      index.getClass("dart:core", "_SuspendState");
  late final Class syncStarIterableClass =
      index.getClass("dart:core", "_SyncStarIterable");
  late final Class syncStarIteratorClass =
      index.getClass("dart:core", "_SyncStarIterator");

  // async support classes
  late final Class asyncSuspendStateClass =
      index.getClass("dart:async", "_AsyncSuspendState");
  late final Procedure makeAsyncCompleter =
      index.getTopLevelProcedure("dart:async", "_makeAsyncCompleter");
  late final Field completerFuture =
      index.getField("dart:async", "_Completer", "future");
  late final Procedure completerComplete =
      index.getProcedure("dart:async", "_AsyncCompleter", "complete");
  late final Procedure completerCompleteError =
      index.getProcedure("dart:async", "_Completer", "completeError");
  late final Procedure awaitHelper =
      index.getTopLevelProcedure("dart:async", "_awaitHelper");
  late final Procedure awaitHelperWithTypeCheck =
      index.getTopLevelProcedure("dart:async", "_awaitHelperWithTypeCheck");
  late final Procedure newAsyncSuspendState =
      index.getTopLevelProcedure("dart:async", "_newAsyncSuspendState");

  // dart:ffi classes
  late final Class ffiCompoundClass = index.getClass("dart:ffi", "_Compound");
  late final Class ffiPointerClass = index.getClass("dart:ffi", "Pointer");

  // dart:_wasm classes
  late final Library wasmLibrary = index.getLibrary("dart:_wasm");
  late final Class wasmTypesBaseClass =
      index.getClass("dart:_wasm", "_WasmBase");
  late final wasmI8Class = index.getClass("dart:_wasm", "WasmI8");
  late final wasmI16Class = index.getClass("dart:_wasm", "WasmI16");
  late final wasmI32Class = index.getClass("dart:_wasm", "WasmI32");
  late final wasmI64Class = index.getClass("dart:_wasm", "WasmI64");
  late final wasmF32Class = index.getClass("dart:_wasm", "WasmF32");
  late final wasmF64Class = index.getClass("dart:_wasm", "WasmF64");
  late final Class wasmAnyRefClass = index.getClass("dart:_wasm", "WasmAnyRef");
  late final Class wasmExternRefClass =
      index.getClass("dart:_wasm", "WasmExternRef");
  late final Class wasmFuncRefClass =
      index.getClass("dart:_wasm", "WasmFuncRef");
  late final Class wasmEqRefClass = index.getClass("dart:_wasm", "WasmEqRef");
  late final Class wasmStructRefClass =
      index.getClass("dart:_wasm", "WasmStructRef");
  late final Class wasmArrayRefClass =
      index.getClass("dart:_wasm", "WasmArrayRef");
  late final Class wasmFunctionClass =
      index.getClass("dart:_wasm", "WasmFunction");
  late final Class wasmVoidClass = index.getClass("dart:_wasm", "WasmVoid");
  late final Class wasmTableClass = index.getClass("dart:_wasm", "WasmTable");
  late final Class wasmArrayClass = index.getClass("dart:_wasm", "WasmArray");
  late final Field wasmArrayValueField =
      index.getField("dart:_wasm", "WasmArray", "_value");
  late final Field uninitializedHashBaseIndex =
      index.getTopLevelField("dart:collection", "_uninitializedHashBaseIndex");
  late final Field wasmI64ValueField =
      index.getField("dart:_wasm", "WasmI64", "_value");

  // dart:_internal procedures
  late final Procedure loadLibrary =
      index.getTopLevelProcedure("dart:_internal", "loadLibrary");
  late final Procedure checkLibraryIsLoaded =
      index.getTopLevelProcedure("dart:_internal", "checkLibraryIsLoaded");

  // dart:_js_helper procedures
  late final Procedure getInternalizedString =
      index.getTopLevelProcedure("dart:_js_helper", "getInternalizedString");
  late final Procedure areEqualInJS =
      index.getTopLevelProcedure("dart:_js_helper", "areEqualInJS");

  // dart:_js_types procedures
  late final Procedure jsStringEquals =
      index.getProcedure("dart:_string", "JSStringImpl", "==");
  late final Procedure jsStringInterpolate =
      index.getProcedure("dart:_string", "JSStringImpl", "_interpolate");

  // dart:collection procedures and fields
  late final Procedure mapFactory =
      index.getProcedure("dart:collection", "LinkedHashMap", "_default");
  late final Procedure mapFromWasmArray =
      index.getProcedure("dart:collection", "_WasmDefaultMap", "fromWasmArray");
  late final Procedure setFactory =
      index.getProcedure("dart:collection", "LinkedHashSet", "_default");
  late final Procedure setFromWasmArray =
      index.getProcedure("dart:collection", "_WasmDefaultSet", "fromWasmArray");
  late final Procedure growableListEmpty =
      index.getProcedure("dart:_list", "GrowableList", "empty");
  late final Constructor growableListFromWasmArray =
      index.getConstructor("dart:_list", "GrowableList", "_withData");
  late final Procedure hashImmutableIndexNullable = index.getProcedure(
      "dart:collection", "_HashAbstractImmutableBase", "get:_indexNullable");
  late final Field hashFieldBaseIndexField =
      index.getField("dart:collection", "_HashFieldBase", "_index");
  late final Field hashFieldBaseHashMaskField =
      index.getField("dart:collection", "_HashFieldBase", "_hashMask");
  late final Field hashFieldBaseDataField =
      index.getField("dart:collection", "_HashFieldBase", "_data");
  late final Field hashFieldBaseUsedDataField =
      index.getField("dart:collection", "_HashFieldBase", "_usedData");
  late final Field hashFieldBaseDeletedKeysField =
      index.getField("dart:collection", "_HashFieldBase", "_deletedKeys");

  // dart:core various procedures
  late final Procedure objectHashCode =
      index.getProcedure("dart:core", "Object", "get:hashCode");
  late final Procedure objectNoSuchMethod =
      index.getProcedure("dart:core", "Object", "noSuchMethod");
  late final Procedure objectGetTypeArguments =
      index.getProcedure("dart:core", "Object", "_getTypeArguments");
  late final Procedure nullToString =
      index.getProcedure("dart:core", "Object", "_nullToString");
  late final Procedure nullNoSuchMethod =
      index.getProcedure("dart:core", "Object", "_nullNoSuchMethod");
  late final Procedure truncDiv =
      index.getProcedure("dart:core", "_BoxedInt", "_truncDiv");
  late final Procedure runtimeTypeEquals =
      index.getTopLevelProcedure("dart:core", "_runtimeTypeEquals");
  late final Procedure runtimeTypeHashCode =
      index.getTopLevelProcedure("dart:core", "_runtimeTypeHashCode");

  // dart:core invocation/exception procedures
  late final Procedure invocationGetterFactory =
      index.getProcedure("dart:core", "Invocation", "getter");
  late final Procedure invocationSetterFactory =
      index.getProcedure("dart:core", "Invocation", "setter");
  late final Procedure invocationMethodFactory =
      index.getProcedure("dart:core", "Invocation", "method");
  late final Procedure invocationGenericMethodFactory =
      index.getProcedure("dart:core", "Invocation", "genericMethod");
  late final Procedure noSuchMethodErrorThrowWithInvocation = index
      .getProcedure("dart:core", "NoSuchMethodError", "_throwWithInvocation");
  late final Procedure noSuchMethodErrorThrowUnimplementedExternalMemberError =
      index.getProcedure("dart:core", "NoSuchMethodError",
          "_throwUnimplementedExternalMemberError");
  late final Procedure stackTraceCurrent =
      index.getProcedure("dart:core", "StackTrace", "get:current");
  late final Procedure throwNullCheckError =
      index.getProcedure("dart:core", "_TypeError", "_throwNullCheckError");
  late final Procedure throwAsCheckError =
      index.getProcedure("dart:core", "_TypeError", "_throwAsCheckError");
  late final Procedure throwWasmRefError =
      index.getProcedure("dart:core", "_TypeError", "_throwWasmRefError");
  late final Procedure throwArgumentTypeCheckError = index.getProcedure(
      "dart:core", "_TypeError", "_throwArgumentTypeCheckError");
  late final Procedure throwTypeArgumentBoundCheckError = index.getProcedure(
      "dart:core", "_TypeError", "_throwTypeArgumentBoundCheckError");
  late final Procedure throwAssertionError =
      index.getProcedure("dart:core", "AssertionError", "_throwWithMessage");
  late final Procedure javaScriptErrorFactory =
      index.getProcedure("dart:core", "_JavaScriptError", "_");
  late final Procedure rangeErrorCheckValueInInterval =
      index.getProcedure("dart:core", "RangeError", "checkValueInInterval");
  late final Class errorClass = index.getClass("dart:core", "Error");
  late final Field errorClassStackTraceField =
      index.getField("dart:core", "Error", "_stackTrace");
  late final Procedure errorThrow =
      index.getProcedure("dart:core", "Error", "_throw");
  late final Procedure errorThrowWithCurrentStackTrace =
      index.getProcedure("dart:core", "Error", "_throwWithCurrentStackTrace");

  // dart:core type procedures
  late final Procedure getClosureRuntimeType =
      index.getProcedure("dart:core", '_Closure', "_getClosureRuntimeType");
  late final Procedure getMasqueradedRuntimeType =
      index.getTopLevelProcedure("dart:core", "_getMasqueradedRuntimeType");
  late final Procedure isSubtype =
      index.getTopLevelProcedure("dart:core", "_isSubtype");
  late final Procedure isInterfaceSubtype =
      index.getTopLevelProcedure("dart:core", "_isInterfaceSubtype");
  late final Procedure isInterfaceSubtype0 =
      index.getTopLevelProcedure("dart:core", "_isInterfaceSubtype0");
  late final Procedure isInterfaceSubtype1 =
      index.getTopLevelProcedure("dart:core", "_isInterfaceSubtype1");
  late final Procedure isInterfaceSubtype2 =
      index.getTopLevelProcedure("dart:core", "_isInterfaceSubtype2");
  late final Procedure asSubtype =
      index.getTopLevelProcedure("dart:core", "_asSubtype");
  late final Procedure asInterfaceSubtype =
      index.getTopLevelProcedure("dart:core", "_asInterfaceSubtype");
  late final Procedure asInterfaceSubtype0 =
      index.getTopLevelProcedure("dart:core", "_asInterfaceSubtype0");
  late final Procedure asInterfaceSubtype1 =
      index.getTopLevelProcedure("dart:core", "_asInterfaceSubtype1");
  late final Procedure asInterfaceSubtype2 =
      index.getTopLevelProcedure("dart:core", "_asInterfaceSubtype2");
  late final Procedure isTypeSubtype =
      index.getTopLevelProcedure("dart:core", "_isTypeSubtype");
  late final Procedure verifyOptimizedTypeCheck =
      index.getTopLevelProcedure("dart:core", "_verifyOptimizedTypeCheck");
  late final Procedure checkClosureShape =
      index.getTopLevelProcedure("dart:core", "_checkClosureShape");
  late final Procedure checkClosureType =
      index.getTopLevelProcedure("dart:core", "_checkClosureType");
  late final Procedure typeAsNullable =
      index.getProcedure("dart:core", "_Type", "get:asNullable");
  late final Procedure createNormalizedFutureOrType = index.getProcedure(
      "dart:core", "_TypeUniverse", "createNormalizedFutureOrType");
  late final Procedure substituteFunctionTypeArgument = index.getProcedure(
      "dart:core", "_TypeUniverse", "substituteFunctionTypeArgument");

  // dart:core dynamic invocation helper procedures
  late final Procedure getNamedParameterIndex =
      index.getTopLevelProcedure("dart:core", "_getNamedParameterIndex");
  late final Procedure typeArgumentsToList =
      index.getTopLevelProcedure("dart:core", "_typeArgumentsToList");
  late final Procedure positionalParametersToList =
      index.getTopLevelProcedure("dart:core", "_positionalParametersToList");
  late final Procedure namedParametersToMap =
      index.getTopLevelProcedure("dart:core", "_namedParametersToMap");
  late final Procedure namedParameterMapToArray =
      index.getTopLevelProcedure("dart:core", "_namedParameterMapToArray");
  late final Procedure listOf =
      index.getProcedure("dart:_list", "ModifiableFixedLengthList", "of");

  // dart:_wasm procedures
  late final Procedure wasmFunctionCall =
      index.getProcedure("dart:_wasm", "WasmFunction", "get:call");
  late final Procedure wasmTableCallIndirect =
      index.getProcedure("dart:_wasm", "WasmTable", "callIndirect");

  // Hash utils
  late final Field hashSeed = index.getTopLevelField('dart:core', '_hashSeed');
  late final Procedure systemHashCombine =
      index.getProcedure("dart:_internal", "SystemHash", "combine");

  // Debugging
  late final Procedure printToConsole =
      index.getTopLevelProcedure("dart:_internal", "printToConsole");

  late final Map<Member, (Extension, ExtensionMemberDescriptor)>
      _extensionCache = {};

  (Extension, ExtensionMemberDescriptor) extensionOfMember(Member member) {
    return _extensionCache.putIfAbsent(member, () {
      assert(member.isExtensionMember);

      final memberRef = member.reference;
      for (final ext in member.enclosingLibrary.extensions) {
        for (final descriptor in ext.memberDescriptors) {
          if (memberRef == descriptor.memberReference) {
            return (ext, descriptor);
          }
        }
      }
      throw 'Did not find extension for $member';
    });
  }
}<|MERGE_RESOLUTION|>--- conflicted
+++ resolved
@@ -39,19 +39,7 @@
   late final Class growableListClass =
       index.getClass("dart:_list", "GrowableList");
   late final Class immutableListClass =
-<<<<<<< HEAD
-      index.getClass("dart:core", "_ImmutableList");
-=======
-      index.getClass("dart:_list", "ImmutableList");
-  late final Class wasmStringBaseClass =
-      index.getClass("dart:_internal", "WasmStringBase");
-  late final Class stringBaseClass =
-      index.getClass("dart:_string", "StringBase");
-  late final Class oneByteStringClass =
-      index.getClass("dart:_string", "OneByteString");
-  late final Class twoByteStringClass =
-      index.getClass("dart:_string", "TwoByteString");
->>>>>>> 844ced80
+      index.getClass("dart:_list", "_ImmutableList");
   late final Class invocationClass = index.getClass("dart:core", 'Invocation');
   late final Class noSuchMethodErrorClass =
       index.getClass("dart:core", "NoSuchMethodError");
