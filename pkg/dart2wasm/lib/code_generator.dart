// Copyright (c) 2022, the Dart project authors.  Please see the AUTHORS file
// for details. All rights reserved. Use of this source code is governed by a
// BSD-style license that can be found in the LICENSE file.

import 'dart:collection' show LinkedHashMap;

import 'package:dart2wasm/async.dart';
import 'package:dart2wasm/class_info.dart';
import 'package:dart2wasm/closures.dart';
import 'package:dart2wasm/dispatch_table.dart';
import 'package:dart2wasm/dynamic_forwarders.dart';
import 'package:dart2wasm/intrinsics.dart';
import 'package:dart2wasm/param_info.dart';
import 'package:dart2wasm/records.dart';
import 'package:dart2wasm/reference_extensions.dart';
import 'package:dart2wasm/sync_star.dart';
import 'package:dart2wasm/translator.dart';
import 'package:dart2wasm/types.dart';

import 'package:kernel/ast.dart';
import 'package:kernel/type_environment.dart';

import 'package:wasm_builder/wasm_builder.dart' as w;

/// Main code generator for member bodies.
///
/// The [generate] method first collects all local functions and function
/// expressions in the body and then generates code for the body. Code for the
/// local functions and function expressions must be generated separately by
/// calling the [generateLambda] method on all lambdas in [closures].
///
/// A new [CodeGenerator] object must be created for each new member or lambda.
///
/// Every visitor method for an expression takes in the Wasm type that it is
/// expected to leave on the stack (or the special [voidMarker] to indicate that
/// it should leave nothing). It returns what it actually left on the stack. The
/// code generation for every expression or subexpression is done via the [wrap]
/// method, which emits appropriate conversion code if the produced type is not
/// a subtype of the expected type.
class CodeGenerator extends ExpressionVisitor1<w.ValueType, w.ValueType>
    implements InitializerVisitor<void>, StatementVisitor<void> {
  final Translator translator;
  w.FunctionBuilder function;
  final Reference reference;
  late final List<w.Local> paramLocals;
  final w.Label? returnLabel;
  final bool isInlined;

  late final Intrinsifier intrinsifier;
  late final StaticTypeContext typeContext;

  late final Closures closures;

  bool exceptionLocationPrinted = false;

  final Map<VariableDeclaration, w.Local> locals = {};
  w.Local? thisLocal;
  w.Local? preciseThisLocal;
  w.Local? returnValueLocal;
  final Map<TypeParameter, w.Local> typeLocals = {};
  final Map<Field, w.Local> fieldLocals = {};

  /// Finalizers to run on `return`.
  final List<TryBlockFinalizer> returnFinalizers = [];

  /// Finalizers to run on a `break`. `breakFinalizers[L].last` (which should
  /// always be present) is the `br` target for the label `L` that will run the
  /// finalizers, or break out of the loop.
  final LinkedHashMap<LabeledStatement, List<w.Label>> breakFinalizers =
      LinkedHashMap();

  final List<w.Label> tryLabels = [];

  final Map<SwitchCase, w.Label> switchLabels = {};

  /// Maps a switch statement to the information used when doing a backward
  /// jump to one of the cases in the switch statement
  final Map<SwitchStatement, SwitchBackwardJumpInfo> switchBackwardJumpInfos =
      {};

  /// Create a code generator for a member or one of its lambdas.
  ///
  /// The [paramLocals] and [returnLabel] parameters can be used to generate
  /// code for an inlined function by specifying the locals containing the
  /// parameters (instead of the function inputs) and the label to jump to on
  /// return (instead of emitting a `return` instruction).
  CodeGenerator(this.translator, this.function, this.reference,
      {List<w.Local>? paramLocals, this.returnLabel, this.isInlined = false}) {
    this.paramLocals = paramLocals ?? function.locals;
    intrinsifier = Intrinsifier(this);
    typeContext = StaticTypeContext(member, translator.typeEnvironment);
  }

  /// Factory constructor for instantiating a code generator appropriate for
  /// generating code for the given function. This will either return a
  /// [CodeGenerator] or a [SyncStarCodeGenerator].
  factory CodeGenerator.forFunction(
      Translator translator,
      FunctionNode? functionNode,
      w.FunctionBuilder function,
      Reference reference) {
    bool isSyncStar = functionNode?.asyncMarker == AsyncMarker.SyncStar &&
        !reference.isTearOffReference;
    bool isAsync = functionNode?.asyncMarker == AsyncMarker.Async &&
        !reference.isTearOffReference;
    bool isTypeChecker = reference.isTypeCheckerReference;

    if (!isTypeChecker && isSyncStar) {
      return SyncStarCodeGenerator(translator, function, reference);
    } else if (!isTypeChecker && isAsync) {
      return AsyncCodeGenerator(translator, function, reference);
    } else {
      return CodeGenerator(translator, function, reference);
    }
  }

  w.ModuleBuilder get m => translator.m;
  w.InstructionsBuilder get b => function.body;

  Member get member => reference.asMember;

  List<w.ValueType> get outputs =>
      returnLabel?.targetTypes ?? function.type.outputs;

  w.ValueType get returnType => translator.outputOrVoid(outputs);

  TranslatorOptions get options => translator.options;

  w.ValueType get voidMarker => translator.voidMarker;

  Types get types => translator.types;

  w.ValueType translateType(DartType type) => translator.translateType(type);

  w.Local addLocal(w.ValueType type) {
    return function.addLocal(type);
  }

  DartType dartTypeOf(Expression exp) {
    return exp.getStaticType(typeContext);
  }

  void unimplemented(
      TreeNode node, Object message, List<w.ValueType> expectedTypes) {
    final text = "Not implemented: $message at ${node.location}";
    print(text);
    b.comment(text);
    b.block(const [], expectedTypes);
    b.unreachable();
    b.end();
  }

  @override
  void defaultInitializer(Initializer node) {
    unimplemented(node, node.runtimeType, const []);
  }

  @override
  w.ValueType defaultExpression(Expression node, w.ValueType expectedType) {
    unimplemented(
        node, node.runtimeType, [if (expectedType != voidMarker) expectedType]);
    return expectedType;
  }

  @override
  void defaultStatement(Statement node) {
    unimplemented(node, node.runtimeType, const []);
  }

  /// Generate code for the member.
  void generate() {
    Member member = this.member;

    if (member is Constructor) {
      // Closures are built when constructor functions are added to worklist.
      closures = translator.constructorClosures[member.reference]!;
    } else {
      // Build closure information.
      closures = Closures(this.translator, this.member);
    }

    if (reference.isTearOffReference) {
      return generateTearOffGetter(member as Procedure);
    }

    if (reference.isTypeCheckerReference) {
      if (member is Field || (member is Procedure && member.isSetter)) {
        return _generateFieldSetterTypeCheckerMethod();
      } else {
        return _generateProcedureTypeCheckerMethod();
      }
    }

    if (intrinsifier.generateMemberIntrinsic(
        reference, function, paramLocals, returnLabel)) {
      b.end();
      return;
    }

    if (member.isExternal) {
      b.comment("Unimplemented external member $member at ${member.location}");
      if (member.isInstanceMember) {
        b.local_get(paramLocals[0]);
      } else {
        b.ref_null(w.HeapType.none);
      }
      translator.constants.instantiateConstant(
          function,
          b,
          SymbolConstant(member.name.text, null),
          translator.classInfo[translator.symbolClass]!.nonNullableType);
      call(translator
          .noSuchMethodErrorThrowUnimplementedExternalMemberError.reference);
      b.unreachable();

      // Initializer methods are often inlined, and may throw an unimplemented
      // external member error.
      if (!isInlined) {
        b.end();
      }

      return;
    }

    if (member is Constructor) {
      if (reference.isConstructorBodyReference) {
        return generateConstructorBody(reference);
      } else if (reference.isInitializerReference) {
        return generateInitializerList(reference);
      }

      return generateConstructorAllocator(member);
    }

    if (member is Field) {
      if (member.isStatic) {
        return generateStaticFieldInitializer(member);
      } else {
        return generateImplicitAccessor(member);
      }
    }

    assert(member.function!.asyncMarker != AsyncMarker.SyncStar);
    assert(member.function!.asyncMarker != AsyncMarker.Async);

    translator.membersBeingGenerated.add(member);
    generateBody(member);
    translator.membersBeingGenerated.remove(member);
  }

  void generateTearOffGetter(Procedure procedure) {
    _initializeThis(member.reference);
    DartType functionType = translator.getTearOffType(procedure);
    ClosureImplementation closure = translator.getTearOffClosure(procedure);
    w.StructType struct = closure.representation.closureStruct;

    ClassInfo info = translator.closureInfo;
    translator.functions.allocateClass(info.classId);

    b.i32_const(info.classId);
    b.i32_const(initialIdentityHash);
    b.local_get(paramLocals[0]); // `this` as context
    b.global_get(closure.vtable);
    types.makeType(this, functionType);
    b.struct_new(struct);
    b.end();
  }

  void generateStaticFieldInitializer(Field field) {
    // Static field initializer function
    assert(reference == field.fieldReference);
    closures.findCaptures(field);
    closures.collectContexts(field);
    closures.buildContexts();

    w.Global global = translator.globals.getGlobal(field);
    w.Global? flag = translator.globals.getGlobalInitializedFlag(field);
    wrap(field.initializer!, global.type.type);
    b.global_set(global);
    if (flag != null) {
      b.i32_const(1);
      b.global_set(flag);
    }
    b.global_get(global);
    translator.convertType(function, global.type.type, outputs.single);
    b.end();
  }

  void generateImplicitAccessor(Field field) {
    // Implicit getter or setter
    w.StructType struct = translator.classInfo[field.enclosingClass!]!.struct;
    int fieldIndex = translator.fieldIndex[field]!;
    w.ValueType fieldType = struct.fields[fieldIndex].type.unpacked;

    void getThis() {
      w.Local thisLocal = paramLocals[0];
      w.RefType structType = w.RefType.def(struct, nullable: false);
      b.local_get(thisLocal);
      translator.convertType(function, thisLocal.type, structType);
    }

    if (reference.isImplicitGetter) {
      // Implicit getter
      getThis();
      b.struct_get(struct, fieldIndex);
      translator.convertType(function, fieldType, returnType);
    } else {
      // Implicit setter
      w.Local valueLocal = paramLocals[1];
      getThis();
      b.local_get(valueLocal);
      translator.convertType(function, valueLocal.type, fieldType);
      b.struct_set(struct, fieldIndex);
    }
    b.end();
  }

  void _setupLocalParameters(Member member, ParameterInfo paramInfo,
      int parameterOffset, int implicitParams) {
    List<TypeParameter> typeParameters = member is Constructor
        ? member.enclosingClass.typeParameters
        : member.function!.typeParameters;
    for (int i = 0; i < typeParameters.length; i++) {
      typeLocals[typeParameters[i]] = paramLocals[parameterOffset + i];
    }

    void setupParamLocal(
        VariableDeclaration variable, int index, Constant? defaultValue) {
      w.Local local = paramLocals[implicitParams + index];
      locals[variable] = local;
      if (defaultValue == ParameterInfo.defaultValueSentinel) {
        // The default value for this parameter differs between implementations
        // within the same selector. This means that callers will pass the
        // default value sentinel to indicate that the parameter is not given.
        // The callee must check for the sentinel value and substitute the
        // actual default value.
        b.local_get(local);
        translator.constants.instantiateConstant(
            function, b, ParameterInfo.defaultValueSentinel, local.type);
        b.ref_eq();
        b.if_();
        wrap(variable.initializer!, local.type);
        b.local_set(local);
        b.end();
      }
    }

    List<VariableDeclaration> positional =
        member.function!.positionalParameters;
    for (int i = 0; i < positional.length; i++) {
      setupParamLocal(positional[i], i, paramInfo.positional[i]);
    }
    List<VariableDeclaration> named = member.function!.namedParameters;
    for (var param in named) {
      setupParamLocal(
          param, paramInfo.nameIndex[param.name]!, paramInfo.named[param.name]);
    }

    // For all parameters whose Wasm type has been forced to `externref` due to
    // this function being an export, internalize and cast the parameter to the
    // canonical representation type for its Dart type.
    locals.forEach((parameter, local) {
      DartType parameterType = parameter.type;
      if (local.type == w.RefType.extern(nullable: true) &&
          !(parameterType is InterfaceType &&
              parameterType.classNode == translator.wasmExternRefClass)) {
        w.Local newLocal = addLocal(translateType(parameterType));
        b.local_get(local);
        translator.convertType(function, local.type, newLocal.type);
        b.local_set(newLocal);
        locals[parameter] = newLocal;
      }
    });
  }

  void setupParameters(Reference reference) {
    Member member = reference.asMember;
    ParameterInfo paramInfo = translator.paramInfoFor(reference);

    int parameterOffset = _initializeThis(reference);
    int implicitParams = parameterOffset + paramInfo.typeParamCount;

    _setupLocalParameters(member, paramInfo, parameterOffset, implicitParams);
  }

  void setupParametersAndContexts(Reference reference) {
    setupParameters(reference);

    closures.findCaptures(member);
    closures.collectContexts(member);
    closures.buildContexts();

    allocateContext(member.function!);
    captureParameters();
  }

  void setupInitializerListParametersAndContexts(Reference reference) {
    setupParameters(reference);
    allocateContext(member);
    captureParameters();
  }

  void setupConstructorBodyParametersAndContexts(Reference reference) {
    Constructor member = reference.asConstructor;
    ParameterInfo paramInfo = translator.paramInfoFor(reference);

    // For constructor body functions, the first parameter is always the
    // receiver parameter, and the second parameter is a reference to the
    // current context (if it exists)
    Context? context = closures.contexts[member];
    bool hasContext = context != null && !context.isEmpty;

    if (hasContext) {
      _initializeContextLocals(member.function, contextParamIndex: 1);
    }

    // Skips the receiver param (_initializeThis will return 1), and the
    // context param if this exists
    int parameterOffset = _initializeThis(reference) + (hasContext ? 1 : 0);
    int implicitParams = parameterOffset + paramInfo.typeParamCount;

    _setupLocalParameters(member, paramInfo, parameterOffset, implicitParams);
    allocateContext(member.function);
  }

  void _setupDefaultFieldValues(ClassInfo info) {
    fieldLocals.clear();

    for (Field field in info.cls!.fields) {
      if (field.isInstanceMember && field.initializer != null) {
        int fieldIndex = translator.fieldIndex[field]!;
        w.Local local = addLocal(info.struct.fields[fieldIndex].type.unpacked);

        wrap(field.initializer!, info.struct.fields[fieldIndex].type.unpacked);
        b.local_set(local);
        fieldLocals[field] = local;
      }
    }
  }

  List<w.Local> _generateInitializers(Constructor member) {
    Class cls = member.enclosingClass;
    ClassInfo info = translator.classInfo[cls]!;
    List<w.Local> superclassFields = [];

    _setupDefaultFieldValues(info);

    // Generate initializer list
    for (Initializer initializer in member.initializers) {
      visitInitializer(initializer);

      if (initializer is SuperInitializer) {
        // Save super classes' fields to locals
        ClassInfo superInfo = info.superInfo!;

        for (w.ValueType outputType
            in superInfo.getClassFieldTypes().reversed) {
          w.Local local = addLocal(outputType);
          b.local_set(local);
          superclassFields.add(local);
        }
      } else if (initializer is RedirectingInitializer) {
        // Save redirected classes' fields to locals
        List<w.Local> redirectedFields = [];

        for (w.ValueType outputType in info.getClassFieldTypes().reversed) {
          w.Local local = addLocal(outputType);
          b.local_set(local);
          redirectedFields.add(local);
        }

        return redirectedFields.reversed.toList();
      }
    }

    List<w.Local> typeFields = [];

    for (TypeParameter typeParam in cls.typeParameters) {
      TypeParameter? match = info.typeParameterMatch[typeParam];

      if (match == null) {
        // Type is not contained in super class' fields
        typeFields.add(typeLocals[typeParam]!);
      }
    }

    List<w.Local> orderedFieldLocals = Map.fromEntries(
            fieldLocals.entries.toList()
              ..sort((x, y) => translator.fieldIndex[x.key]!
                  .compareTo(translator.fieldIndex[y.key]!)))
        .values
        .toList();

    return superclassFields.reversed.toList() + typeFields + orderedFieldLocals;
  }

  void generateTypeChecks(List<TypeParameter> typeParameters,
      FunctionNode function, ParameterInfo paramInfo) {
    if (translator.options.omitTypeChecks) {
      return;
    }

    for (TypeParameter typeParameter in typeParameters) {
      if (typeParameter.isCovariantByClass &&
          typeParameter.bound != translator.coreTypes.objectNullableRawType) {
        _generateTypeArgumentBoundCheck(typeParameter.name!,
            typeLocals[typeParameter]!, typeParameter.bound);
      }
    }

    // Local for the parameter type if any of the parameters need type checks
    w.Local? parameterExpectedTypeLocal;

    final int parameterOffset = thisLocal == null ? 0 : 1;
    final int implicitParams = parameterOffset + paramInfo.typeParamCount;
    void generateValueParameterCheck(VariableDeclaration variable, int index) {
      if (!variable.isCovariantByClass && !variable.isCovariantByDeclaration) {
        return;
      }
      final w.Local local = paramLocals[implicitParams + index];
      final typeLocal = parameterExpectedTypeLocal ??=
          addLocal(translator.classInfo[translator.typeClass]!.nonNullableType);
      _generateArgumentTypeCheck(
        variable.name!,
        () => b.local_get(local),
        () => types.makeType(this, variable.type),
        local,
        typeLocal,
      );
    }

    final List<VariableDeclaration> positional = function.positionalParameters;
    for (int i = 0; i < positional.length; i++) {
      generateValueParameterCheck(positional[i], i);
    }

    final List<VariableDeclaration> named = function.namedParameters;
    for (var param in named) {
      generateValueParameterCheck(param, paramInfo.nameIndex[param.name]!);
    }
  }

  List<w.Local> _getConstructorArgumentLocals(Reference target,
      [reverse = false]) {
    Constructor member = target.asConstructor;
    List<w.Local> constructorArgs = [];

    List<TypeParameter> typeParameters = member.enclosingClass.typeParameters;

    for (int i = 0; i < typeParameters.length; i++) {
      constructorArgs.add(typeLocals[typeParameters[i]]!);
    }

    List<VariableDeclaration> positional = member.function.positionalParameters;
    for (VariableDeclaration pos in positional) {
      constructorArgs.add(locals[pos]!);
    }

    Map<String, w.Local> namedArgs = {};
    List<VariableDeclaration> named = member.function.namedParameters;
    for (VariableDeclaration param in named) {
      namedArgs[param.name!] = locals[param]!;
    }

    final ParameterInfo paramInfo = translator.paramInfoFor(target);

    for (String name in paramInfo.names) {
      w.Local namedLocal = namedArgs[name]!;
      constructorArgs.add(namedLocal);
    }

    if (reverse) {
      return constructorArgs.reversed.toList();
    }

    return constructorArgs;
  }

  void generateBody(Member member) {
    setupParametersAndContexts(member.reference);

    final List<TypeParameter> typeParameters = member is Constructor
        ? member.enclosingClass.typeParameters
        : member.function!.typeParameters;
    generateTypeChecks(
        typeParameters, member.function!, translator.paramInfoFor(reference));

    Statement? body = member.function!.body;
    if (body != null) {
      visitStatement(body);
    }

    _implicitReturn();
    b.end();
  }

  // Generates a function for allocating an object. This calls the separate
  // initializer list and constructor body methods, and allocates a struct for
  // the object.
  void generateConstructorAllocator(Constructor member) {
    setupParameters(member.reference);

    final List<TypeParameter> typeParameters =
        member.enclosingClass.typeParameters;
    generateTypeChecks(
        typeParameters, member.function, translator.paramInfoFor(reference));

    w.FunctionType initializerMethodType =
        translator.functions.getFunctionType(member.initializerReference);

    List<w.Local> constructorArgs =
        _getConstructorArgumentLocals(member.reference);

    for (w.Local local in constructorArgs) {
      b.local_get(local);
    }

    b.comment("Direct call of '${member} Initializer'");
    call(member.initializerReference);

    ClassInfo info = translator.classInfo[member.enclosingClass]!;

    // Add evaluated fields to locals
    List<w.Local> orderedFieldLocals = [];

    List<w.FieldType> fieldTypes = info.struct.fields
        .sublist(FieldIndex.objectFieldBase)
        .reversed
        .toList();

    for (w.FieldType field in fieldTypes) {
      w.Local local = addLocal(field.type.unpacked);
      orderedFieldLocals.add(local);
      b.local_set(local);
    }

    Context? context = closures.contexts[member];
    w.Local? contextLocal = null;

    bool hasContext = context != null && !context.isEmpty;

    if (hasContext) {
      w.ValueType contextRef = w.RefType.struct(nullable: true);
      contextLocal = addLocal(contextRef);
      b.local_set(contextLocal);
    }

    List<w.ValueType> initializerOutputTypes = initializerMethodType.outputs;
    int numConstructorBodyArgs = initializerOutputTypes.length -
        fieldTypes.length -
        (hasContext ? 1 : 0);

    // Pop all arguments to constructor body
    List<w.ValueType> constructorArgTypes =
        initializerOutputTypes.sublist(0, numConstructorBodyArgs);

    List<w.Local> constructorArguments = [];

    for (w.ValueType argType in constructorArgTypes.reversed) {
      w.Local local = addLocal(argType);
      b.local_set(local);
      constructorArguments.add(local);
    }

    // Set field values
    b.i32_const(info.classId);
    b.i32_const(initialIdentityHash);

    for (w.Local local in orderedFieldLocals.reversed) {
      b.local_get(local);
    }

    // create new struct with these fields and set to local
    w.Local temp = addLocal(info.nonNullableType);
    b.struct_new(info.struct);
    b.local_tee(temp);

    // Push context local if it is present
    if (contextLocal != null) {
      b.local_get(contextLocal);
    }

    // Push all constructor arguments
    for (w.Local constructorArg in constructorArguments) {
      b.local_get(constructorArg);
    }

    b.comment("Direct call of ${member} Constructor Body");
    call(member.constructorBodyReference);

    b.local_get(temp);
    b.end();
  }

  void setupLambdaParametersAndContexts(Lambda lambda) {
    FunctionNode functionNode = lambda.functionNode;
    _initializeContextLocals(functionNode);

    int paramIndex = 1;
    for (TypeParameter typeParam in functionNode.typeParameters) {
      typeLocals[typeParam] = paramLocals[paramIndex++];
    }
    for (VariableDeclaration param in functionNode.positionalParameters) {
      locals[param] = paramLocals[paramIndex++];
    }
    for (VariableDeclaration param in functionNode.namedParameters) {
      locals[param] = paramLocals[paramIndex++];
    }

    allocateContext(functionNode);
    captureParameters();
  }

  /// Generate code for the body of a lambda.
  w.BaseFunction generateLambda(Lambda lambda, Closures closures) {
    // Initialize closure information from enclosing member.
    this.closures = closures;

    assert(lambda.functionNode.asyncMarker != AsyncMarker.Async);

    setupLambdaParametersAndContexts(lambda);

    visitStatement(lambda.functionNode.body!);
    _implicitReturn();
    b.end();

    return function;
  }

  /// Initialize locals containing `this` in constructors and instance members.
  /// Returns the number of parameter locals taken up by the receiver parameter,
  /// i.e. the parameter offset for the first type parameter (or the first
  /// parameter if there are no type parameters).
  int _initializeThis(Reference reference) {
    Member member = reference.asMember;
    bool hasThis =
        member.isInstanceMember || reference.isConstructorBodyReference;
    if (hasThis) {
      thisLocal = paramLocals[0];
      assert(!thisLocal!.type.nullable);
      Class cls = member.enclosingClass!;
      w.StorageType? builtin = translator.builtinTypes[cls];
      w.ValueType thisType = translator.boxedClasses.containsKey(builtin)
          ? builtin as w.ValueType
          : translator.classInfo[cls]!.nonNullableType;
      if (translator.needsConversion(thisLocal!.type, thisType) &&
          !(cls == translator.objectInfo.cls ||
              cls == translator.ffiPointerClass ||
              translator.isFfiCompound(cls) ||
              translator.isWasmType(cls))) {
        preciseThisLocal = addLocal(thisType);
        b.local_get(thisLocal!);
        translator.convertType(function, thisLocal!.type, thisType);
        b.local_set(preciseThisLocal!);
      } else {
        preciseThisLocal = thisLocal!;
      }
      return 1;
    }
    return 0;
  }

  /// Initialize locals pointing to every context in the context chain of a
  /// closure, plus the locals containing `this` if `this` is captured by the
  /// closure.
  void _initializeContextLocals(FunctionNode functionNode,
      {int contextParamIndex = 0}) {
    Context? context = closures.contexts[functionNode]?.parent;

    if (context != null) {
      w.RefType contextType = w.RefType.def(context.struct, nullable: false);

      b.local_get(paramLocals[contextParamIndex]);
      b.ref_cast(contextType);

      while (true) {
        w.Local contextLocal = addLocal(contextType);
        context!.currentLocal = contextLocal;

        if (context.parent != null || context.containsThis) {
          b.local_tee(contextLocal);
        } else {
          b.local_set(contextLocal);
        }

        if (context.containsThis) {
          thisLocal = addLocal(context
              .struct.fields[context.thisFieldIndex].type.unpacked
              .withNullability(false));
          preciseThisLocal = thisLocal;

          b.struct_get(context.struct, context.thisFieldIndex);
          b.ref_as_non_null();
          b.local_set(thisLocal!);

          if (context.parent != null) {
            b.local_get(contextLocal);
          }
        }

        if (context.parent == null) break;

        b.struct_get(context.struct, context.parentFieldIndex);
        b.ref_as_non_null();
        context = context.parent!;
        contextType = w.RefType.def(context.struct, nullable: false);
      }
    }
  }

  void _implicitReturn() {
    if (outputs.isNotEmpty) {
      w.ValueType returnType = outputs.single;
      if (returnType is w.RefType && returnType.nullable) {
        // Dart body may have an implicit return null.
        b.ref_null(returnType.heapType.bottomType);
      } else {
        // This point is unreachable, but the Wasm validator still expects the
        // stack to contain a value matching the Wasm function return type.
        b.block(const [], outputs);
        b.comment("Unreachable implicit return");
        b.unreachable();
        b.end();
      }
    }
  }

  void allocateContext(TreeNode node) {
    Context? context = closures.contexts[node];
    if (context != null && !context.isEmpty) {
      w.Local contextLocal =
          addLocal(w.RefType.def(context.struct, nullable: true));
      context.currentLocal = contextLocal;
      b.struct_new_default(context.struct);
      b.local_set(contextLocal);
      if (context.containsThis) {
        b.local_get(contextLocal);
        b.local_get(preciseThisLocal!);
        b.struct_set(context.struct, context.thisFieldIndex);
      }
      if (context.parent != null) {
        w.Local parentLocal = context.parent!.currentLocal;
        b.local_get(contextLocal);
        b.local_get(parentLocal);
        b.struct_set(context.struct, context.parentFieldIndex);
      }
    }
  }

  void captureParameters() {
    locals.forEach((variable, local) {
      Capture? capture = closures.captures[variable];
      if (capture != null) {
        b.local_get(capture.context.currentLocal);
        b.local_get(local);
        translator.convertType(function, local.type, capture.type);
        b.struct_set(capture.context.struct, capture.fieldIndex);
      }
    });

    typeLocals.forEach((parameter, local) {
      Capture? capture = closures.captures[parameter];
      if (capture != null) {
        b.local_get(capture.context.currentLocal);
        b.local_get(local);
        translator.convertType(function, local.type, capture.type);
        b.struct_set(capture.context.struct, capture.fieldIndex);
      }
    });
  }

  /// Helper function to throw a Wasm ref downcast error.
  void throwWasmRefError(String expected) {
    _emitString(expected);
    call(translator.stackTraceCurrent.reference);
    call(translator.throwWasmRefError.reference);
    b.unreachable();
  }

  /// Generates code for an expression plus conversion code to convert the
  /// result to the expected type if needed. All expression code generation goes
  /// through this method.
  w.ValueType wrap(Expression node, w.ValueType expectedType) {
    try {
      w.ValueType resultType = node.accept1(this, expectedType);
      translator.convertType(function, resultType, expectedType);
      return expectedType;
    } catch (_) {
      _printLocation(node);
      rethrow;
    }
  }

  void visitStatement(Statement node) {
    try {
      node.accept(this);
    } catch (_) {
      _printLocation(node);
      rethrow;
    }
  }

  void visitInitializer(Initializer node) {
    try {
      node.accept(this);
    } catch (_) {
      _printLocation(node);
      rethrow;
    }
  }

  void _printLocation(TreeNode node) {
    if (!exceptionLocationPrinted) {
      print("Exception in ${node.runtimeType} at ${node.location}");
      exceptionLocationPrinted = true;
    }
  }

  List<w.ValueType> call(Reference target) {
    if (translator.shouldInline(target)) {
      w.FunctionType targetFunctionType =
          translator.functions.getFunctionType(target);
      List<w.Local> inlinedLocals =
          targetFunctionType.inputs.map((t) => addLocal(t)).toList();
      for (w.Local local in inlinedLocals.reversed) {
        b.local_set(local);
      }
      // Because we do not recurse on initializer methods, we do not need to
      // allocate a block.
      w.Label? block = target.isInitializerReference
          ? null
          : b.block(const [], targetFunctionType.outputs);
      b.comment("Inlined ${target.asMember}");
      CodeGenerator(translator, function, target,
              paramLocals: inlinedLocals, returnLabel: block, isInlined: true)
          .generate();
      return targetFunctionType.outputs;
    } else {
      w.BaseFunction targetFunction = translator.functions.getFunction(target);
      String access =
          target.isGetter ? "get" : (target.isSetter ? "set" : "call");
      b.comment("Direct $access of '${target.asMember}'");
      b.call(targetFunction);
      return targetFunction.type.outputs;
    }
  }

  @override
  void visitInvalidInitializer(InvalidInitializer node) {}

  @override
  void visitAssertInitializer(AssertInitializer node) {
    visitStatement(node.statement);
  }

  @override
  void visitLocalInitializer(LocalInitializer node) {
    visitStatement(node.variable);
  }

  @override
  void visitFieldInitializer(FieldInitializer node) {
    Class cls = (node.parent as Constructor).enclosingClass;
    w.StructType struct = translator.classInfo[cls]!.struct;
    Field field = node.field;
    int fieldIndex = translator.fieldIndex[field]!;

    w.Local? local = fieldLocals[field];

    if (local == null) {
      local = addLocal(struct.fields[fieldIndex].type.unpacked);
    }

    wrap(node.value, struct.fields[fieldIndex].type.unpacked);
    b.local_set(local);
    fieldLocals[field] = local;
  }

  @override
  void visitRedirectingInitializer(RedirectingInitializer node) {
    Class cls = (node.parent as Constructor).enclosingClass;
    Supertype? supersupertype = node.target.enclosingClass.supertype;

    // Skip calls to the constructor for Object, as this is empty
    if (supersupertype != null) {
      final Member targetMember = node.targetReference.asMember;

      for (TypeParameter typeParam in cls.typeParameters) {
        types.makeType(
            this, TypeParameterType(typeParam, Nullability.nonNullable));
      }

      _visitArguments(node.arguments, targetMember.initializerReference,
          cls.typeParameters.length);

      b.comment("Direct call of '${targetMember} Redirected Initializer'");
      call(targetMember.initializerReference);
    }
  }

  @override
  void visitSuperInitializer(SuperInitializer node) {
    Supertype? supertype =
        (node.parent as Constructor).enclosingClass.supertype;
    Supertype? supersupertype = node.target.enclosingClass.supertype;

    // Skip calls to the constructor for Object, as this is empty
    if (supersupertype != null) {
      final Member targetMember = node.targetReference.asMember;

      for (DartType typeArg in supertype!.typeArguments) {
        types.makeType(this, typeArg);
      }

      _visitArguments(node.arguments, targetMember.initializerReference,
          supertype.typeArguments.length);

      b.comment("Direct call of '${targetMember} Initializer'");
      call(targetMember.initializerReference);
    }
  }

  @override
  void visitBlock(Block node) {
    for (Statement statement in node.statements) {
      visitStatement(statement);
    }
  }

  @override
  void visitLabeledStatement(LabeledStatement node) {
    w.Label label = b.block();
    breakFinalizers[node] = <w.Label>[label];
    visitStatement(node.body);
    breakFinalizers.remove(node);
    b.end();
  }

  @override
  void visitBreakStatement(BreakStatement node) {
    b.br(breakFinalizers[node.target]!.last);
  }

  @override
  void visitVariableDeclaration(VariableDeclaration node) {
    if (node.type is VoidType) {
      if (node.initializer != null) {
        wrap(node.initializer!, voidMarker);
      }
      return;
    }
    w.ValueType type = translateType(node.type);
    w.Local? local;
    Capture? capture = closures.captures[node];
    if (capture == null || !capture.written) {
      local = addLocal(type);
      locals[node] = local;
    }

    // Handle variable initialization. Nullable variables have an implicit
    // initializer.
    if (node.initializer != null ||
        node.type.nullability == Nullability.nullable) {
      Expression initializer =
          node.initializer ?? ConstantExpression(NullConstant());
      if (capture != null) {
        w.ValueType expectedType = capture.written ? capture.type : local!.type;
        b.local_get(capture.context.currentLocal);
        wrap(initializer, expectedType);
        if (!capture.written) {
          b.local_tee(local!);
        }
        b.struct_set(capture.context.struct, capture.fieldIndex);
      } else {
        wrap(initializer, local!.type);
        b.local_set(local);
      }
    } else if (local != null && !local.type.defaultable) {
      // Uninitialized variable
      translator.globals.instantiateDummyValue(b, local.type);
      b.local_set(local);
    }
  }

  /// Initialize a variable [node] to an initial value which must be left on
  /// the stack by [pushInitialValue].
  ///
  /// This is similar to [visitVariableDeclaration] but it gives more control
  /// over how the variable is initialized.
  void initializeVariable(VariableDeclaration node, void pushInitialValue()) {
    final w.ValueType type = translateType(node.type);
    w.Local? local;
    final Capture? capture = closures.captures[node];
    if (capture == null || !capture.written) {
      local = addLocal(type);
      locals[node] = local;
    }

    if (capture != null) {
      b.local_get(capture.context.currentLocal);
      pushInitialValue();
      if (!capture.written) {
        b.local_tee(local!);
      }
      b.struct_set(capture.context.struct, capture.fieldIndex);
    } else {
      pushInitialValue();
      b.local_set(local!);
    }
  }

  @override
  void visitEmptyStatement(EmptyStatement node) {}

  @override
  void visitAssertStatement(AssertStatement node) {
    if (options.enableAsserts) {
      w.Label assertBlock = b.block();
      wrap(node.condition, w.NumType.i32);
      b.br_if(assertBlock);

      Expression? message = node.message;
      if (message != null) {
        wrap(message, translator.topInfo.nullableType);
      } else {
        b.ref_null(w.HeapType.none);
      }
      call(translator.throwAssertionError.reference);

      b.unreachable();
      b.end();
    }
  }

  @override
  void visitAssertBlock(AssertBlock node) {
    if (!options.enableAsserts) return;

    for (Statement statement in node.statements) {
      visitStatement(statement);
    }
  }

  @override
  void visitTryCatch(TryCatch node) {
    // It is not valid dart to have a try without a catch.
    assert(node.catches.isNotEmpty);

    // We lower a [TryCatch] to a wasm try block.
    w.Label try_ = b.try_();
    visitStatement(node.body);
    b.br(try_);

    // Note: We must wait to add the try block to the [tryLabels] stack until
    // after we have visited the body of the try. This is to handle the case of
    // a rethrow nested within a try nested within a catch, that is we need the
    // rethrow to target the last try block with a catch.
    tryLabels.add(try_);

    // Stash the original exception in a local so we can push it back onto the
    // stack after each type test. Also, store the stack trace in a local.
    w.Local thrownException = addLocal(translator.topInfo.nonNullableType);
    w.Local thrownStackTrace =
        addLocal(translator.stackTraceInfo.nonNullableType);

    void emitCatchBlock(Catch catch_, bool emitGuard) {
      // For each catch node:
      //   1) Create a block for the catch.
      //   2) Push the caught exception onto the stack.
      //   3) Add a type test based on the guard of the catch.
      //   4) If the test fails, we jump to the next catch. Otherwise, we
      //      execute the body of the catch.
      w.Label catchBlock = b.block();
      DartType guard = catch_.guard;

      // Only emit the type test if the guard is not [Object].
      if (emitGuard) {
        b.local_get(thrownException);
        types.emitTypeTest(
            this, guard, translator.coreTypes.objectNonNullableRawType);
        b.i32_eqz();
        b.br_if(catchBlock);
      }

      final VariableDeclaration? exceptionDeclaration = catch_.exception;
      if (exceptionDeclaration != null) {
        initializeVariable(exceptionDeclaration, () {
          b.local_get(thrownException);
          // Type test passed, downcast the exception to the expected type.
          translator.convertType(
            function,
            thrownException.type,
            translator.translateType(exceptionDeclaration.type),
          );
        });
      }

      final VariableDeclaration? stackTraceDeclaration = catch_.stackTrace;
      if (stackTraceDeclaration != null) {
        initializeVariable(
            stackTraceDeclaration, () => b.local_get(thrownStackTrace));
      }

      visitStatement(catch_.body);

      // Jump out of the try entirely if we enter any catch block.
      b.br(try_);
      b.end(); // end catchBlock.
    }

    // Insert a catch instruction which will catch any thrown Dart
    // exceptions.
    b.catch_(translator.exceptionTag);

    b.local_set(thrownStackTrace);
    b.local_set(thrownException);
    for (final Catch catch_ in node.catches) {
      // Only insert type checks if the guard is not `Object`
      final bool shouldEmitGuard =
          catch_.guard != translator.coreTypes.objectNonNullableRawType;
      emitCatchBlock(catch_, shouldEmitGuard);
      if (!shouldEmitGuard) {
        // If we didn't emit a guard, we won't ever fall through to the
        // following catch blocks.
        break;
      }
    }
    // Rethrow if all the catch blocks fall through
    b.rethrow_(try_);

    bool guardCanMatchJSException(DartType guard) {
      if (guard is DynamicType) {
        return true;
      }
      if (guard is InterfaceType) {
        return translator.hierarchy
            .isSubtypeOf(translator.javaScriptErrorClass, guard.classNode);
      }
      if (guard is TypeParameterType) {
        return guardCanMatchJSException(guard.bound);
      }
      return false;
    }

    // If we have a catches that are generic enough to catch a JavaScript
    // error, we need to put that into a catch_all block.
    final Iterable<Catch> catchAllCatches =
        node.catches.where((c) => guardCanMatchJSException(c.guard));

    if (catchAllCatches.isNotEmpty) {
      // This catches any objects that aren't dart exceptions, such as
      // JavaScript exceptions or objects.
      b.catch_all();

      // We can't inspect the thrown object in a catch_all and get a stack
      // trace, so we just attach the current stack trace.
      call(translator.stackTraceCurrent.reference);
      b.local_set(thrownStackTrace);

      // We create a generic JavaScript error in this case.
      call(translator.javaScriptErrorFactory.reference);
      b.local_set(thrownException);

      for (final c in catchAllCatches) {
        // Type guards based on a type parameter are special, in that we cannot
        // statically determine whether a JavaScript error will always satisfy
        // the guard, so we should emit the type checking code for it. All
        // other guards will always match a JavaScript error, however, so no
        // need to emit type checks for those.
        final bool shouldEmitGuard = c.guard is TypeParameterType;
        emitCatchBlock(c, shouldEmitGuard);
        if (!shouldEmitGuard) {
          // If we didn't emit a guard, we won't ever fall through to the
          // following catch blocks.
          break;
        }
      }

      // Rethrow if the catch block falls through
      b.rethrow_(try_);
    }

    tryLabels.removeLast();
    b.end(); // end try_.
  }

  @override
  void visitTryFinally(TryFinally node) {
    // We lower a [TryFinally] to a number of nested blocks, depending on how
    // many different code paths we have that run the finally block.
    //
    // We emit the finalizer once in a catch, to handle the case where the try
    // throws. Once outside of the catch, to handle the case where the try does
    // not throw. If there is a return within the try block, then we emit the
    // finalizer one more time along with logic to continue walking up the
    // stack.
    //
    // A `break L` can run more than one finalizer, and each of those
    // finalizers will need to be run in a different `try` block. So for each
    // wrapping label we generate a block to run the finalizer on `break` and
    // then branch to the right Wasm block to either run the next finalizer or
    // break.

    // The block for the try-finally statement. Used as `br` target in normal
    // execution after the finalizer (no throws, returns, or breaks).
    w.Label tryFinallyBlock = b.block();

    // Create one block for each wrapping label
    for (final labelBlocks in breakFinalizers.values.toList().reversed) {
      labelBlocks.add(b.block());
    }

    // Continuation of this block runs the finalizer and returns (or jumps to
    // the next finalizer block). Used as `br` target on `return`.
    w.Label returnFinalizerBlock = b.block();
    returnFinalizers.add(TryBlockFinalizer(returnFinalizerBlock));

    w.Label tryBlock = b.try_();
    visitStatement(node.body);
    final bool mustHandleReturn =
        returnFinalizers.removeLast().mustHandleReturn;
    b.catch_(translator.exceptionTag);

    // `break` statements in the current finalizer and the rest will not run
    // the current finalizer, update the `break` targets
    final removedBreakTargets = <LabeledStatement, w.Label>{};
    for (final breakFinalizerEntry in breakFinalizers.entries) {
      removedBreakTargets[breakFinalizerEntry.key] =
          breakFinalizerEntry.value.removeLast();
    }

    // Run finalizer on exception
    visitStatement(node.finalizer);
    b.rethrow_(tryBlock);
    b.end(); // end tryBlock.

    // Run finalizer on normal execution (no breaks, throws, or returns)
    visitStatement(node.finalizer);
    b.br(tryFinallyBlock);
    b.end(); // end returnFinalizerBlock.

    // Run finalizer on `return`
    if (mustHandleReturn) {
      visitStatement(node.finalizer);
      if (returnFinalizers.isNotEmpty) {
        b.br(returnFinalizers.last.label);
      } else {
        if (returnValueLocal != null) {
          b.local_get(returnValueLocal!);
          translator.convertType(function, returnValueLocal!.type, returnType);
        }
        _returnFromFunction();
      }
    }

    // Generate finalizers for `break`s in the `try` block
    for (final removedBreakTargetEntry in removedBreakTargets.entries) {
      b.end();
      visitStatement(node.finalizer);
      b.br(breakFinalizers[removedBreakTargetEntry.key]!.last);
    }

    // Terminate `tryFinallyBlock`
    b.end();
  }

  @override
  void visitExpressionStatement(ExpressionStatement node) {
    wrap(node.expression, voidMarker);
  }

  bool _hasLogicalOperator(Expression condition) {
    while (condition is Not) {
      condition = condition.operand;
    }
    return condition is LogicalExpression;
  }

  void branchIf(Expression? condition, w.Label target,
      {required bool negated}) {
    if (condition == null) {
      if (!negated) b.br(target);
      return;
    }
    while (condition is Not) {
      negated = !negated;
      condition = condition.operand;
    }
    if (condition is LogicalExpression) {
      bool isConjunctive =
          (condition.operatorEnum == LogicalExpressionOperator.AND) ^ negated;
      if (isConjunctive) {
        w.Label conditionBlock = b.block();
        branchIf(condition.left, conditionBlock, negated: !negated);
        branchIf(condition.right, target, negated: negated);
        b.end();
      } else {
        branchIf(condition.left, target, negated: negated);
        branchIf(condition.right, target, negated: negated);
      }
    } else {
      wrap(condition!, w.NumType.i32);
      if (negated) {
        b.i32_eqz();
      }
      b.br_if(target);
    }
  }

  void _conditional(Expression condition, void then(), void otherwise()?,
      List<w.ValueType> result) {
    if (!_hasLogicalOperator(condition)) {
      // Simple condition
      wrap(condition, w.NumType.i32);
      b.if_(const [], result);
      then();
      if (otherwise != null) {
        b.else_();
        otherwise();
      }
      b.end();
    } else {
      // Complex condition
      w.Label ifBlock = b.block(const [], result);
      if (otherwise != null) {
        w.Label elseBlock = b.block();
        branchIf(condition, elseBlock, negated: true);
        then();
        b.br(ifBlock);
        b.end();
        otherwise();
      } else {
        branchIf(condition, ifBlock, negated: true);
        then();
      }
      b.end();
    }
  }

  @override
  void visitIfStatement(IfStatement node) {
    _conditional(
        node.condition,
        () => visitStatement(node.then),
        node.otherwise != null ? () => visitStatement(node.otherwise!) : null,
        const []);
  }

  @override
  void visitDoStatement(DoStatement node) {
    w.Label loop = b.loop();
    allocateContext(node);
    visitStatement(node.body);
    branchIf(node.condition, loop, negated: false);
    b.end();
  }

  @override
  void visitWhileStatement(WhileStatement node) {
    w.Label block = b.block();
    w.Label loop = b.loop();
    branchIf(node.condition, block, negated: true);
    allocateContext(node);
    visitStatement(node.body);
    b.br(loop);
    b.end();
    b.end();
  }

  @override
  void visitForStatement(ForStatement node) {
    allocateContext(node);
    for (VariableDeclaration variable in node.variables) {
      visitStatement(variable);
    }
    w.Label block = b.block();
    w.Label loop = b.loop();
    branchIf(node.condition, block, negated: true);
    visitStatement(node.body);

    emitForStatementUpdate(node);

    b.br(loop);
    b.end();
    b.end();
  }

  void emitForStatementUpdate(ForStatement node) {
    Context? context = closures.contexts[node];
    if (context != null && !context.isEmpty) {
      // Create a new context for each iteration of the loop.
      w.Local oldContext = context.currentLocal;
      allocateContext(node);
      w.Local newContext = context.currentLocal;

      // Copy the values of captured loop variables to the new context.
      for (VariableDeclaration variable in node.variables) {
        Capture? capture = closures.captures[variable];
        if (capture != null) {
          assert(capture.context == context);
          b.local_get(newContext);
          b.local_get(oldContext);
          b.struct_get(context.struct, capture.fieldIndex);
          b.struct_set(context.struct, capture.fieldIndex);
        }
      }

      // Update the context local to point to the new context.
      b.local_get(newContext);
      b.local_set(oldContext);
    }

    for (Expression update in node.updates) {
      wrap(update, voidMarker);
    }
  }

  @override
  void visitForInStatement(ForInStatement node) {
    throw "ForInStatement should have been desugared: $node";
  }

  /// Handle the return from this function, either by jumping to [returnLabel]
  /// in the case this function was inlined or just inserting a return
  /// instruction.
  void _returnFromFunction() {
    if (returnLabel != null) {
      b.br(returnLabel!);
    } else {
      b.return_();
    }
  }

  @override
  void visitReturnStatement(ReturnStatement node) {
    Expression? expression = node.expression;
    if (expression != null) {
      wrap(expression, returnType);
    } else {
      translator.convertType(function, voidMarker, returnType);
    }

    // If we are wrapped in a [TryFinally] node then we have to run finalizers
    // as the stack unwinds. When we get to the top of the finalizer stack, we
    // will handle the return using [returnValueLocal] if this function returns
    // a value.
    if (returnFinalizers.isNotEmpty) {
      for (TryBlockFinalizer finalizer in returnFinalizers) {
        finalizer.mustHandleReturn = true;
      }
      if (returnType != voidMarker) {
        // Since the flow of the return value through the returnValueLocal
        // crosses control-flow constructs, the local needs to always have a
        // defaultable type in order for the Wasm code to validate.
        returnValueLocal ??= addLocal(returnType.withNullability(true));
        b.local_set(returnValueLocal!);
      }
      b.br(returnFinalizers.last.label);
    } else {
      _returnFromFunction();
    }
  }

  @override
  void visitSwitchStatement(SwitchStatement node) {
    // If we have an empty switch, just evaluate the expression for any
    // potential side effects. In this case, the return type does not matter.
    if (node.cases.isEmpty) {
      wrap(node.expression, voidMarker);
      return;
    }

    final switchInfo = SwitchInfo(this, node);

    bool isNullable = dartTypeOf(node.expression).isPotentiallyNullable;

    // When the type is nullable we use two variables: one for the nullable
    // value, one after the null check, with non-nullable type.
    w.Local switchValueNonNullableLocal = addLocal(switchInfo.nonNullableType);
    w.Local? switchValueNullableLocal =
        isNullable ? addLocal(switchInfo.nullableType) : null;

    // Initialize switch value local
    wrap(node.expression,
        isNullable ? switchInfo.nullableType : switchInfo.nonNullableType);
    b.local_set(
        isNullable ? switchValueNullableLocal! : switchValueNonNullableLocal);

    // Special cases
    SwitchCase? defaultCase = switchInfo.defaultCase;
    SwitchCase? nullCase = switchInfo.nullCase;

    // Create `loop` for backward jumps
    w.Label loopLabel = b.loop();

    // Set `switchValueLocal` for backward jumps
    w.Local switchValueLocal =
        isNullable ? switchValueNullableLocal! : switchValueNonNullableLocal;

    // Add backward jump info
    switchBackwardJumpInfos[node] =
        SwitchBackwardJumpInfo(switchValueLocal, loopLabel);

    // Set up blocks, in reverse order of cases so they end in forward order
    w.Label doneLabel = b.block();
    for (SwitchCase c in node.cases.reversed) {
      switchLabels[c] = b.block();
    }

    // Compute value and handle null
    if (isNullable) {
      w.Label nullLabel = nullCase != null
          ? switchLabels[nullCase]!
          : defaultCase != null
              ? switchLabels[defaultCase]!
              : doneLabel;
      b.local_get(switchValueNullableLocal!);
      b.br_on_null(nullLabel);
      translator.convertType(
          function,
          switchInfo.nullableType.withNullability(false),
          switchInfo.nonNullableType);
      b.local_set(switchValueNonNullableLocal);
    }

    // Compare against all case values
    for (SwitchCase c in node.cases) {
      for (Expression exp in c.expressions) {
        if (exp is NullLiteral ||
            exp is ConstantExpression && exp.constant is NullConstant) {
          // Null already checked, skip
        } else {
          wrap(exp, switchInfo.nonNullableType);
          b.local_get(switchValueNonNullableLocal);
          switchInfo.compare();
          b.br_if(switchLabels[c]!);
        }
      }
    }

    // No explicit cases matched
    if (node.isExplicitlyExhaustive) {
      b.unreachable();
    } else {
      w.Label defaultLabel =
          defaultCase != null ? switchLabels[defaultCase]! : doneLabel;
      b.br(defaultLabel);
    }

    // Emit case bodies
    for (SwitchCase c in node.cases) {
      b.end();
      // Remove backward jump target from forward jump labels
      switchLabels.remove(c);

      // Create a `loop` in default case to allow backward jumps to it
      if (c.isDefault) {
        switchBackwardJumpInfos[node]!.defaultLoopLabel = b.loop();
      }

      visitStatement(c.body);

      if (c.isDefault) {
        b.end(); // defaultLoopLabel
      }

      b.br(doneLabel);
    }
    b.end(); // doneLabel
    b.end(); // loopLabel

    // Remove backward jump info
    final removed = switchBackwardJumpInfos.remove(node);
    assert(removed != null);
  }

  @override
  void visitContinueSwitchStatement(ContinueSwitchStatement node) {
    w.Label? label = switchLabels[node.target];
    if (label != null) {
      b.br(label);
    } else {
      // Backward jump. Find the case literal in jump target, set the switched
      // values to the jump target's value, and loop.
      final SwitchCase targetSwitchCase = node.target;
      final SwitchStatement targetSwitch =
          targetSwitchCase.parent! as SwitchStatement;
      final SwitchBackwardJumpInfo targetInfo =
          switchBackwardJumpInfos[targetSwitch]!;
      if (targetSwitchCase.expressions.isEmpty) {
        // Default case
        assert(targetSwitchCase.isDefault);
        b.br(targetInfo.defaultLoopLabel!);
        return;
      }
      final Expression targetValue =
          targetSwitchCase.expressions[0]; // pick any of the values
      wrap(targetValue, targetInfo.switchValueLocal.type);
      b.local_set(targetInfo.switchValueLocal);
      b.br(targetInfo.loopLabel);
    }
  }

  @override
  void visitYieldStatement(YieldStatement node) => defaultStatement(node);

  @override
  w.ValueType visitAwaitExpression(
      AwaitExpression node, w.ValueType expectedType) {
    throw 'Await expression in code generator: $node (${node.location})';
  }

  @override
  w.ValueType visitBlockExpression(
      BlockExpression node, w.ValueType expectedType) {
    visitStatement(node.body);
    return wrap(node.value, expectedType);
  }

  @override
  w.ValueType visitLet(Let node, w.ValueType expectedType) {
    visitStatement(node.variable);
    return wrap(node.body, expectedType);
  }

  @override
  w.ValueType visitThisExpression(
      ThisExpression node, w.ValueType expectedType) {
    return visitThis(expectedType);
  }

  w.ValueType visitThis(w.ValueType expectedType) {
    w.ValueType thisType = thisLocal!.type;
    w.ValueType preciseThisType = preciseThisLocal!.type;
    assert(!thisType.nullable);
    assert(!preciseThisType.nullable);
    if (!thisType.isSubtypeOf(expectedType) &&
        preciseThisType.isSubtypeOf(expectedType)) {
      b.local_get(preciseThisLocal!);
      return preciseThisType;
    } else {
      b.local_get(thisLocal!);
      return thisType;
    }
  }

  @override
  w.ValueType visitConstructorInvocation(
      ConstructorInvocation node, w.ValueType expectedType) {
    w.ValueType? intrinsicResult =
        intrinsifier.generateConstructorIntrinsic(node);
    if (intrinsicResult != null) return intrinsicResult;

    ClassInfo info = translator.classInfo[node.target.enclosingClass]!;
    translator.functions.allocateClass(info.classId);

    _visitArguments(node.arguments, node.targetReference, 0);

    return call(node.targetReference).single;
  }

  @override
  w.ValueType visitStaticInvocation(
      StaticInvocation node, w.ValueType expectedType) {
    w.ValueType? intrinsicResult = intrinsifier.generateStaticIntrinsic(node);
    if (intrinsicResult != null) return intrinsicResult;

    _visitArguments(node.arguments, node.targetReference, 0);
    return translator.outputOrVoid(call(node.targetReference));
  }

  Member _lookupSuperTarget(Member interfaceTarget, {required bool setter}) {
    return translator.hierarchy.getDispatchTarget(
        member.enclosingClass!.superclass!, interfaceTarget.name,
        setter: setter)!;
  }

  @override
  w.ValueType visitSuperMethodInvocation(
      SuperMethodInvocation node, w.ValueType expectedType) {
    Reference target =
        _lookupSuperTarget(node.interfaceTarget, setter: false).reference;
    w.FunctionType targetFunctionType =
        translator.functions.getFunctionType(target);
    w.ValueType receiverType = targetFunctionType.inputs.first;
    visitThis(receiverType);
    _visitArguments(node.arguments, target, 1);
    return translator.outputOrVoid(call(target));
  }

  @override
  w.ValueType visitInstanceInvocation(
      InstanceInvocation node, w.ValueType expectedType) {
    w.ValueType? intrinsicResult = intrinsifier.generateInstanceIntrinsic(node);
    if (intrinsicResult != null) return intrinsicResult;

    w.ValueType callWithNullCheck(
        Procedure target, void Function(w.ValueType) onNull) {
      late w.Label done;
      final w.ValueType resultType =
          _virtualCall(node, target, _VirtualCallKind.Call, (signature) {
        done = b.block(const [], signature.outputs);
        final w.Label nullReceiver = b.block();
        wrap(node.receiver, translator.topInfo.nullableType);
        b.br_on_null(nullReceiver);
      }, (_) {
        _visitArguments(node.arguments, node.interfaceTargetReference, 1);
      });
      b.br(done);
      b.end(); // end nullReceiver
      onNull(resultType);
      b.end();
      return resultType;
    }

    final Procedure target = node.interfaceTarget;
    if (node.kind == InstanceAccessKind.Object) {
      switch (target.name.text) {
        case "toString":
          return callWithNullCheck(
              target, (resultType) => wrap(StringLiteral("null"), resultType));
        case "noSuchMethod":
          return callWithNullCheck(target, (resultType) {
            // Object? receiver
            b.ref_null(translator.topInfo.struct);
            // Invocation invocation
            _visitArguments(node.arguments, node.interfaceTargetReference, 1);
            call(translator.noSuchMethodErrorThrowWithInvocation.reference);
          });
        default:
          unimplemented(node, "Nullable invocation of ${target.name.text}",
              [if (expectedType != voidMarker) expectedType]);
          return expectedType;
      }
    }

    Member? singleTarget = translator.singleTarget(node);
    if (singleTarget != null) {
      w.FunctionType targetFunctionType =
          translator.functions.getFunctionType(singleTarget.reference);
      wrap(node.receiver, targetFunctionType.inputs.first);
      _visitArguments(node.arguments, node.interfaceTargetReference, 1);
      return translator.outputOrVoid(call(singleTarget.reference));
    }
    return _virtualCall(node, target, _VirtualCallKind.Call,
        (signature) => wrap(node.receiver, signature.inputs.first), (_) {
      _visitArguments(node.arguments, node.interfaceTargetReference, 1);
    });
  }

  @override
  w.ValueType visitDynamicInvocation(
      DynamicInvocation node, w.ValueType expectedType) {
    // Call dynamic invocation forwarder
    final receiver = node.receiver;
    final typeArguments = node.arguments.types;
    final positionalArguments = node.arguments.positional;
    final namedArguments = node.arguments.named;
    final forwarder = translator.dynamicForwarders
        .getDynamicInvocationForwarder(node.name.text);

    // Evaluate receiver
    wrap(receiver, translator.topInfo.nullableType);
    final nullableReceiverLocal =
        function.addLocal(translator.topInfo.nullableType);
    b.local_set(nullableReceiverLocal);

    // Evaluate type arguments. Type argument list is growable as we may want
    // to add default bounds when the callee has type parameters but no type
    // arguments are passed.
    makeList(InterfaceType(translator.typeClass, Nullability.nonNullable),
        typeArguments.length, (elementType, elementIdx) {
      translator.types.makeType(this, typeArguments[elementIdx]);
    }, isGrowable: true);
    final typeArgsLocal = function.addLocal(
        translator.classInfo[translator.fixedLengthListClass]!.nonNullableType);
    b.local_set(typeArgsLocal);

    // Evaluate positional arguments
    makeList(DynamicType(), positionalArguments.length,
        (elementType, elementIdx) {
      wrap(positionalArguments[elementIdx], elementType);
    }, isGrowable: false);
    final positionalArgsLocal = function.addLocal(
        translator.classInfo[translator.fixedLengthListClass]!.nonNullableType);
    b.local_set(positionalArgsLocal);

    // Evaluate named arguments. The arguments need to be evaluated in the
    // order they appear in the AST, but need to be sorted based on names in
    // the argument list passed to the dynamic forwarder. Create a local for
    // each argument to allow adding values to the list in expected order.
    final List<MapEntry<String, w.Local>> namedArgumentLocals = [];
    for (final namedArgument in namedArguments) {
      wrap(namedArgument.value, translator.topInfo.nullableType);
      final argumentLocal = function.addLocal(translator.topInfo.nullableType);
      b.local_set(argumentLocal);
      namedArgumentLocals.add(MapEntry(namedArgument.name, argumentLocal));
    }
    namedArgumentLocals.sort((e1, e2) => e1.key.compareTo(e2.key));

    // Create named argument list
    makeList(DynamicType(), namedArguments.length * 2,
        (elementType, elementIdx) {
      if (elementIdx % 2 == 0) {
        final name = namedArgumentLocals[elementIdx ~/ 2].key;
        final w.ValueType symbolValueType =
            translator.classInfo[translator.symbolClass]!.nonNullableType;
        translator.constants.instantiateConstant(
            function, b, SymbolConstant(name, null), symbolValueType);
      } else {
        final local = namedArgumentLocals[elementIdx ~/ 2].value;
        b.local_get(local);
      }
    }, isGrowable: false);
    final namedArgsLocal = function.addLocal(
        translator.classInfo[translator.fixedLengthListClass]!.nonNullableType);
    b.local_set(namedArgsLocal);

    final nullBlock = b.block([], [translator.topInfo.nonNullableType]);
    b.local_get(nullableReceiverLocal);
    b.br_on_non_null(nullBlock);
    // Throw `NoSuchMethodError`. Normally this needs to happen via instance
    // invocation of `noSuchMethod` (done in [_callNoSuchMethod]), but we don't
    // have a `Null` class in dart2wasm so we throw directly.
    b.local_get(nullableReceiverLocal);
    createInvocationObject(translator, function, forwarder.memberName,
        typeArgsLocal, positionalArgsLocal, namedArgsLocal);

    call(translator.noSuchMethodErrorThrowWithInvocation.reference);
    b.unreachable();
    b.end(); // nullBlock

    b.local_get(typeArgsLocal);
    b.local_get(positionalArgsLocal);
    b.local_get(namedArgsLocal);
    b.call(forwarder.function);

    return translator.topInfo.nullableType;
  }

  @override
  w.ValueType visitEqualsCall(EqualsCall node, w.ValueType expectedType) {
    w.ValueType? intrinsicResult = intrinsifier.generateEqualsIntrinsic(node);
    if (intrinsicResult != null) return intrinsicResult;

    Member? singleTarget = translator.singleTarget(node);
    if (singleTarget == translator.coreTypes.objectEquals) {
      // Plain reference comparison
      wrap(node.left, w.RefType.eq(nullable: true));
      wrap(node.right, w.RefType.eq(nullable: true));
      b.ref_eq();
    } else {
      // Check operands for null, then call implementation
      bool leftNullable = dartTypeOf(node.left).isPotentiallyNullable;
      bool rightNullable = dartTypeOf(node.right).isPotentiallyNullable;
      w.RefType leftType = translator.topInfo.typeWithNullability(leftNullable);
      w.RefType rightType =
          translator.topInfo.typeWithNullability(rightNullable);
      w.Local leftLocal = addLocal(leftType);
      w.Local rightLocal = addLocal(rightType);
      w.Label? operandNull;
      w.Label? done;
      if (leftNullable || rightNullable) {
        done = b.block(const [], const [w.NumType.i32]);
        operandNull = b.block();
      }
      wrap(node.left, leftLocal.type);
      b.local_set(leftLocal);
      wrap(node.right, rightLocal.type);
      if (rightNullable) {
        b.local_tee(rightLocal);
        b.br_on_null(operandNull!);
        b.drop();
      } else {
        b.local_set(rightLocal);
      }

      void left([_]) {
        b.local_get(leftLocal);
        if (leftNullable) {
          b.br_on_null(operandNull!);
        }
      }

      void right([_]) {
        b.local_get(rightLocal);
        if (rightNullable) {
          b.ref_as_non_null();
        }
      }

      if (singleTarget != null) {
        left();
        right();
        call(singleTarget.reference);
      } else {
        _virtualCall(
          node,
          node.interfaceTarget,
          _VirtualCallKind.Call,
          left,
          right,
        );
      }
      if (leftNullable || rightNullable) {
        b.br(done!);
        b.end(); // operandNull
        if (leftNullable && rightNullable) {
          // Both sides nullable - compare references
          b.local_get(leftLocal);
          b.local_get(rightLocal);
          b.ref_eq();
        } else {
          // Only one side nullable - not equal if one is null
          b.i32_const(0);
        }
        b.end(); // done
      }
    }
    return w.NumType.i32;
  }

  @override
  w.ValueType visitEqualsNull(EqualsNull node, w.ValueType expectedType) {
    wrap(node.expression, const w.RefType.any(nullable: true));
    b.ref_is_null();
    return w.NumType.i32;
  }

  w.ValueType _virtualCall(
      TreeNode node,
      Member interfaceTarget,
      _VirtualCallKind kind,
      void pushReceiver(w.FunctionType signature),
      void pushArguments(w.FunctionType signature)) {
    SelectorInfo selector = translator.dispatchTable.selectorForTarget(
        interfaceTarget.referenceAs(
            getter: kind.isGetter, setter: kind.isSetter));
    assert(selector.name == interfaceTarget.name.text);

    pushReceiver(selector.signature);

    if (selector.targetCount == 1) {
      pushArguments(selector.signature);
      return translator.outputOrVoid(call(selector.singularTarget!));
    }

    int? offset = selector.offset;
    if (offset == null) {
      // Unreachable call
      assert(selector.targetCount == 0);
      b.comment("Virtual call of ${selector.name} with no targets"
          " at ${node.location}");
      b.drop();
      b.block(const [], selector.signature.outputs);
      b.unreachable();
      b.end();
      return translator.outputOrVoid(selector.signature.outputs);
    }

    // Receiver is already on stack.
    w.Local receiverVar = addLocal(selector.signature.inputs.first);
    assert(!receiverVar.type.nullable);
    b.local_tee(receiverVar);
    pushArguments(selector.signature);

    if (options.polymorphicSpecialization) {
      _polymorphicSpecialization(selector, receiverVar);
    } else {
      b.comment("Instance $kind of '${selector.name}'");
      b.local_get(receiverVar);
      b.struct_get(translator.topInfo.struct, FieldIndex.classId);
      if (offset != 0) {
        b.i32_const(offset);
        b.i32_add();
      }
      b.call_indirect(selector.signature, translator.dispatchTable.wasmTable);

      translator.functions.activateSelector(selector);
    }

    return translator.outputOrVoid(selector.signature.outputs);
  }

  void _polymorphicSpecialization(SelectorInfo selector, w.Local receiver) {
    Map<int, Reference> implementations = Map.from(selector.targets);
    implementations.removeWhere((id, target) => target.asMember.isAbstract);

    w.Local idVar = addLocal(w.NumType.i32);
    b.local_get(receiver);
    b.struct_get(translator.topInfo.struct, FieldIndex.classId);
    b.local_set(idVar);

    w.Label block =
        b.block(selector.signature.inputs, selector.signature.outputs);
    calls:
    while (Set.from(implementations.values).length > 1) {
      for (int id in implementations.keys) {
        Reference target = implementations[id]!;
        if (implementations.values.where((t) => t == target).length == 1) {
          // Single class id implements method.
          b.local_get(idVar);
          b.i32_const(id);
          b.i32_eq();
          b.if_(selector.signature.inputs, selector.signature.inputs);
          call(target);
          b.br(block);
          b.end();
          implementations.remove(id);
          continue calls;
        }
      }
      // Find class id that separates remaining classes in two.
      List<int> sorted = implementations.keys.toList()..sort();
      int pivotId = sorted.firstWhere(
          (id) => implementations[id] != implementations[sorted.first]);
      // Fail compilation if no such id exists.
      assert(sorted.lastWhere(
              (id) => implementations[id] != implementations[pivotId]) ==
          pivotId - 1);
      Reference target = implementations[sorted.first]!;
      b.local_get(idVar);
      b.i32_const(pivotId);
      b.i32_lt_u();
      b.if_(selector.signature.inputs, selector.signature.inputs);
      call(target);
      b.br(block);
      b.end();
      for (int id in sorted) {
        if (id == pivotId) break;
        implementations.remove(id);
      }
      continue calls;
    }
    // Call remaining implementation.
    Reference target = implementations.values.first;
    call(target);
    b.end();
  }

  @override
  w.ValueType visitVariableGet(VariableGet node, w.ValueType expectedType) {
    // Return `void` for a void [VariableGet].
    if (node.variable.type is VoidType) {
      return voidMarker;
    }
    w.Local? local = locals[node.variable];
    Capture? capture = closures.captures[node.variable];
    if (capture != null) {
      if (!capture.written && local != null) {
        b.local_get(local);
        return local.type;
      } else {
        b.local_get(capture.context.currentLocal);
        b.struct_get(capture.context.struct, capture.fieldIndex);
        return capture.type;
      }
    } else {
      if (local == null) {
        throw "Read of undefined variable ${node.variable}";
      }
      b.local_get(local);
      return local.type;
    }
  }

  @override
  w.ValueType visitVariableSet(VariableSet node, w.ValueType expectedType) {
    // Return `void` for a void [VariableSet].
    if (node.variable.type is VoidType) {
      return wrap(node.value, voidMarker);
    }
    w.Local? local = locals[node.variable];
    Capture? capture = closures.captures[node.variable];
    bool preserved = expectedType != voidMarker;
    if (capture != null) {
      assert(capture.written);
      b.local_get(capture.context.currentLocal);
      wrap(node.value, capture.type);
      if (preserved) {
        w.Local temp = addLocal(capture.type);
        b.local_tee(temp);
        b.struct_set(capture.context.struct, capture.fieldIndex);
        b.local_get(temp);
        return temp.type;
      } else {
        b.struct_set(capture.context.struct, capture.fieldIndex);
        return voidMarker;
      }
    } else {
      if (local == null) {
        throw "Write of undefined variable ${node.variable}";
      }
      wrap(node.value, local.type);
      if (preserved) {
        b.local_tee(local);
        return local.type;
      } else {
        b.local_set(local);
        return voidMarker;
      }
    }
  }

  @override
  w.ValueType visitStaticGet(StaticGet node, w.ValueType expectedType) {
    w.ValueType? intrinsicResult =
        intrinsifier.generateStaticGetterIntrinsic(node);
    if (intrinsicResult != null) return intrinsicResult;

    Member target = node.target;
    if (target is Field) {
      return translator.globals.readGlobal(b, target);
    } else {
      return translator.outputOrVoid(call(target.reference));
    }
  }

  @override
  w.ValueType visitStaticTearOff(StaticTearOff node, w.ValueType expectedType) {
    translator.constants.instantiateConstant(
        function, b, StaticTearOffConstant(node.target), expectedType);
    return expectedType;
  }

  @override
  w.ValueType visitStaticSet(StaticSet node, w.ValueType expectedType) {
    bool preserved = expectedType != voidMarker;
    Member target = node.target;
    if (target is Field) {
      w.Global global = translator.globals.getGlobal(target);
      w.Global? flag = translator.globals.getGlobalInitializedFlag(target);
      wrap(node.value, global.type.type);
      b.global_set(global);
      if (flag != null) {
        b.i32_const(1); // true
        b.global_set(flag);
      }
      if (preserved) {
        b.global_get(global);
        return global.type.type;
      } else {
        return voidMarker;
      }
    } else {
      w.FunctionType targetFunctionType =
          translator.functions.getFunctionType(target.reference);
      w.ValueType paramType = targetFunctionType.inputs.single;
      wrap(node.value, paramType);
      w.Local? temp;
      if (preserved) {
        temp = addLocal(paramType);
        b.local_tee(temp);
      }
      call(target.reference);
      if (preserved) {
        b.local_get(temp!);
        return temp.type;
      } else {
        return voidMarker;
      }
    }
  }

  @override
  w.ValueType visitSuperPropertyGet(
      SuperPropertyGet node, w.ValueType expectedType) {
    Member target = _lookupSuperTarget(node.interfaceTarget, setter: false);
    if (target is Procedure && !target.isGetter) {
      // Super tear-off
      w.StructType closureStruct = _pushClosure(
          translator.getTearOffClosure(target),
          translator.getTearOffType(target),
          () => visitThis(w.RefType.struct(nullable: false)));
      return w.RefType.def(closureStruct, nullable: false);
    }
    return _directGet(target, ThisExpression(), () => null);
  }

  @override
  w.ValueType visitSuperPropertySet(
      SuperPropertySet node, w.ValueType expectedType) {
    Member target = _lookupSuperTarget(node.interfaceTarget, setter: true);
    return _directSet(target, ThisExpression(), node.value,
        preserved: expectedType != voidMarker);
  }

  @override
  w.ValueType visitInstanceGet(InstanceGet node, w.ValueType expectedType) {
    Member target = node.interfaceTarget;
    if (node.kind == InstanceAccessKind.Object) {
      late w.Label doneLabel;
      w.ValueType resultType =
          _virtualCall(node, target, _VirtualCallKind.Get, (signature) {
        doneLabel = b.block(const [], signature.outputs);
        w.Label nullLabel = b.block();
        wrap(node.receiver, translator.topInfo.nullableType);
        b.br_on_null(nullLabel);
      }, (_) {});
      b.br(doneLabel);
      b.end(); // nullLabel
      switch (target.name.text) {
        case "hashCode":
          b.i64_const(2011);
          break;
        case "runtimeType":
          wrap(ConstantExpression(TypeLiteralConstant(NullType())), resultType);
          break;
        default:
          unimplemented(
              node, "Nullable get of ${target.name.text}", [resultType]);
          break;
      }
      b.end(); // doneLabel
      return resultType;
    }
    Member? singleTarget = translator.singleTarget(node);
    if (singleTarget != null) {
      return _directGet(singleTarget, node.receiver,
          () => intrinsifier.generateInstanceGetterIntrinsic(node));
    } else {
      return _virtualCall(node, target, _VirtualCallKind.Get,
          (signature) => wrap(node.receiver, signature.inputs.first), (_) {});
    }
  }

  @override
  w.ValueType visitDynamicGet(DynamicGet node, w.ValueType expectedType) {
    final receiver = node.receiver;
    final forwarder =
        translator.dynamicForwarders.getDynamicGetForwarder(node.name.text);

    // Evaluate receiver
    wrap(receiver, translator.topInfo.nullableType);
    final nullableReceiverLocal =
        function.addLocal(translator.topInfo.nullableType);
    b.local_set(nullableReceiverLocal);

    final nullBlock = b.block([], [translator.topInfo.nonNullableType]);
    b.local_get(nullableReceiverLocal);
    b.br_on_non_null(nullBlock);
    // Throw `NoSuchMethodError`. Normally this needs to happen via instance
    // invocation of `noSuchMethod` (done in [_callNoSuchMethod]), but we don't
    // have a `Null` class in dart2wasm so we throw directly.
    b.local_get(nullableReceiverLocal);
    createGetterInvocationObject(translator, function, forwarder.memberName);

    call(translator.noSuchMethodErrorThrowWithInvocation.reference);
    b.unreachable();
    b.end(); // nullBlock

    // Call get forwarder
    b.call(forwarder.function);

    return translator.topInfo.nullableType;
  }

  @override
  w.ValueType visitDynamicSet(DynamicSet node, w.ValueType expectedType) {
    final receiver = node.receiver;
    final value = node.value;
    final forwarder =
        translator.dynamicForwarders.getDynamicSetForwarder(node.name.text);

    // Evaluate receiver
    wrap(receiver, translator.topInfo.nullableType);
    final nullableReceiverLocal =
        function.addLocal(translator.topInfo.nullableType);
    b.local_set(nullableReceiverLocal);

    // Evaluate positional arg
    wrap(value, translator.topInfo.nullableType);
    final positionalArgLocal =
        function.addLocal(translator.topInfo.nullableType);
    b.local_set(positionalArgLocal);

    final nullBlock = b.block([], [translator.topInfo.nonNullableType]);
    b.local_get(nullableReceiverLocal);
    b.br_on_non_null(nullBlock);
    // Throw `NoSuchMethodError`. Normally this needs to happen via instance
    // invocation of `noSuchMethod` (done in [_callNoSuchMethod]), but we don't
    // have a `Null` class in dart2wasm so we throw directly.
    b.local_get(nullableReceiverLocal);
    createSetterInvocationObject(
        translator, function, forwarder.memberName, positionalArgLocal);

    call(translator.noSuchMethodErrorThrowWithInvocation.reference);
    b.unreachable();
    b.end(); // nullBlock

    // Call set forwarder
    b.local_get(positionalArgLocal);
    b.call(forwarder.function);

    return translator.topInfo.nullableType;
  }

  w.ValueType _directGet(
      Member target, Expression receiver, w.ValueType? Function() intrinsify) {
    w.ValueType? intrinsicResult = intrinsify();
    if (intrinsicResult != null) return intrinsicResult;

    if (target is Field) {
      ClassInfo info = translator.classInfo[target.enclosingClass]!;
      int fieldIndex = translator.fieldIndex[target]!;
      w.ValueType receiverType = info.nonNullableType;
      w.ValueType fieldType = info.struct.fields[fieldIndex].type.unpacked;
      wrap(receiver, receiverType);
      b.struct_get(info.struct, fieldIndex);
      return fieldType;
    } else {
      // Instance call of getter
      assert(target is Procedure && target.isGetter);
      w.FunctionType targetFunctionType =
          translator.functions.getFunctionType(target.reference);
      wrap(receiver, targetFunctionType.inputs.single);
      return translator.outputOrVoid(call(target.reference));
    }
  }

  @override
  w.ValueType visitFunctionTearOff(
          FunctionTearOff node, w.ValueType expectedType) =>
      wrap(node.receiver, expectedType);

  @override
  w.ValueType visitInstanceTearOff(
      InstanceTearOff node, w.ValueType expectedType) {
    Member target = node.interfaceTarget;

    if (node.kind == InstanceAccessKind.Object) {
      late w.Label doneLabel;
      w.ValueType resultType =
          _virtualCall(node, target, _VirtualCallKind.Get, (signature) {
        doneLabel = b.block(const [], signature.outputs);
        w.Label nullLabel = b.block();
        wrap(node.receiver, translator.topInfo.nullableType);
        b.br_on_null(nullLabel);
        translator.convertType(
            function, translator.topInfo.nullableType, signature.inputs[0]);
      }, (_) {});
      b.br(doneLabel);
      b.end(); // nullLabel
      switch (target.name.text) {
        case "toString":
          wrap(
              ConstantExpression(
                  StaticTearOffConstant(translator.nullToString)),
              resultType);
          break;
        case "noSuchMethod":
          wrap(
              ConstantExpression(
                  StaticTearOffConstant(translator.nullNoSuchMethod)),
              resultType);
          break;
        default:
          unimplemented(
              node, "Nullable tear-off of ${target.name.text}", [resultType]);
          break;
      }
      b.end(); // doneLabel
      return resultType;
    }

    return _virtualCall(node, target, _VirtualCallKind.Get,
        (signature) => wrap(node.receiver, signature.inputs.first), (_) {});
  }

  @override
  w.ValueType visitInstanceSet(InstanceSet node, w.ValueType expectedType) {
    bool preserved = expectedType != voidMarker;
    w.Local? temp;
    Member? singleTarget = translator.singleTarget(node);
    if (singleTarget != null) {
      return _directSet(singleTarget, node.receiver, node.value,
          preserved: preserved);
    } else {
      _virtualCall(node, node.interfaceTarget, _VirtualCallKind.Set,
          (signature) => wrap(node.receiver, signature.inputs.first),
          (signature) {
        w.ValueType paramType = signature.inputs.last;
        wrap(node.value, paramType);
        if (preserved) {
          temp = addLocal(paramType);
          b.local_tee(temp!);
        }
      });
      if (preserved) {
        b.local_get(temp!);
        return temp!.type;
      } else {
        return voidMarker;
      }
    }
  }

  w.ValueType _directSet(Member target, Expression receiver, Expression value,
      {required bool preserved}) {
    w.Local? temp;
    if (target is Field) {
      ClassInfo info = translator.classInfo[target.enclosingClass]!;
      int fieldIndex = translator.fieldIndex[target]!;
      w.ValueType receiverType = info.nonNullableType;
      w.ValueType fieldType = info.struct.fields[fieldIndex].type.unpacked;
      wrap(receiver, receiverType);
      wrap(value, fieldType);
      if (preserved) {
        temp = addLocal(fieldType);
        b.local_tee(temp);
      }
      b.struct_set(info.struct, fieldIndex);
    } else {
      w.FunctionType targetFunctionType =
          translator.functions.getFunctionType(target.reference);
      w.ValueType paramType = targetFunctionType.inputs.last;
      wrap(receiver, targetFunctionType.inputs.first);
      wrap(value, paramType);
      if (preserved) {
        temp = addLocal(paramType);
        b.local_tee(temp);
      }
      call(target.reference);
    }
    if (preserved) {
      b.local_get(temp!);
      return temp.type;
    } else {
      return voidMarker;
    }
  }

  @override
  void visitFunctionDeclaration(FunctionDeclaration node) {
    Capture? capture = closures.captures[node.variable];
    bool locallyClosurized = closures.closurizedFunctions.contains(node);
    if (capture != null || locallyClosurized) {
      if (capture != null) {
        b.local_get(capture.context.currentLocal);
      }
      w.StructType struct = _instantiateClosure(node.function);
      if (locallyClosurized) {
        w.Local local = addLocal(w.RefType.def(struct, nullable: false));
        locals[node.variable] = local;
        if (capture != null) {
          b.local_tee(local);
        } else {
          b.local_set(local);
        }
      }
      if (capture != null) {
        b.struct_set(capture.context.struct, capture.fieldIndex);
      }
    }
  }

  @override
  w.ValueType visitFunctionExpression(
      FunctionExpression node, w.ValueType expectedType) {
    w.StructType struct = _instantiateClosure(node.function);
    return w.RefType.def(struct, nullable: false);
  }

  w.StructType _instantiateClosure(FunctionNode functionNode) {
    Lambda lambda = closures.lambdas[functionNode]!;
    ClosureImplementation closure = translator.getClosure(
        functionNode,
        lambda.function,
        ParameterInfo.fromLocalFunction(functionNode),
        "closure wrapper at ${functionNode.location}");
    return _pushClosure(
        closure,
        functionNode.computeFunctionType(Nullability.nonNullable),
        () => _pushContext(functionNode));
  }

  w.StructType _pushClosure(ClosureImplementation closure,
      DartType functionType, void pushContext()) {
    w.StructType struct = closure.representation.closureStruct;

    ClassInfo info = translator.closureInfo;
    translator.functions.allocateClass(info.classId);

    b.i32_const(info.classId);
    b.i32_const(initialIdentityHash);
    pushContext();
    b.global_get(closure.vtable);
    types.makeType(this, functionType);
    b.struct_new(struct);

    return struct;
  }

  void _pushContext(FunctionNode functionNode) {
    Context? context = closures.contexts[functionNode]?.parent;
    if (context != null) {
      b.local_get(context.currentLocal);
      if (context.currentLocal.type.nullable) {
        b.ref_as_non_null();
      }
    } else {
      b.global_get(translator.globals.dummyStructGlobal); // Dummy context
    }
  }

  @override
  w.ValueType visitFunctionInvocation(
      FunctionInvocation node, w.ValueType expectedType) {
    w.ValueType? intrinsicResult =
        intrinsifier.generateFunctionCallIntrinsic(node);
    if (intrinsicResult != null) return intrinsicResult;

    if (node.kind == FunctionAccessKind.Function) {
      // Type of function is `Function`, without the argument types.
      return visitDynamicInvocation(
          DynamicInvocation(DynamicAccessKind.Dynamic, node.receiver, node.name,
              node.arguments),
          expectedType);
    }

    final Expression receiver = node.receiver;
    final Arguments arguments = node.arguments;

    int typeCount = arguments.types.length;
    int posArgCount = arguments.positional.length;
    List<String> argNames = arguments.named.map((a) => a.name).toList()..sort();
    ClosureRepresentation? representation = translator.closureLayouter
        .getClosureRepresentation(typeCount, posArgCount, argNames);
    if (representation == null) {
      // This is a dynamic function call with a signature that matches no
      // functions in the program.
      b.unreachable();
      return translator.topInfo.nullableType;
    }

    // Evaluate receiver
    w.StructType struct = representation.closureStruct;
    w.Local temp = addLocal(w.RefType.def(struct, nullable: false));
    wrap(receiver, temp.type);
    b.local_tee(temp);
    b.struct_get(struct, FieldIndex.closureContext);

    // Type arguments
    for (DartType typeArg in arguments.types) {
      types.makeType(this, typeArg);
    }

    // Positional arguments
    for (Expression arg in arguments.positional) {
      wrap(arg, translator.topInfo.nullableType);
    }

    // Named arguments
    final Map<String, w.Local> namedLocals = {};
    for (final namedArg in arguments.named) {
      final w.Local namedLocal = addLocal(translator.topInfo.nullableType);
      namedLocals[namedArg.name] = namedLocal;
      wrap(namedArg.value, namedLocal.type);
      b.local_set(namedLocal);
    }
    for (String name in argNames) {
      b.local_get(namedLocals[name]!);
    }

    // Call entry point in vtable
    int vtableFieldIndex =
        representation.fieldIndexForSignature(posArgCount, argNames);
    w.FunctionType functionType =
        representation.getVtableFieldType(vtableFieldIndex);
    b.local_get(temp);
    b.struct_get(struct, FieldIndex.closureVtable);
    b.struct_get(representation.vtableStruct, vtableFieldIndex);
    b.call_ref(functionType);
    return translator.topInfo.nullableType;
  }

  @override
  w.ValueType visitLocalFunctionInvocation(
      LocalFunctionInvocation node, w.ValueType expectedType) {
    var decl = node.variable.parent as FunctionDeclaration;
    Lambda lambda = closures.lambdas[decl.function]!;
    _pushContext(decl.function);
    Arguments arguments = node.arguments;
    visitArgumentsLists(arguments.positional, lambda.function.type,
        ParameterInfo.fromLocalFunction(decl.function), 1,
        typeArguments: arguments.types, named: arguments.named);
    b.comment("Local call of ${decl.variable.name}");
    b.call(lambda.function);
    return translator.outputOrVoid(lambda.function.type.outputs);
  }

  @override
  w.ValueType visitInstantiation(Instantiation node, w.ValueType expectedType) {
    DartType type = dartTypeOf(node.expression);
    if (type is FunctionType) {
      int typeCount = type.typeParameters.length;
      int posArgCount = type.positionalParameters.length;
      List<String> argNames = type.namedParameters.map((a) => a.name).toList();
      ClosureRepresentation representation = translator.closureLayouter
          .getClosureRepresentation(typeCount, posArgCount, argNames)!;

      // Operand closure
      w.RefType closureType =
          w.RefType.def(representation.closureStruct, nullable: false);
      w.Local closureTemp = addLocal(closureType);
      wrap(node.expression, closureType);
      b.local_tee(closureTemp);

      // Type arguments
      for (DartType typeArg in node.typeArguments) {
        types.makeType(this, typeArg);
      }

      // Instantiation function
      b.local_get(closureTemp);
      b.struct_get(representation.closureStruct, FieldIndex.closureVtable);
      b.struct_get(
          representation.vtableStruct, FieldIndex.vtableInstantiationFunction);

      // Call instantiation function
      b.call_ref(representation.instantiationFunctionType);
      return representation.instantiationFunctionType.outputs.single;
    } else {
      // Only other alternative is `NeverType`.
      assert(type is NeverType);
      b.unreachable();
      return voidMarker;
    }
  }

  @override
  w.ValueType visitLogicalExpression(
      LogicalExpression node, w.ValueType expectedType) {
    _conditional(node, () => b.i32_const(1), () => b.i32_const(0),
        const [w.NumType.i32]);
    return w.NumType.i32;
  }

  @override
  w.ValueType visitNot(Not node, w.ValueType expectedType) {
    wrap(node.operand, w.NumType.i32);
    b.i32_eqz();
    return w.NumType.i32;
  }

  @override
  w.ValueType visitConditionalExpression(
      ConditionalExpression node, w.ValueType expectedType) {
    _conditional(
        node.condition,
        () => wrap(node.then, expectedType),
        () => wrap(node.otherwise, expectedType),
        [if (expectedType != voidMarker) expectedType]);
    return expectedType;
  }

  @override
  w.ValueType visitNullCheck(NullCheck node, w.ValueType expectedType) {
    return _nullCheck(node.operand, translator.throwNullCheckError);
  }

  w.ValueType _nullCheck(Expression operand, Procedure errorProcedure) {
    w.ValueType operandType = translator.translateType(dartTypeOf(operand));
    w.ValueType nonNullOperandType = operandType.withNullability(false);
    w.Label nullCheckBlock = b.block(const [], [nonNullOperandType]);
    wrap(operand, operandType);

    // We lower a null check to a br_on_non_null, throwing a [TypeError] in the
    // null case.
    b.br_on_non_null(nullCheckBlock);
    call(translator.stackTraceCurrent.reference);
    call(errorProcedure.reference);
    b.unreachable();
    b.end();
    return nonNullOperandType;
  }

  void visitArgumentsLists(List<Expression> positional,
      w.FunctionType signature, ParameterInfo paramInfo, int signatureOffset,
      {List<DartType> typeArguments = const [],
      List<NamedExpression> named = const []}) {
    for (int i = 0; i < typeArguments.length; i++) {
      types.makeType(this, typeArguments[i]);
    }
    signatureOffset += typeArguments.length;
    for (int i = 0; i < positional.length; i++) {
      wrap(positional[i], signature.inputs[signatureOffset + i]);
    }
    // Default values for positional parameters
    for (int i = positional.length; i < paramInfo.positional.length; i++) {
      final w.ValueType type = signature.inputs[signatureOffset + i];
      translator.constants
          .instantiateConstant(function, b, paramInfo.positional[i]!, type);
    }
    // Named arguments
    final Map<String, w.Local> namedLocals = {};
    for (var namedArg in named) {
      final w.ValueType type = signature
          .inputs[signatureOffset + paramInfo.nameIndex[namedArg.name]!];
      final w.Local namedLocal = addLocal(type);
      namedLocals[namedArg.name] = namedLocal;
      wrap(namedArg.value, namedLocal.type);
      b.local_set(namedLocal);
    }
    for (String name in paramInfo.names) {
      w.Local? namedLocal = namedLocals[name];
      final w.ValueType type =
          signature.inputs[signatureOffset + paramInfo.nameIndex[name]!];
      if (namedLocal != null) {
        b.local_get(namedLocal);
      } else {
        translator.constants
            .instantiateConstant(function, b, paramInfo.named[name]!, type);
      }
    }
  }

  void _visitArguments(Arguments node, Reference target, int signatureOffset) {
    final w.FunctionType signature = translator.signatureFor(target);
    final ParameterInfo paramInfo = translator.paramInfoFor(target);
    visitArgumentsLists(node.positional, signature, paramInfo, signatureOffset,
        typeArguments: node.types, named: node.named);
  }

  @override
  w.ValueType visitStringConcatenation(
      StringConcatenation node, w.ValueType expectedType) {
    bool isConstantString(Expression expr) =>
        expr is StringLiteral ||
        (expr is ConstantExpression && expr.constant is StringConstant);

    String extractConstantString(Expression expr) {
      if (expr is StringLiteral) {
        return expr.value;
      } else {
        return ((expr as ConstantExpression).constant as StringConstant).value;
      }
    }

    if (node.expressions.every(isConstantString)) {
      StringBuffer result = StringBuffer();
      for (final expr in node.expressions) {
        result.write(extractConstantString(expr));
      }
      final expr = StringLiteral(result.toString());
      return visitStringLiteral(expr, expectedType);
    }

    makeListFromExpressions(
        node.expressions,
        InterfaceType(
            translator.coreTypes.stringClass, Nullability.nonNullable));
<<<<<<< HEAD
    return call(translator.options.jsCompatibility
        ? translator.jsStringInterpolate.reference
        : translator.stringInterpolate.reference);
=======
    return translator
        .outputOrVoid(call(translator.stringInterpolate.reference));
>>>>>>> 00d883f4
  }

  @override
  w.ValueType visitThrow(Throw node, w.ValueType expectedType) {
    // Front-end wraps the argument with `as Object` when necessary, so we can
    // assume non-nullable here.
    assert(!dartTypeOf(node.expression).isPotentiallyNullable);
    wrap(node.expression, translator.topInfo.nonNullableType);
    call(translator.stackTraceCurrent.reference);
    call(translator.errorThrow.reference);
    b.unreachable();
    return expectedType;
  }

  @override
  w.ValueType visitRethrow(Rethrow node, w.ValueType expectedType) {
    b.rethrow_(tryLabels.last);
    return expectedType;
  }

  @override
  w.ValueType visitConstantExpression(
      ConstantExpression node, w.ValueType expectedType) {
    translator.constants
        .instantiateConstant(function, b, node.constant, expectedType);
    return expectedType;
  }

  @override
  w.ValueType visitNullLiteral(NullLiteral node, w.ValueType expectedType) {
    translator.constants
        .instantiateConstant(function, b, NullConstant(), expectedType);
    return expectedType;
  }

  @override
  w.ValueType visitStringLiteral(StringLiteral node, w.ValueType expectedType) {
    translator.constants.instantiateConstant(
        function, b, StringConstant(node.value), expectedType);
    return expectedType;
  }

  @override
  w.ValueType visitBoolLiteral(BoolLiteral node, w.ValueType expectedType) {
    translator.constants.instantiateConstant(
        function, b, BoolConstant(node.value), expectedType);
    return expectedType;
  }

  @override
  w.ValueType visitIntLiteral(IntLiteral node, w.ValueType expectedType) {
    translator.constants.instantiateConstant(
        function, b, IntConstant(node.value), expectedType);
    return expectedType;
  }

  @override
  w.ValueType visitDoubleLiteral(DoubleLiteral node, w.ValueType expectedType) {
    translator.constants.instantiateConstant(
        function, b, DoubleConstant(node.value), expectedType);
    return expectedType;
  }

  @override
  w.ValueType visitListLiteral(ListLiteral node, w.ValueType expectedType) {
    return makeListFromExpressions(node.expressions, node.typeArgument,
        isGrowable: true);
  }

  /// Allocate a Dart `List` with element type [typeArg], length [length] and
  /// push the list to the stack.
  ///
  /// [generateItem] will be called [length] times to initialize list elements.
  ///
  /// Concrete type of the list will be `_GrowableList` if [isGrowable] is
  /// true, `_List` otherwise.
  w.ValueType makeList(DartType typeArg, int length,
      void Function(w.ValueType, int) generateItem,
      {bool isGrowable = false}) {
    return translator.makeList(
        function, (b) => types.makeType(this, typeArg), length, generateItem,
        isGrowable: isGrowable);
  }

  w.ValueType makeListFromExpressions(
          List<Expression> expressions, DartType typeArg,
          {bool isGrowable = false}) =>
      makeList(typeArg, expressions.length,
          (w.ValueType elementType, int i) => wrap(expressions[i], elementType),
          isGrowable: isGrowable);

  @override
  w.ValueType visitMapLiteral(MapLiteral node, w.ValueType expectedType) {
    types.makeType(this, node.keyType);
    types.makeType(this, node.valueType);
    w.ValueType factoryReturnType =
        call(translator.mapFactory.reference).single;
    if (node.entries.isEmpty) {
      return factoryReturnType;
    }
    w.FunctionType mapPutType =
        translator.functions.getFunctionType(translator.mapPut.reference);
    w.ValueType putReceiverType = mapPutType.inputs[0];
    w.ValueType putKeyType = mapPutType.inputs[1];
    w.ValueType putValueType = mapPutType.inputs[2];
    w.Local mapLocal = addLocal(putReceiverType);
    translator.convertType(function, factoryReturnType, mapLocal.type);
    b.local_set(mapLocal);
    for (MapLiteralEntry entry in node.entries) {
      b.local_get(mapLocal);
      wrap(entry.key, putKeyType);
      wrap(entry.value, putValueType);
      call(translator.mapPut.reference);
      b.drop();
    }
    b.local_get(mapLocal);
    return mapLocal.type;
  }

  @override
  w.ValueType visitSetLiteral(SetLiteral node, w.ValueType expectedType) {
    types.makeType(this, node.typeArgument);
    w.ValueType factoryReturnType =
        call(translator.setFactory.reference).single;
    if (node.expressions.isEmpty) {
      return factoryReturnType;
    }
    w.FunctionType setAddType =
        translator.functions.getFunctionType(translator.setAdd.reference);
    w.ValueType addReceiverType = setAddType.inputs[0];
    w.ValueType addKeyType = setAddType.inputs[1];
    w.Local setLocal = addLocal(addReceiverType);
    translator.convertType(function, factoryReturnType, setLocal.type);
    b.local_set(setLocal);
    for (Expression element in node.expressions) {
      b.local_get(setLocal);
      wrap(element, addKeyType);
      call(translator.setAdd.reference);
      b.drop();
    }
    b.local_get(setLocal);
    return setLocal.type;
  }

  @override
  w.ValueType visitTypeLiteral(TypeLiteral node, w.ValueType expectedType) {
    return types.makeType(this, node.type);
  }

  @override
  w.ValueType visitIsExpression(IsExpression node, w.ValueType expectedType) {
    wrap(node.operand, translator.topInfo.nullableType);
    types.emitTypeTest(this, node.type, dartTypeOf(node.operand));
    return w.NumType.i32;
  }

  @override
  w.ValueType visitAsExpression(AsExpression node, w.ValueType expectedType) {
    if (translator.options.omitTypeChecks || node.isUnchecked) {
      return wrap(node.operand, expectedType);
    }

    w.Label asCheckBlock = b.block();
    wrap(node.operand, translator.topInfo.nullableType);
    w.Local operand = addLocal(translator.topInfo.nullableType);
    b.local_tee(operand);

    // We lower an `as` expression to a type test, throwing a [TypeError] if
    // the type test fails.
    types.emitTypeTest(this, node.type, dartTypeOf(node.operand));
    b.br_if(asCheckBlock);
    b.local_get(operand);
    types.makeType(this, node.type);
    call(translator.stackTraceCurrent.reference);
    call(translator.throwAsCheckError.reference);
    b.unreachable();
    b.end();
    b.local_get(operand);
    return operand.type;
  }

  @override
  w.ValueType visitLoadLibrary(LoadLibrary node, w.ValueType expectedType) {
    LibraryDependency import = node.import;
    _emitString(import.enclosingLibrary.importUri.toString());
    _emitString(import.name!);
    return translator.outputOrVoid(call(translator.loadLibrary.reference));
  }

  @override
  w.ValueType visitCheckLibraryIsLoaded(
      CheckLibraryIsLoaded node, w.ValueType expectedType) {
    LibraryDependency import = node.import;
    _emitString(import.enclosingLibrary.importUri.toString());
    _emitString(import.name!);
    return translator
        .outputOrVoid(call(translator.checkLibraryIsLoaded.reference));
  }

  /// Pushes the `_Type` object for a function or class type parameter to the
  /// stack and returns the value type of the object.
  w.ValueType instantiateTypeParameter(TypeParameter parameter) {
    w.ValueType resultType;

    // `this` will not be initialized yet for constructor initializer lists
    if (parameter.declaration is GenericFunction ||
        reference.isInitializerReference) {
      // Type argument to function
      w.Local? local = typeLocals[parameter];
      if (local != null) {
        b.local_get(local);
        resultType = local.type;
      } else {
        Capture capture = closures.captures[parameter]!;
        b.local_get(capture.context.currentLocal);
        b.struct_get(capture.context.struct, capture.fieldIndex);
        resultType = capture.type;
      }
    } else {
      // Type argument of class
      Class cls = parameter.declaration as Class;
      ClassInfo info = translator.classInfo[cls]!;
      int fieldIndex = translator.typeParameterIndex[parameter]!;
      visitThis(info.nonNullableType);
      b.struct_get(info.struct, fieldIndex);
      resultType = info.struct.fields[fieldIndex].type.unpacked;
    }
    translator.convertType(function, resultType, types.nonNullableTypeType);
    return types.nonNullableTypeType;
  }

  @override
  w.ValueType visitRecordLiteral(RecordLiteral node, w.ValueType expectedType) {
    final ClassInfo recordClassInfo =
        translator.getRecordClassInfo(node.recordType);
    translator.functions.allocateClass(recordClassInfo.classId);

    b.i32_const(recordClassInfo.classId);
    b.i32_const(initialIdentityHash);
    for (Expression positional in node.positional) {
      wrap(positional, translator.topInfo.nullableType);
    }
    for (NamedExpression named in node.named) {
      wrap(named.value, translator.topInfo.nullableType);
    }
    b.struct_new(recordClassInfo.struct);

    return recordClassInfo.nonNullableType;
  }

  @override
  w.ValueType visitRecordIndexGet(
      RecordIndexGet node, w.ValueType expectedType) {
    final RecordShape recordShape = RecordShape.fromType(node.receiverType);
    final ClassInfo recordClassInfo =
        translator.getRecordClassInfo(node.receiverType);
    translator.functions.allocateClass(recordClassInfo.classId);

    wrap(node.receiver, translator.topInfo.nonNullableType);
    b.ref_cast(w.RefType(recordClassInfo.struct, nullable: false));
    b.struct_get(
        recordClassInfo.struct, recordShape.getPositionalIndex(node.index));

    return translator.topInfo.nullableType;
  }

  @override
  w.ValueType visitRecordNameGet(RecordNameGet node, w.ValueType expectedType) {
    final RecordShape recordShape = RecordShape.fromType(node.receiverType);
    final ClassInfo recordClassInfo =
        translator.getRecordClassInfo(node.receiverType);
    translator.functions.allocateClass(recordClassInfo.classId);

    wrap(node.receiver, translator.topInfo.nonNullableType);
    b.ref_cast(w.RefType(recordClassInfo.struct, nullable: false));
    b.struct_get(recordClassInfo.struct, recordShape.getNameIndex(node.name));

    return translator.topInfo.nullableType;
  }

  // Generates a function for a constructor's body, where the allocated struct
  // object is passed to this function.
  void generateConstructorBody(Reference target) {
    assert(target.isConstructorBodyReference);
    Constructor member = target.asConstructor;

    setupConstructorBodyParametersAndContexts(target);

    int getStartIndexForSuperOrRedirectedConstructorArguments(
        Member currentMember) {
      // Skips the receiver param and the current constructor's context
      // (if it exists)
      Context? context = closures.contexts[currentMember];
      bool hasContext = context != null && !context.isEmpty;
      int numSkippedParams = hasContext ? 2 : 1;

      // Skips the current constructor's arguments
      int numConstructorArgs = _getConstructorArgumentLocals(target).length;

      return numSkippedParams + numConstructorArgs;
    }

    // Call super class' constructor body, or redirected constructor
    for (Initializer initializer in member.initializers) {
      if (initializer is SuperInitializer) {
        Supertype? supersupertype = initializer.target.enclosingClass.supertype;

        if (supersupertype == null) {
          break;
        }

        w.FunctionType superConstructorBodyType = translator.functions
            .getFunctionType(initializer.target.constructorBodyReference);

        // The receiver object will be the first argument to the super
        // constructor
        int numSuperConstructorArgs =
            superConstructorBodyType.inputs.length - 1;
        int superConstructorArgsStartIndex =
            getStartIndexForSuperOrRedirectedConstructorArguments(member);

        List<w.Local> superConstructorArgs = paramLocals.sublist(
            superConstructorArgsStartIndex,
            superConstructorArgsStartIndex + numSuperConstructorArgs);

        w.Local object = thisLocal!;
        b.local_get(object);

        for (w.Local local in superConstructorArgs) {
          b.local_get(local);
        }

        call(initializer.target.constructorBodyReference);
        break;
      } else if (initializer is RedirectingInitializer) {
        Supertype? supersupertype = initializer.target.enclosingClass.supertype;

        if (supersupertype == null) {
          break;
        }

        int redirectedConstructorArgsStartIndex =
            getStartIndexForSuperOrRedirectedConstructorArguments(member);

        List<w.Local> redirectedConstructorArgs =
            paramLocals.sublist(redirectedConstructorArgsStartIndex);

        w.Local object = thisLocal!;
        b.local_get(object);

        for (w.Local local in redirectedConstructorArgs) {
          b.local_get(local);
        }

        call(initializer.target.constructorBodyReference);
      }
    }

    Statement? body = member.function.body;

    if (body != null) {
      visitStatement(body);
    }

    b.end();
  }

  // Generates a constructor's initializer list method, and returns:
  // 1. Arguments and contexts returned from a super or redirecting initializer
  //    method (in reverse order).
  // 2. Arguments for this constructor (in reverse order).
  // 3. A reference to the context for this constructor (or null if there is no
  //    context).
  // 4. Class fields (including superclass fields, excluding class id and
  //    identity hash).
  void generateInitializerList(Reference target) {
    assert(target.isInitializerReference);
    Constructor member = target.asConstructor;

    setupInitializerListParametersAndContexts(target);

    Class cls = member.enclosingClass;
    ClassInfo info = translator.classInfo[cls]!;

    List<w.Local> initializedFields = _generateInitializers(member);
    bool containsSuperInitializer = false;
    bool containsRedirectingInitializer = false;

    for (Initializer initializer in member.initializers) {
      if (initializer is SuperInitializer) {
        containsSuperInitializer = true;
      } else if (initializer is RedirectingInitializer) {
        containsRedirectingInitializer = true;
      }
    }

    if (cls.superclass != null && !containsRedirectingInitializer) {
      // checks if a SuperInitializer was dropped because the constructor body
      // throws an error
      if (!containsSuperInitializer) {
        b.unreachable();
        if (!isInlined) {
          b.end();
        }
        return;
      }

      // checks if a FieldInitializer was dropped because the constructor body
      // throws an error
      for (Field field in info.cls!.fields) {
        if (field.isInstanceMember && !fieldLocals.containsKey(field)) {
          b.unreachable();
          if (!isInlined) {
            b.end();
          }
          return;
        }
      }
    }

    // push constructor arguments
    List<w.Local> constructorArgs =
        _getConstructorArgumentLocals(member.reference, true);

    for (w.Local arg in constructorArgs) {
      b.local_get(arg);
    }

    // push reference to context
    Context? context = closures.contexts[member];
    if (context != null && !context.isEmpty) {
      b.local_get(context.currentLocal);
    }

    // push initialized fields
    for (w.Local field in initializedFields) {
      b.local_get(field);
    }

    if (!isInlined) {
      b.end();
    }
  }

  /// Generate type checker method for a setter.
  ///
  /// This function will be called by a setter forwarder in a dynamic set to
  /// type check the setter argument before calling the actual setter.
  void _generateFieldSetterTypeCheckerMethod() {
    final receiverLocal = function.locals[0];
    final positionalArgLocal = function.locals[1];

    _initializeThis(member.reference);

    // Local for the argument.
    final argLocal = addLocal(translator.topInfo.nullableType);

    // Local for the expected type of the argument.
    final typeType =
        translator.classInfo[translator.typeClass]!.nonNullableType;
    final argTypeLocal = addLocal(typeType);

    final member_ = member;
    DartType paramType;
    if (member_ is Field) {
      paramType = member_.type;
    } else {
      paramType = (member_ as Procedure).setterType;
    }

    _generateArgumentTypeCheck(
      member.name.text,
      () => b.local_get(positionalArgLocal),
      () => types.makeType(this, paramType),
      argLocal,
      argTypeLocal,
    );

    ClassInfo info = translator.classInfo[member_.enclosingClass]!;
    if (member_ is Field) {
      int fieldIndex = translator.fieldIndex[member_]!;
      b.local_get(receiverLocal);
      translator.convertType(
          function, receiverLocal.type, info.nonNullableType);
      b.local_get(argLocal);
      translator.convertType(function, argLocal.type,
          info.struct.fields[fieldIndex].type.unpacked);
      b.struct_set(info.struct, fieldIndex);
    } else {
      final setterProcedure = member_ as Procedure;
      final setterProcedureWasmType =
          translator.functions.getFunctionType(setterProcedure.reference);
      final setterWasmInputs = setterProcedureWasmType.inputs;
      assert(setterWasmInputs.length == 2);
      b.local_get(receiverLocal);
      translator.convertType(function, receiverLocal.type, setterWasmInputs[0]);
      b.local_get(argLocal);
      translator.convertType(function, argLocal.type, setterWasmInputs[1]);
      call(setterProcedure.reference);
    }

    b.local_get(argLocal);
    b.end(); // end function
  }

  /// Generate type checker method for a method.
  ///
  /// This function will be called by an invocation forwarder in a dynamic
  /// invocation to type check parameters before calling the actual method.
  void _generateProcedureTypeCheckerMethod() {
    final receiverLocal = function.locals[0];
    final typeArgsLocal = function.locals[1];
    final positionalArgsLocal = function.locals[2];
    final namedArgsLocal = function.locals[3];

    _initializeThis(member.reference);

    final typeType =
        translator.classInfo[translator.typeClass]!.nonNullableType;

    final targetParamInfo = translator.paramInfoFor(member.reference);

    final procedure = member as Procedure;

    // Bind type parameters
    final memberTypeParams = procedure.function.typeParameters;
    assert(memberTypeParams.length == targetParamInfo.typeParamCount);

    if (memberTypeParams.isNotEmpty) {
      // Type argument list is either empty or have the right number of types
      // (checked by the forwarder).
      b.local_get(typeArgsLocal);
      translator.getListLength(b);
      b.i32_eqz();
      b.if_([], List.generate(memberTypeParams.length, (_) => typeType));
      // No type arguments passed, initialize with defaults
      for (final typeParam in memberTypeParams) {
        types.makeType(this, typeParam.defaultType);
      }
      b.else_();
      for (int typeParamIdx = 0;
          typeParamIdx < memberTypeParams.length;
          typeParamIdx += 1) {
        b.local_get(typeArgsLocal);
        translator.indexList(b, (b) => b.i32_const(typeParamIdx));
        translator.convertType(
            function, translator.topInfo.nullableType, typeType);
      }
      b.end();

      // Create locals for type parameters. These will be used by `makeType`
      // below when generating types of parameters, for type checks, and when
      // pushing the type parameters when calling the actual member.
      for (int typeParamIdx = memberTypeParams.length - 1;
          typeParamIdx >= 0;
          typeParamIdx -= 1) {
        final local = addLocal(typeType);
        b.local_set(local);
        typeLocals[memberTypeParams[typeParamIdx]] = local;
      }
    }

    if (!translator.options.omitTypeChecks) {
      // Check type parameter bounds
      for (TypeParameter typeParameter in memberTypeParams) {
        if (typeParameter.bound != translator.coreTypes.objectNullableRawType) {
          _generateTypeArgumentBoundCheck(typeParameter.name!,
              typeLocals[typeParameter]!, typeParameter.bound);
        }
      }

      // Check positional argument types
      final List<VariableDeclaration> memberPositionalParams =
          procedure.function.positionalParameters;

      // Local for the current argument being checked. Used to avoid indexing the
      // positional parameters array again when throwing type error.
      final argLocal = addLocal(translator.topInfo.nullableType);

      // Local for the expected type of the current positional arguments. Used to
      // avoid generating the type again when throwing type error.
      final argTypeLocal = addLocal(typeType);

      for (int positionalParamIdx = 0;
          positionalParamIdx < memberPositionalParams.length;
          positionalParamIdx += 1) {
        final param = memberPositionalParams[positionalParamIdx];
        _generateArgumentTypeCheck(
          param.name!,
          () {
            b.local_get(positionalArgsLocal);
            translator.indexList(b, (b) => b.i32_const(positionalParamIdx));
          },
          () {
            types.makeType(this, param.type);
          },
          argLocal,
          argTypeLocal,
        );
      }

      // Check named argument types
      final memberNamedParams = procedure.function.namedParameters;

      /// Maps a named parameter in the member's signature to the parameter's
      /// index in the array [namedArgsLocal].
      int mapNamedParameterToArrayIndex(String name) {
        int? idx;
        for (int i = 0; i < targetParamInfo.names.length; i += 1) {
          if (targetParamInfo.names[i] == name) {
            idx = i;
            break;
          }
        }
        return idx!;
      }

      for (int namedParamIdx = 0;
          namedParamIdx < memberNamedParams.length;
          namedParamIdx += 1) {
        final param = memberNamedParams[namedParamIdx];
        _generateArgumentTypeCheck(
          param.name!,
          () {
            b.local_get(namedArgsLocal);
            translator.indexList(b,
                (b) => b.i32_const(mapNamedParameterToArrayIndex(param.name!)));
          },
          () {
            types.makeType(this, param.type);
          },
          argLocal,
          argTypeLocal,
        );
      }
    }

    // Argument types are as expected, call the member function
    final w.FunctionType memberWasmFunctionType =
        translator.functions.getFunctionType(member.reference);
    final List<w.ValueType> memberWasmInputs = memberWasmFunctionType.inputs;

    b.local_get(receiverLocal);
    translator.convertType(function, receiverLocal.type, memberWasmInputs[0]);

    for (final typeParam in memberTypeParams) {
      b.local_get(typeLocals[typeParam]!);
    }

    int memberParamIdx =
        1 + targetParamInfo.typeParamCount; // skip receiver and type args

    void pushArgument(w.Local listLocal, int listIdx, int wasmInputIdx) {
      b.local_get(listLocal);
      translator.indexList(b, (b) => b.i32_const(listIdx));
      translator.convertType(function, translator.topInfo.nullableType,
          memberWasmInputs[wasmInputIdx]);
    }

    for (int positionalParamIdx = 0;
        positionalParamIdx < targetParamInfo.positional.length;
        positionalParamIdx += 1) {
      pushArgument(positionalArgsLocal, positionalParamIdx, memberParamIdx);
      memberParamIdx += 1;
    }

    for (int namedParamIdx = 0;
        namedParamIdx < targetParamInfo.names.length;
        namedParamIdx += 1) {
      pushArgument(namedArgsLocal, namedParamIdx, memberParamIdx);
      memberParamIdx += 1;
    }

    call(member.reference);

    translator.convertType(
        function,
        translator.outputOrVoid(memberWasmFunctionType.outputs),
        translator.topInfo.nullableType);

    b.return_();
    b.end();
  }

  /// Generate code that checks type of an argument against an expected type
  /// and throws a `TypeError` on failure.
  ///
  /// Does not expect any values on stack and does not leave any values on
  /// stack.
  ///
  /// Locals [argLocal] and [argExpectedTypeLocal] are used to store values
  /// pushed by [pushArg] and [pushArgExpectedType] and reuse the values.
  ///
  /// [argName] is used in the type error as the name of the argument that
  /// doesn't match the expected type.
  void _generateArgumentTypeCheck(
    String argName,
    void Function() pushArg,
    void Function() pushArgExpectedType,
    w.Local argLocal,
    w.Local argExpectedTypeLocal,
  ) {
    // Argument
    pushArg();
    b.local_tee(argLocal);

    // Expected type
    pushArgExpectedType();
    b.local_tee(argExpectedTypeLocal);

    // Check that argument type is subtype of expected type
    call(translator.isSubtype.reference);

    b.i32_eqz();
    b.if_();
    // Type check failed
    b.local_get(argLocal);
    b.local_get(argExpectedTypeLocal);
    _emitString(argName);
    call(translator.stackTraceCurrent.reference);
    call(translator.throwArgumentTypeCheckError.reference);
    b.unreachable();
    b.end();
  }

  void _generateTypeArgumentBoundCheck(
    String argName,
    w.Local typeLocal,
    DartType bound,
  ) {
    b.local_get(typeLocal);
    final boundLocal = function
        .addLocal(translator.classInfo[translator.typeClass]!.nonNullableType);
    types.makeType(this, bound);
    b.local_tee(boundLocal);
    call(translator.isTypeSubtype.reference);

    b.i32_eqz();
    b.if_();
    // Type check failed
    b.local_get(typeLocal);
    b.local_get(boundLocal);
    _emitString(argName);
    call(translator.stackTraceCurrent.reference);
    call(translator.throwTypeArgumentBoundCheckError.reference);
    b.unreachable();
    b.end();
  }

  void _emitString(String str) => wrap(StringLiteral(str),
      translator.translateType(translator.coreTypes.stringNonNullableRawType));

  @override
  void visitPatternSwitchStatement(PatternSwitchStatement node) {
    // This node is internal to the front end and removed by the constant
    // evaluator.
    throw new UnsupportedError("CodeGenerator.visitPatternSwitchStatement");
  }

  @override
  void visitPatternVariableDeclaration(PatternVariableDeclaration node) {
    // This node is internal to the front end and removed by the constant
    // evaluator.
    throw new UnsupportedError("CodeGenerator.visitPatternVariableDeclaration");
  }

  @override
  void visitIfCaseStatement(IfCaseStatement node) {
    // This node is internal to the front end and removed by the constant
    // evaluator.
    throw new UnsupportedError("CodeGenerator.visitIfCaseStatement");
  }

  void debugRuntimePrint(String s) {
    final printFunction =
        translator.functions.getFunction(translator.printToConsole.reference);
    translator.constants.instantiateConstant(
        function, b, StringConstant(s), printFunction.type.inputs[0]);
    b.call(printFunction);
  }
}

class TryBlockFinalizer {
  /// `br` target to run the finalizer
  final w.Label label;

  /// Whether the last finalizer in the chain should return. When this is
  /// `false` the block won't be used, as the block is for running finalizers
  /// when returning.
  bool mustHandleReturn = false;

  TryBlockFinalizer(this.label);
}

/// Holds information of a switch statement, to be used when doing a backward
/// jump to it
class SwitchBackwardJumpInfo {
  /// Wasm local for the value of the switched expression. For example, in a
  /// `switch` like:
  ///
  /// ```
  /// switch (expr) {
  ///   ...
  /// }
  /// ```
  ///
  /// This local holds the value of `expr`.
  ///
  /// This local is updated with a new value when doing backward jumps.
  final w.Local switchValueLocal;

  /// Label of the `loop` to use when doing backward jumps
  final w.Label loopLabel;

  /// When compiling a `default` case, label of the `loop` in the case body, to
  /// use when doing backward jumps to the same case.
  w.Label? defaultLoopLabel;

  SwitchBackwardJumpInfo(this.switchValueLocal, this.loopLabel)
      : defaultLoopLabel = null;
}

class SwitchInfo {
  /// Non-nullable Wasm type of the `switch` expression. Used when the
  /// expression is not nullable, and after the null check.
  late final w.ValueType nullableType;

  /// Nullable Wasm type of the `switch` expression. Only used when the
  /// expression is nullable.
  late final w.ValueType nonNullableType;

  /// Generates code that compares value of a `case` expression with the
  /// `switch` expression's value. Expects `case` and `switch` values to be on
  /// stack, in that order.
  late final void Function() compare;

  /// The `default: ...` case, if exists.
  late final SwitchCase? defaultCase;

  /// The `null: ...` case, if exists.
  late final SwitchCase? nullCase;

  SwitchInfo(CodeGenerator codeGen, SwitchStatement node) {
    final translator = codeGen.translator;

    final switchExprClass =
        translator.classForType(codeGen.dartTypeOf(node.expression));

    bool check<L extends Expression, C extends Constant>() =>
        node.cases.expand((c) => c.expressions).every((e) =>
            e is L ||
            e is NullLiteral ||
            (e is ConstantExpression &&
                (e.constant is C || e.constant is NullConstant) &&
                (translator.hierarchy.isSubtypeOf(
                    translator.classForType(codeGen.dartTypeOf(e)),
                    switchExprClass))));

    if (node.cases.every((c) =>
        c.expressions.isEmpty && c.isDefault ||
        c.expressions.every((e) =>
            e is NullLiteral ||
            e is ConstantExpression && e.constant is NullConstant))) {
      // default-only switch
      nonNullableType = w.RefType.eq(nullable: false);
      nullableType = w.RefType.eq(nullable: true);
      compare = () => throw "Comparison in default-only switch";
    } else if (check<BoolLiteral, BoolConstant>()) {
      // bool switch
      nonNullableType = w.NumType.i32;
      nullableType =
          translator.classInfo[translator.boxedBoolClass]!.nullableType;
      compare = () => codeGen.b.i32_eq();
    } else if (check<IntLiteral, IntConstant>()) {
      // int switch
      nonNullableType = w.NumType.i64;
      nullableType =
          translator.classInfo[translator.boxedIntClass]!.nullableType;
      compare = () => codeGen.b.i64_eq();
    } else if (check<StringLiteral, StringConstant>()) {
      // String switch
      nonNullableType = translator.options.jsCompatibility
          ? translator.classInfo[translator.jsStringClass]!.nonNullableType
          : translator.classInfo[translator.stringBaseClass]!.nonNullableType;
      nullableType = nonNullableType.withNullability(true);
      compare = () => codeGen.call(translator.options.jsCompatibility
          ? translator.jsStringEquals.reference
          : translator.stringEquals.reference);
    } else {
      // Object switch
      nonNullableType = translator.topInfo.nonNullableType;
      nullableType = translator.topInfo.nullableType;
      compare =
          () => codeGen.call(translator.coreTypes.identicalProcedure.reference);
    }

    // Special cases
    defaultCase = node.cases
        .cast<SwitchCase?>()
        .firstWhere((c) => c!.isDefault, orElse: () => null);

    nullCase = node.cases.cast<SwitchCase?>().firstWhere(
        (c) => c!.expressions.any((e) =>
            e is NullLiteral ||
            e is ConstantExpression && e.constant is NullConstant),
        orElse: () => null);
  }
}

enum _VirtualCallKind {
  Get,
  Set,
  Call;

  String toString() {
    switch (this) {
      case _VirtualCallKind.Get:
        return "get";
      case _VirtualCallKind.Set:
        return "set";
      case _VirtualCallKind.Call:
        return "call";
    }
  }

  bool get isGetter => this == _VirtualCallKind.Get;

  bool get isSetter => this == _VirtualCallKind.Set;
}<|MERGE_RESOLUTION|>--- conflicted
+++ resolved
@@ -2850,14 +2850,9 @@
         node.expressions,
         InterfaceType(
             translator.coreTypes.stringClass, Nullability.nonNullable));
-<<<<<<< HEAD
-    return call(translator.options.jsCompatibility
+    return translator.outputOrVoid(call(translator.options.jsCompatibility
         ? translator.jsStringInterpolate.reference
-        : translator.stringInterpolate.reference);
-=======
-    return translator
-        .outputOrVoid(call(translator.stringInterpolate.reference));
->>>>>>> 00d883f4
+        : translator.stringInterpolate.reference));
   }
 
   @override
