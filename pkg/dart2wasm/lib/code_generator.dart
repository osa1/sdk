--- conflicted
+++ resolved
@@ -3857,43 +3857,6 @@
         FieldIndex.instantiationContextInner);
   }
 
-<<<<<<< HEAD
-  /// `[ref _Closure] -> [i64]`
-  ///
-  /// Given an instantiation closure returns the hash code of types captured by
-  /// the instantiation.
-  void emitInstantiationClosureTypeHash(Translator translator) {
-    final closureBaseLocal = addLocal(
-        w.RefType(translator.closureLayouter.closureBaseStruct,
-            nullable: false),
-        isParameter: false);
-
-    ref_cast(w.RefType(translator.closureLayouter.closureBaseStruct,
-        nullable: false));
-    local_tee(closureBaseLocal);
-
-    struct_get(translator.closureLayouter.closureBaseStruct,
-        FieldIndex.closureContext);
-    ref_cast(w.RefType(
-        translator.closureLayouter.instantiationContextBaseStruct,
-        nullable: false));
-
-    // Hash function.
-    local_get(closureBaseLocal);
-    emitGetInstantiationContextInner(translator);
-    struct_get(
-        translator.closureLayouter.closureBaseStruct, FieldIndex.closureVtable);
-    ref_cast(w.RefType.def(translator.closureLayouter.genericVtableBaseStruct,
-        nullable: false));
-    struct_get(translator.closureLayouter.genericVtableBaseStruct,
-        FieldIndex.vtableInstantiationTypeHashFunction);
-
-    call_ref(
-        translator.closureLayouter.instantiationClosureTypeHashFunctionType);
-  }
-
-=======
->>>>>>> 2da70a8d
   /// `[ref #ClosureBase] -> [ref #InstantiationContextBase]`
   ///
   /// Given an instantiation closure returns the instantiated closure's
@@ -3931,7 +3894,6 @@
         FieldIndex.closureContext);
     ref_cast(translator.topInfo.nonNullableType);
   }
-<<<<<<< HEAD
 
   /// `[ref _Closure] -> [ref Any]
   ///
@@ -3942,6 +3904,4 @@
     struct_get(
         translator.closureLayouter.closureBaseStruct, FieldIndex.closureVtable);
   }
-=======
->>>>>>> 2da70a8d
 }