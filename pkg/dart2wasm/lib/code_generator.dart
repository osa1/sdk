// Copyright (c) 2022, the Dart project authors.  Please see the AUTHORS file
// for details. All rights reserved. Use of this source code is governed by a
// BSD-style license that can be found in the LICENSE file.

import 'dart:collection' show LinkedHashMap;

import 'package:dart2wasm/async.dart';
import 'package:dart2wasm/class_info.dart';
import 'package:dart2wasm/closures.dart';
import 'package:dart2wasm/dispatch_table.dart';
import 'package:dart2wasm/dynamic_forwarders.dart';
import 'package:dart2wasm/intrinsics.dart';
import 'package:dart2wasm/param_info.dart';
import 'package:dart2wasm/records.dart';
import 'package:dart2wasm/reference_extensions.dart';
import 'package:dart2wasm/sync_star.dart';
import 'package:dart2wasm/translator.dart';
import 'package:dart2wasm/types.dart';

import 'package:kernel/ast.dart';
import 'package:kernel/type_environment.dart';

import 'package:wasm_builder/wasm_builder.dart' as w;

/// Main code generator for member bodies.
///
/// The [generate] method first collects all local functions and function
/// expressions in the body and then generates code for the body. Code for the
/// local functions and function expressions must be generated separately by
/// calling the [generateLambda] method on all lambdas in [closures].
///
/// A new [CodeGenerator] object must be created for each new member or lambda.
///
/// Every visitor method for an expression takes in the Wasm type that it is
/// expected to leave on the stack (or the special [voidMarker] to indicate that
/// it should leave nothing). It returns what it actually left on the stack. The
/// code generation for every expression or subexpression is done via the [wrap]
/// method, which emits appropriate conversion code if the produced type is not
/// a subtype of the expected type.
class CodeGenerator extends ExpressionVisitor1<w.ValueType, w.ValueType>
    with ExpressionVisitor1DefaultMixin<w.ValueType, w.ValueType>
    implements InitializerVisitor<void>, StatementVisitor<void> {
  final Translator translator;
  w.FunctionBuilder function;
  final Reference reference;
  late final List<w.Local> paramLocals;
  final w.Label? returnLabel;

  late final Intrinsifier intrinsifier;
  late final StaticTypeContext typeContext;

  late final Closures closures;

  bool exceptionLocationPrinted = false;

  final Map<VariableDeclaration, w.Local> locals = {};
  w.Local? thisLocal;
  w.Local? preciseThisLocal;
  w.Local? returnValueLocal;
  final Map<TypeParameter, w.Local> typeLocals = {};

  // Maps a classes' fields to corresponding locals so that we can update the
  // local directly if a field has both a default value and a FieldInitializer.
  final Map<Field, w.Local> fieldLocals = {};

  /// Finalizers to run on `return`.
  final List<TryBlockFinalizer> returnFinalizers = [];

  /// Finalizers to run on a `break`. `breakFinalizers[L].last` (which should
  /// always be present) is the `br` target for the label `L` that will run the
  /// finalizers, or break out of the loop.
  final LinkedHashMap<LabeledStatement, List<w.Label>> breakFinalizers =
      LinkedHashMap();

  final List<w.Label> tryLabels = [];

  final Map<SwitchCase, w.Label> switchLabels = {};

  /// Maps a switch statement to the information used when doing a backward
  /// jump to one of the cases in the switch statement
  final Map<SwitchStatement, SwitchBackwardJumpInfo> switchBackwardJumpInfos =
      {};

  /// Create a code generator for a member or one of its lambdas.
  ///
  /// The [paramLocals] and [returnLabel] parameters can be used to generate
  /// code for an inlined function by specifying the locals containing the
  /// parameters (instead of the function inputs) and the label to jump to on
  /// return (instead of emitting a `return` instruction).
  CodeGenerator(this.translator, this.function, this.reference,
      {List<w.Local>? paramLocals, this.returnLabel}) {
    this.paramLocals = paramLocals ?? function.locals.toList();
    intrinsifier = Intrinsifier(this);
    typeContext = StaticTypeContext(member, translator.typeEnvironment);
  }

  /// Factory constructor for instantiating a code generator appropriate for
  /// generating code for the given function. This will either return a
  /// [CodeGenerator] or a [SyncStarCodeGenerator].
  factory CodeGenerator.forFunction(
      Translator translator,
      FunctionNode? functionNode,
      w.FunctionBuilder function,
      Reference reference) {
    bool isSyncStar = functionNode?.asyncMarker == AsyncMarker.SyncStar &&
        !reference.isTearOffReference;
    bool isAsync = functionNode?.asyncMarker == AsyncMarker.Async &&
        !reference.isTearOffReference;
    bool isTypeChecker = reference.isTypeCheckerReference;

    if (!isTypeChecker && isSyncStar) {
      return SyncStarCodeGenerator(translator, function, reference);
    } else if (!isTypeChecker && isAsync) {
      return AsyncCodeGenerator(translator, function, reference);
    } else {
      return CodeGenerator(translator, function, reference);
    }
  }

  w.ModuleBuilder get m => translator.m;
  w.InstructionsBuilder get b => function.body;

  Member get member => reference.asMember;

  List<w.ValueType> get outputs =>
      returnLabel?.targetTypes ?? function.type.outputs;

  w.ValueType get returnType => translator.outputOrVoid(outputs);

  TranslatorOptions get options => translator.options;

  w.ValueType get voidMarker => translator.voidMarker;

  Types get types => translator.types;

  w.ValueType translateType(DartType type) => translator.translateType(type);

  w.Local addLocal(w.ValueType type) {
    return function.addLocal(type);
  }

  DartType dartTypeOf(Expression exp) {
    return exp.getStaticType(typeContext);
  }

  void unimplemented(
      TreeNode node, Object message, List<w.ValueType> expectedTypes) {
    final text = "Not implemented: $message at ${node.location}";
    print(text);
    b.comment(text);
    b.block(const [], expectedTypes);
    b.unreachable();
    b.end();
  }

  @override
  w.ValueType defaultExpression(Expression node, w.ValueType expectedType) {
    unimplemented(
        node, node.runtimeType, [if (expectedType != voidMarker) expectedType]);
    return expectedType;
  }

  /// Generate code for the member.
  void generate() {
    Member member = this.member;

    if (member is Constructor) {
      // Closures are built when constructor functions are added to worklist.
      closures = translator.constructorClosures[member.reference]!;
    } else {
      // Build closure information.
      closures = Closures(this.translator, this.member);
    }

    if (reference.isTearOffReference) {
      return generateTearOffGetter(member as Procedure);
    }

    if (reference.isTypeCheckerReference) {
      if (member is Field || (member is Procedure && member.isSetter)) {
        return _generateFieldSetterTypeCheckerMethod();
      } else {
        return _generateProcedureTypeCheckerMethod();
      }
    }

    if (intrinsifier.generateMemberIntrinsic(
        reference, function, paramLocals, returnLabel)) {
      b.end();
      return;
    }

    if (member.isExternal) {
      b.comment("Unimplemented external member $member at ${member.location}");
      if (member.isInstanceMember) {
        b.local_get(paramLocals[0]);
      } else {
        b.ref_null(w.HeapType.none);
      }
      translator.constants.instantiateConstant(
          function,
          b,
          SymbolConstant(member.name.text, null),
          translator.classInfo[translator.symbolClass]!.nonNullableType);
      call(translator
          .noSuchMethodErrorThrowUnimplementedExternalMemberError.reference);
      b.unreachable();
      b.end();
      return;
    }

    if (member is Constructor) {
      if (reference.isConstructorBodyReference) {
        return generateConstructorBody(reference);
      } else if (reference.isInitializerReference) {
        return generateInitializerList(reference);
      }

      return generateConstructorAllocator(member);
    }

    if (member is Field) {
      if (member.isStatic) {
        return generateStaticFieldInitializer(member);
      } else {
        return generateImplicitAccessor(member);
      }
    }

    assert(member.function!.asyncMarker != AsyncMarker.SyncStar);
    assert(member.function!.asyncMarker != AsyncMarker.Async);

    translator.membersBeingGenerated.add(member);
    generateBody(member);
    translator.membersBeingGenerated.remove(member);
  }

  void generateTearOffGetter(Procedure procedure) {
    _initializeThis(member.reference);
    DartType functionType = translator.getTearOffType(procedure);
    ClosureImplementation closure = translator.getTearOffClosure(procedure);
    w.StructType struct = closure.representation.closureStruct;

    ClassInfo info = translator.closureInfo;
    translator.functions.allocateClass(info.classId);

    b.i32_const(info.classId);
    b.i32_const(initialIdentityHash);
    b.local_get(paramLocals[0]); // `this` as context
    b.global_get(closure.vtable);
    types.makeType(this, functionType);
    b.struct_new(struct);
    b.end();
  }

  void generateStaticFieldInitializer(Field field) {
    // Static field initializer function
    assert(reference == field.fieldReference);
    closures.findCaptures(field);
    closures.collectContexts(field);
    closures.buildContexts();

    w.Global global = translator.globals.getGlobal(field);
    w.Global? flag = translator.globals.getGlobalInitializedFlag(field);
    wrap(field.initializer!, global.type.type);
    b.global_set(global);
    if (flag != null) {
      b.i32_const(1);
      b.global_set(flag);
    }
    b.global_get(global);
    translator.convertType(function, global.type.type, outputs.single);
    b.end();
  }

  void generateImplicitAccessor(Field field) {
    // Implicit getter or setter
    w.StructType struct = translator.classInfo[field.enclosingClass!]!.struct;
    int fieldIndex = translator.fieldIndex[field]!;
    w.ValueType fieldType = struct.fields[fieldIndex].type.unpacked;

    void getThis() {
      w.Local thisLocal = paramLocals[0];
      w.RefType structType = w.RefType.def(struct, nullable: false);
      b.local_get(thisLocal);
      translator.convertType(function, thisLocal.type, structType);
    }

    if (reference.isImplicitGetter) {
      // Implicit getter
      getThis();
      b.struct_get(struct, fieldIndex);
      translator.convertType(function, fieldType, returnType);
    } else {
      // Implicit setter
      w.Local valueLocal = paramLocals[1];
      getThis();
      b.local_get(valueLocal);
      translator.convertType(function, valueLocal.type, fieldType);
      b.struct_set(struct, fieldIndex);
    }
    b.end();
  }

  void _setupLocalParameters(Member member, ParameterInfo paramInfo,
      int parameterOffset, int implicitParams) {
    List<TypeParameter> typeParameters = member is Constructor
        ? member.enclosingClass.typeParameters
        : member.function!.typeParameters;
    for (int i = 0; i < typeParameters.length; i++) {
      typeLocals[typeParameters[i]] = paramLocals[parameterOffset + i];
    }

    void setupParamLocal(
        VariableDeclaration variable, int index, Constant? defaultValue) {
      w.Local local = paramLocals[implicitParams + index];
      locals[variable] = local;
      if (defaultValue == ParameterInfo.defaultValueSentinel) {
        // The default value for this parameter differs between implementations
        // within the same selector. This means that callers will pass the
        // default value sentinel to indicate that the parameter is not given.
        // The callee must check for the sentinel value and substitute the
        // actual default value.
        b.local_get(local);
        translator.constants.instantiateConstant(
            function, b, ParameterInfo.defaultValueSentinel, local.type);
        b.ref_eq();
        b.if_();
        wrap(variable.initializer!, local.type);
        b.local_set(local);
        b.end();
      }
    }

    List<VariableDeclaration> positional =
        member.function!.positionalParameters;
    for (int i = 0; i < positional.length; i++) {
      setupParamLocal(positional[i], i, paramInfo.positional[i]);
    }
    List<VariableDeclaration> named = member.function!.namedParameters;
    for (var param in named) {
      setupParamLocal(
          param, paramInfo.nameIndex[param.name]!, paramInfo.named[param.name]);
    }

    // For all parameters whose Wasm type has been forced to `externref` due to
    // this function being an export, internalize and cast the parameter to the
    // canonical representation type for its Dart type.
    locals.forEach((parameter, local) {
      DartType parameterType = parameter.type;
      if (local.type == w.RefType.extern(nullable: true) &&
          !(parameterType is InterfaceType &&
              parameterType.classNode == translator.wasmExternRefClass)) {
        w.Local newLocal = addLocal(translateType(parameterType));
        b.local_get(local);
        translator.convertType(function, local.type, newLocal.type);
        b.local_set(newLocal);
        locals[parameter] = newLocal;
      }
    });
  }

  void setupParameters(Reference reference) {
    Member member = reference.asMember;
    ParameterInfo paramInfo = translator.paramInfoFor(reference);

    int parameterOffset = _initializeThis(reference);
    int implicitParams = parameterOffset + paramInfo.typeParamCount;

    _setupLocalParameters(member, paramInfo, parameterOffset, implicitParams);
  }

  void setupParametersAndContexts(Reference reference) {
    setupParameters(reference);

    closures.findCaptures(member);
    closures.collectContexts(member);
    closures.buildContexts();

    allocateContext(member.function!);
    captureParameters();
  }

  void setupInitializerListParametersAndContexts(Reference reference) {
    setupParameters(reference);
    allocateContext(member);
    captureParameters();
  }

  void setupConstructorBodyParametersAndContexts(Reference reference) {
    Constructor member = reference.asConstructor;
    ParameterInfo paramInfo = translator.paramInfoFor(reference);

    // For constructor body functions, the first parameter is always the
    // receiver parameter, and the second parameter is a reference to the
    // current context (if it exists).
    Context? context = closures.contexts[member];
    bool hasConstructorContext = context != null;

    if (hasConstructorContext) {
      assert(!context.isEmpty);
      _initializeContextLocals(member, contextParamIndex: 1);
    }

    // Skips the receiver param (_initializeThis will return 1), and the
    // context param if this exists.
    int parameterOffset =
        _initializeThis(reference) + (hasConstructorContext ? 1 : 0);
    int implicitParams = parameterOffset + paramInfo.typeParamCount;

    _setupLocalParameters(member, paramInfo, parameterOffset, implicitParams);
    allocateContext(member.function);
  }

  void _setupDefaultFieldValues(ClassInfo info) {
    fieldLocals.clear();

    for (Field field in info.cls!.fields) {
      if (field.isInstanceMember && field.initializer != null) {
        int fieldIndex = translator.fieldIndex[field]!;
        w.Local local = addLocal(info.struct.fields[fieldIndex].type.unpacked);

        wrap(field.initializer!, info.struct.fields[fieldIndex].type.unpacked);
        b.local_set(local);
        fieldLocals[field] = local;
      }
    }
  }

  List<w.Local> _generateInitializers(Constructor member) {
    Class cls = member.enclosingClass;
    ClassInfo info = translator.classInfo[cls]!;
    List<w.Local> superclassFields = [];

    _setupDefaultFieldValues(info);

    // Generate initializer list
    for (Initializer initializer in member.initializers) {
      visitInitializer(initializer);

      if (initializer is SuperInitializer) {
        // Save super classes' fields to locals
        ClassInfo superInfo = info.superInfo!;

        for (w.ValueType outputType
            in superInfo.getClassFieldTypes().reversed) {
          w.Local local = addLocal(outputType);
          b.local_set(local);
          superclassFields.add(local);
        }
      } else if (initializer is RedirectingInitializer) {
        // Save redirected classes' fields to locals
        List<w.Local> redirectedFields = [];

        for (w.ValueType outputType in info.getClassFieldTypes().reversed) {
          w.Local local = addLocal(outputType);
          b.local_set(local);
          redirectedFields.add(local);
        }

        return redirectedFields.reversed.toList();
      }
    }

    List<w.Local> typeFields = [];

    for (TypeParameter typeParam in cls.typeParameters) {
      TypeParameter? match = info.typeParameterMatch[typeParam];

      if (match == null) {
        // Type is not contained in super class' fields
        typeFields.add(typeLocals[typeParam]!);
      }
    }

    List<w.Local> orderedFieldLocals = Map.fromEntries(
            fieldLocals.entries.toList()
              ..sort((x, y) => translator.fieldIndex[x.key]!
                  .compareTo(translator.fieldIndex[y.key]!)))
        .values
        .toList();

    return superclassFields.reversed.toList() + typeFields + orderedFieldLocals;
  }

  void generateTypeChecks(List<TypeParameter> typeParameters,
      FunctionNode function, ParameterInfo paramInfo) {
    if (translator.options.omitTypeChecks) {
      return;
    }

    for (TypeParameter typeParameter in typeParameters) {
      if (typeParameter.isCovariantByClass &&
          typeParameter.bound != translator.coreTypes.objectNullableRawType) {
        _generateTypeArgumentBoundCheck(typeParameter.name!,
            typeLocals[typeParameter]!, typeParameter.bound);
      }
    }

    // Local for the parameter type if any of the parameters need type checks
    w.Local? parameterExpectedTypeLocal;

    final int parameterOffset = thisLocal == null ? 0 : 1;
    final int implicitParams = parameterOffset + paramInfo.typeParamCount;
    void generateValueParameterCheck(VariableDeclaration variable, int index) {
      if (!variable.isCovariantByClass && !variable.isCovariantByDeclaration) {
        return;
      }
      final w.Local local = paramLocals[implicitParams + index];
      final typeLocal = parameterExpectedTypeLocal ??=
          addLocal(translator.classInfo[translator.typeClass]!.nonNullableType);
      _generateArgumentTypeCheck(
        variable.name!,
        () => b.local_get(local),
        () => types.makeType(this, variable.type),
        local,
        typeLocal,
      );
    }

    final List<VariableDeclaration> positional = function.positionalParameters;
    for (int i = 0; i < positional.length; i++) {
      generateValueParameterCheck(positional[i], i);
    }

    final List<VariableDeclaration> named = function.namedParameters;
    for (var param in named) {
      generateValueParameterCheck(param, paramInfo.nameIndex[param.name]!);
    }
  }

  List<w.Local> _getConstructorArgumentLocals(Reference target,
      [reverse = false]) {
    Constructor member = target.asConstructor;
    List<w.Local> constructorArgs = [];

    List<TypeParameter> typeParameters = member.enclosingClass.typeParameters;

    for (int i = 0; i < typeParameters.length; i++) {
      constructorArgs.add(typeLocals[typeParameters[i]]!);
    }

    List<VariableDeclaration> positional = member.function.positionalParameters;
    for (VariableDeclaration pos in positional) {
      constructorArgs.add(locals[pos]!);
    }

    Map<String, w.Local> namedArgs = {};
    List<VariableDeclaration> named = member.function.namedParameters;
    for (VariableDeclaration param in named) {
      namedArgs[param.name!] = locals[param]!;
    }

    final ParameterInfo paramInfo = translator.paramInfoFor(target);

    for (String name in paramInfo.names) {
      w.Local namedLocal = namedArgs[name]!;
      constructorArgs.add(namedLocal);
    }

    if (reverse) {
      return constructorArgs.reversed.toList();
    }

    return constructorArgs;
  }

  void generateBody(Member member) {
    assert(member is! Constructor);
    setupParametersAndContexts(member.reference);

    final List<TypeParameter> typeParameters = member.function!.typeParameters;
    generateTypeChecks(
        typeParameters, member.function!, translator.paramInfoFor(reference));

    Statement? body = member.function!.body;
    if (body != null) {
      visitStatement(body);
    }

    _implicitReturn();
    b.end();
  }

  // Generates a function for allocating an object. This calls the separate
  // initializer list and constructor body methods, and allocates a struct for
  // the object.
  void generateConstructorAllocator(Constructor member) {
    setupParameters(member.reference);

    final List<TypeParameter> typeParameters =
        member.enclosingClass.typeParameters;
    generateTypeChecks(
        typeParameters, member.function, translator.paramInfoFor(reference));

    w.FunctionType initializerMethodType =
        translator.functions.getFunctionType(member.initializerReference);

    List<w.Local> constructorArgs =
        _getConstructorArgumentLocals(member.reference);

    for (w.Local local in constructorArgs) {
      b.local_get(local);
    }

    b.comment("Direct call of '${member} Initializer'");
    call(member.initializerReference);

    ClassInfo info = translator.classInfo[member.enclosingClass]!;

    // Add evaluated fields to locals
    List<w.Local> orderedFieldLocals = [];

    List<w.FieldType> fieldTypes = info.struct.fields
        .sublist(FieldIndex.objectFieldBase)
        .reversed
        .toList();

    for (w.FieldType field in fieldTypes) {
      w.Local local = addLocal(field.type.unpacked);
      orderedFieldLocals.add(local);
      b.local_set(local);
    }

    Context? context = closures.contexts[member];
    w.Local? contextLocal = null;

    bool hasContext = context != null;

    if (hasContext) {
      assert(!context.isEmpty);
      w.ValueType contextRef = w.RefType.struct(nullable: true);
      contextLocal = addLocal(contextRef);
      b.local_set(contextLocal);
    }

    List<w.ValueType> initializerOutputTypes = initializerMethodType.outputs;
    int numConstructorBodyArgs = initializerOutputTypes.length -
        fieldTypes.length -
        (hasContext ? 1 : 0);

    // Pop all arguments to constructor body
    List<w.ValueType> constructorArgTypes =
        initializerOutputTypes.sublist(0, numConstructorBodyArgs);

    List<w.Local> constructorArguments = [];

    for (w.ValueType argType in constructorArgTypes.reversed) {
      w.Local local = addLocal(argType);
      b.local_set(local);
      constructorArguments.add(local);
    }

    // Set field values
    b.i32_const(info.classId);
    b.i32_const(initialIdentityHash);

    for (w.Local local in orderedFieldLocals.reversed) {
      b.local_get(local);
    }

    // create new struct with these fields and set to local
    w.Local temp = addLocal(info.nonNullableType);
    b.struct_new(info.struct);
    b.local_tee(temp);

    // Push context local if it is present
    if (contextLocal != null) {
      b.local_get(contextLocal);
    }

    // Push all constructor arguments
    for (w.Local constructorArg in constructorArguments) {
      b.local_get(constructorArg);
    }

    b.comment("Direct call of ${member} Constructor Body");
    call(member.constructorBodyReference);

    b.local_get(temp);
    b.end();
  }

  void setupLambdaParametersAndContexts(Lambda lambda) {
    FunctionNode functionNode = lambda.functionNode;
    _initializeContextLocals(functionNode);

    int paramIndex = 1;
    for (TypeParameter typeParam in functionNode.typeParameters) {
      typeLocals[typeParam] = paramLocals[paramIndex++];
    }
    for (VariableDeclaration param in functionNode.positionalParameters) {
      locals[param] = paramLocals[paramIndex++];
    }
    for (VariableDeclaration param in functionNode.namedParameters) {
      locals[param] = paramLocals[paramIndex++];
    }

    allocateContext(functionNode);
    captureParameters();
  }

  /// Generate code for the body of a lambda.
  w.BaseFunction generateLambda(Lambda lambda, Closures closures) {
    // Initialize closure information from enclosing member.
    this.closures = closures;

    assert(lambda.functionNode.asyncMarker != AsyncMarker.Async);

    setupLambdaParametersAndContexts(lambda);

    visitStatement(lambda.functionNode.body!);
    _implicitReturn();
    b.end();

    return function;
  }

  /// Initialize locals containing `this` in constructors and instance members.
  /// Returns the number of parameter locals taken up by the receiver parameter,
  /// i.e. the parameter offset for the first type parameter (or the first
  /// parameter if there are no type parameters).
  int _initializeThis(Reference reference) {
    Member member = reference.asMember;
    bool hasThis =
        member.isInstanceMember || reference.isConstructorBodyReference;
    if (hasThis) {
      thisLocal = paramLocals[0];
      assert(!thisLocal!.type.nullable);
      Class cls = member.enclosingClass!;
      w.StorageType? builtin = translator.builtinTypes[cls];
      w.ValueType thisType = translator.boxedClasses.containsKey(builtin)
          ? builtin as w.ValueType
          : translator.classInfo[cls]!.nonNullableType;
      if (translator.needsConversion(thisLocal!.type, thisType) &&
          !(cls == translator.objectInfo.cls ||
              cls == translator.ffiPointerClass ||
              translator.isFfiCompound(cls) ||
              translator.isWasmType(cls))) {
        preciseThisLocal = addLocal(thisType);
        b.local_get(thisLocal!);
        translator.convertType(function, thisLocal!.type, thisType);
        b.local_set(preciseThisLocal!);
      } else {
        preciseThisLocal = thisLocal!;
      }
      return 1;
    }
    return 0;
  }

  /// Initialize locals pointing to every context in the context chain of a
  /// closure, plus the locals containing `this` if `this` is captured by the
  /// closure.
  void _initializeContextLocals(TreeNode node, {int contextParamIndex = 0}) {
    Context? context = null;

    if (node is Constructor) {
      // The context parameter is for the constructor context.
      context = closures.contexts[node];
    } else {
      assert(node is FunctionNode);
      // The context parameter is for the parent context.
      context = closures.contexts[node]?.parent;
    }

    if (context != null) {
      assert(!context.isEmpty);
      w.RefType contextType = w.RefType.def(context.struct, nullable: false);

      b.local_get(paramLocals[contextParamIndex]);
      b.ref_cast(contextType);

      while (true) {
        w.Local contextLocal = addLocal(contextType);
        context!.currentLocal = contextLocal;

        if (context.parent != null || context.containsThis) {
          b.local_tee(contextLocal);
        } else {
          b.local_set(contextLocal);
        }

        if (context.containsThis) {
          thisLocal = addLocal(context
              .struct.fields[context.thisFieldIndex].type.unpacked
              .withNullability(false));
          preciseThisLocal = thisLocal;

          b.struct_get(context.struct, context.thisFieldIndex);
          b.ref_as_non_null();
          b.local_set(thisLocal!);

          if (context.parent != null) {
            b.local_get(contextLocal);
          }
        }

        if (context.parent == null) break;

        b.struct_get(context.struct, context.parentFieldIndex);
        b.ref_as_non_null();
        context = context.parent!;
        contextType = w.RefType.def(context.struct, nullable: false);
      }
    }
  }

  void _implicitReturn() {
    if (outputs.isNotEmpty) {
      w.ValueType returnType = outputs.single;
      if (returnType is w.RefType && returnType.nullable) {
        // Dart body may have an implicit return null.
        b.ref_null(returnType.heapType.bottomType);
      } else {
        // This point is unreachable, but the Wasm validator still expects the
        // stack to contain a value matching the Wasm function return type.
        b.block(const [], outputs);
        b.comment("Unreachable implicit return");
        b.unreachable();
        b.end();
      }
    }
  }

  void allocateContext(TreeNode node) {
    Context? context = closures.contexts[node];
    if (context != null && !context.isEmpty) {
      w.Local contextLocal =
          addLocal(w.RefType.def(context.struct, nullable: true));
      context.currentLocal = contextLocal;
      b.struct_new_default(context.struct);
      b.local_set(contextLocal);
      if (context.containsThis) {
        b.local_get(contextLocal);
        b.local_get(preciseThisLocal!);
        b.struct_set(context.struct, context.thisFieldIndex);
      }
      if (context.parent != null) {
        w.Local parentLocal = context.parent!.currentLocal;
        b.local_get(contextLocal);
        b.local_get(parentLocal);
        b.struct_set(context.struct, context.parentFieldIndex);
      }
    }
  }

  void captureParameters() {
    locals.forEach((variable, local) {
      Capture? capture = closures.captures[variable];
      if (capture != null) {
        b.local_get(capture.context.currentLocal);
        b.local_get(local);
        translator.convertType(function, local.type, capture.type);
        b.struct_set(capture.context.struct, capture.fieldIndex);
      }
    });
    typeLocals.forEach((parameter, local) {
      Capture? capture = closures.captures[parameter];
      if (capture != null) {
        b.local_get(capture.context.currentLocal);
        b.local_get(local);
        translator.convertType(function, local.type, capture.type);
        b.struct_set(capture.context.struct, capture.fieldIndex);
      }
    });
  }

  /// Helper function to throw a Wasm ref downcast error.
  void throwWasmRefError(String expected) {
    _emitString(expected);
    call(translator.stackTraceCurrent.reference);
    call(translator.throwWasmRefError.reference);
    b.unreachable();
  }

  /// Generates code for an expression plus conversion code to convert the
  /// result to the expected type if needed. All expression code generation goes
  /// through this method.
  w.ValueType wrap(Expression node, w.ValueType expectedType) {
    try {
      w.ValueType resultType = node.accept1(this, expectedType);
      translator.convertType(function, resultType, expectedType);
      return expectedType;
    } catch (_) {
      _printLocation(node);
      rethrow;
    }
  }

  void visitStatement(Statement node) {
    try {
      node.accept(this);
    } catch (_) {
      _printLocation(node);
      rethrow;
    }
  }

  void visitInitializer(Initializer node) {
    try {
      node.accept(this);
    } catch (_) {
      _printLocation(node);
      rethrow;
    }
  }

  void _printLocation(TreeNode node) {
    if (!exceptionLocationPrinted) {
      print("Exception in ${node.runtimeType} at ${node.location}");
      exceptionLocationPrinted = true;
    }
  }

  List<w.ValueType> call(Reference target) {
    if (translator.shouldInline(target)) {
      w.FunctionType targetFunctionType =
          translator.functions.getFunctionType(target);
      List<w.Local> inlinedLocals =
          targetFunctionType.inputs.map((t) => addLocal(t)).toList();
      for (w.Local local in inlinedLocals.reversed) {
        b.local_set(local);
      }
      w.Label block = b.block(const [], targetFunctionType.outputs);
      b.comment("Inlined ${target.asMember}");
      CodeGenerator(translator, function, target,
              paramLocals: inlinedLocals, returnLabel: block)
          .generate();
      return targetFunctionType.outputs;
    } else {
      w.BaseFunction targetFunction = translator.functions.getFunction(target);
      String access =
          target.isGetter ? "get" : (target.isSetter ? "set" : "call");
      b.comment("Direct $access of '${target.asMember}'");
      b.call(targetFunction);
      return targetFunction.type.outputs;
    }
  }

  @override
  void visitInvalidInitializer(InvalidInitializer node) {}

  @override
  void visitAssertInitializer(AssertInitializer node) {
    visitStatement(node.statement);
  }

  @override
  void visitLocalInitializer(LocalInitializer node) {
    visitStatement(node.variable);
  }

  @override
  void visitFieldInitializer(FieldInitializer node) {
    Class cls = (node.parent as Constructor).enclosingClass;
    w.StructType struct = translator.classInfo[cls]!.struct;
    Field field = node.field;
    int fieldIndex = translator.fieldIndex[field]!;

    w.Local? local = fieldLocals[field];

    if (local == null) {
      local = addLocal(struct.fields[fieldIndex].type.unpacked);
    }

    wrap(node.value, struct.fields[fieldIndex].type.unpacked);
    b.local_set(local);
    fieldLocals[field] = local;
  }

  @override
  void visitRedirectingInitializer(RedirectingInitializer node) {
    Class cls = (node.parent as Constructor).enclosingClass;

    final Member targetMember = node.targetReference.asMember;

    for (TypeParameter typeParam in cls.typeParameters) {
      types.makeType(
          this, TypeParameterType(typeParam, Nullability.nonNullable));
    }

    _visitArguments(node.arguments, targetMember.initializerReference,
        cls.typeParameters.length);

    b.comment("Direct call of '${targetMember} Redirected Initializer'");
    call(targetMember.initializerReference);
  }

  @override
  void visitSuperInitializer(SuperInitializer node) {
    Supertype? supertype =
        (node.parent as Constructor).enclosingClass.supertype;
    Supertype? supersupertype = node.target.enclosingClass.supertype;

    // Skip calls to the constructor for Object, as this is empty
    if (supersupertype != null) {
      final Member targetMember = node.targetReference.asMember;

      for (DartType typeArg in supertype!.typeArguments) {
        types.makeType(this, typeArg);
      }

      _visitArguments(node.arguments, targetMember.initializerReference,
          supertype.typeArguments.length);

      b.comment("Direct call of '${targetMember} Initializer'");
      call(targetMember.initializerReference);
    }
  }

  @override
  void visitBlock(Block node) {
    for (Statement statement in node.statements) {
      visitStatement(statement);
    }
  }

  @override
  void visitLabeledStatement(LabeledStatement node) {
    w.Label label = b.block();
    breakFinalizers[node] = <w.Label>[label];
    visitStatement(node.body);
    breakFinalizers.remove(node);
    b.end();
  }

  @override
  void visitBreakStatement(BreakStatement node) {
    b.br(breakFinalizers[node.target]!.last);
  }

  @override
  void visitVariableDeclaration(VariableDeclaration node) {
    if (node.type is VoidType) {
      if (node.initializer != null) {
        wrap(node.initializer!, voidMarker);
      }
      return;
    }
    w.ValueType type = translateType(node.type);
    w.Local? local;
    Capture? capture = closures.captures[node];
    if (capture == null || !capture.written) {
      local = addLocal(type);
      locals[node] = local;
    }

    // Handle variable initialization. Nullable variables have an implicit
    // initializer.
    if (node.initializer != null ||
        node.type.nullability == Nullability.nullable) {
      Expression initializer =
          node.initializer ?? ConstantExpression(NullConstant());
      if (capture != null) {
        w.ValueType expectedType = capture.written ? capture.type : local!.type;
        b.local_get(capture.context.currentLocal);
        wrap(initializer, expectedType);
        if (!capture.written) {
          b.local_tee(local!);
        }
        b.struct_set(capture.context.struct, capture.fieldIndex);
      } else {
        wrap(initializer, local!.type);
        b.local_set(local);
      }
    } else if (local != null && !local.type.defaultable) {
      // Uninitialized variable
      translator.globals.instantiateDummyValue(b, local.type);
      b.local_set(local);
    }
  }

  /// Initialize a variable [node] to an initial value which must be left on
  /// the stack by [pushInitialValue].
  ///
  /// This is similar to [visitVariableDeclaration] but it gives more control
  /// over how the variable is initialized.
  void initializeVariable(VariableDeclaration node, void pushInitialValue()) {
    final w.ValueType type = translateType(node.type);
    w.Local? local;
    final Capture? capture = closures.captures[node];
    if (capture == null || !capture.written) {
      local = addLocal(type);
      locals[node] = local;
    }

    if (capture != null) {
      b.local_get(capture.context.currentLocal);
      pushInitialValue();
      if (!capture.written) {
        b.local_tee(local!);
      }
      b.struct_set(capture.context.struct, capture.fieldIndex);
    } else {
      pushInitialValue();
      b.local_set(local!);
    }
  }

  @override
  void visitEmptyStatement(EmptyStatement node) {}

  @override
  void visitAssertStatement(AssertStatement node) {
    if (options.enableAsserts) {
      w.Label assertBlock = b.block();
      wrap(node.condition, w.NumType.i32);
      b.br_if(assertBlock);

      Expression? message = node.message;
      if (message != null) {
        wrap(message, translator.topInfo.nullableType);
      } else {
        b.ref_null(w.HeapType.none);
      }
      call(translator.throwAssertionError.reference);

      b.unreachable();
      b.end();
    }
  }

  @override
  void visitAssertBlock(AssertBlock node) {
    if (!options.enableAsserts) return;

    for (Statement statement in node.statements) {
      visitStatement(statement);
    }
  }

  @override
  void visitTryCatch(TryCatch node) {
    // It is not valid dart to have a try without a catch.
    assert(node.catches.isNotEmpty);

    // We lower a [TryCatch] to a wasm try block.
    w.Label try_ = b.try_();
    visitStatement(node.body);
    b.br(try_);

    // Note: We must wait to add the try block to the [tryLabels] stack until
    // after we have visited the body of the try. This is to handle the case of
    // a rethrow nested within a try nested within a catch, that is we need the
    // rethrow to target the last try block with a catch.
    tryLabels.add(try_);

    // Stash the original exception in a local so we can push it back onto the
    // stack after each type test. Also, store the stack trace in a local.
    w.Local thrownException = addLocal(translator.topInfo.nonNullableType);
    w.Local thrownStackTrace =
        addLocal(translator.stackTraceInfo.repr.nonNullableType);

    void emitCatchBlock(Catch catch_, bool emitGuard) {
      // For each catch node:
      //   1) Create a block for the catch.
      //   2) Push the caught exception onto the stack.
      //   3) Add a type test based on the guard of the catch.
      //   4) If the test fails, we jump to the next catch. Otherwise, we
      //      execute the body of the catch.
      w.Label catchBlock = b.block();
      DartType guard = catch_.guard;

      // Only emit the type test if the guard is not [Object].
      if (emitGuard) {
        b.local_get(thrownException);
        types.emitTypeTest(
            this, guard, translator.coreTypes.objectNonNullableRawType);
        b.i32_eqz();
        b.br_if(catchBlock);
      }

      final VariableDeclaration? exceptionDeclaration = catch_.exception;
      if (exceptionDeclaration != null) {
        initializeVariable(exceptionDeclaration, () {
          b.local_get(thrownException);
          // Type test passed, downcast the exception to the expected type.
          translator.convertType(
            function,
            thrownException.type,
            translator.translateType(exceptionDeclaration.type),
          );
        });
      }

      final VariableDeclaration? stackTraceDeclaration = catch_.stackTrace;
      if (stackTraceDeclaration != null) {
        initializeVariable(
            stackTraceDeclaration, () => b.local_get(thrownStackTrace));
      }

      visitStatement(catch_.body);

      // Jump out of the try entirely if we enter any catch block.
      b.br(try_);
      b.end(); // end catchBlock.
    }

    // Insert a catch instruction which will catch any thrown Dart
    // exceptions.
    b.catch_(translator.exceptionTag);

    b.local_set(thrownStackTrace);
    b.local_set(thrownException);
    for (final Catch catch_ in node.catches) {
      // Only insert type checks if the guard is not `Object`
      final bool shouldEmitGuard =
          catch_.guard != translator.coreTypes.objectNonNullableRawType;
      emitCatchBlock(catch_, shouldEmitGuard);
      if (!shouldEmitGuard) {
        // If we didn't emit a guard, we won't ever fall through to the
        // following catch blocks.
        break;
      }
    }
    // Rethrow if all the catch blocks fall through
    b.rethrow_(try_);

    bool guardCanMatchJSException(DartType guard) {
      if (guard is DynamicType) {
        return true;
      }
      if (guard is InterfaceType) {
        return translator.hierarchy
            .isSubtypeOf(translator.javaScriptErrorClass, guard.classNode);
      }
      if (guard is TypeParameterType) {
        return guardCanMatchJSException(guard.bound);
      }
      return false;
    }

    // If we have a catches that are generic enough to catch a JavaScript
    // error, we need to put that into a catch_all block.
    final Iterable<Catch> catchAllCatches =
        node.catches.where((c) => guardCanMatchJSException(c.guard));

    if (catchAllCatches.isNotEmpty) {
      // This catches any objects that aren't dart exceptions, such as
      // JavaScript exceptions or objects.
      b.catch_all();

      // We can't inspect the thrown object in a catch_all and get a stack
      // trace, so we just attach the current stack trace.
      call(translator.stackTraceCurrent.reference);
      b.local_set(thrownStackTrace);

      // We create a generic JavaScript error in this case.
      call(translator.javaScriptErrorFactory.reference);
      b.local_set(thrownException);

      for (final c in catchAllCatches) {
        // Type guards based on a type parameter are special, in that we cannot
        // statically determine whether a JavaScript error will always satisfy
        // the guard, so we should emit the type checking code for it. All
        // other guards will always match a JavaScript error, however, so no
        // need to emit type checks for those.
        final bool shouldEmitGuard = c.guard is TypeParameterType;
        emitCatchBlock(c, shouldEmitGuard);
        if (!shouldEmitGuard) {
          // If we didn't emit a guard, we won't ever fall through to the
          // following catch blocks.
          break;
        }
      }

      // Rethrow if the catch block falls through
      b.rethrow_(try_);
    }

    tryLabels.removeLast();
    b.end(); // end try_.
  }

  @override
  void visitTryFinally(TryFinally node) {
    // We lower a [TryFinally] to a number of nested blocks, depending on how
    // many different code paths we have that run the finally block.
    //
    // We emit the finalizer once in a catch, to handle the case where the try
    // throws. Once outside of the catch, to handle the case where the try does
    // not throw. If there is a return within the try block, then we emit the
    // finalizer one more time along with logic to continue walking up the
    // stack.
    //
    // A `break L` can run more than one finalizer, and each of those
    // finalizers will need to be run in a different `try` block. So for each
    // wrapping label we generate a block to run the finalizer on `break` and
    // then branch to the right Wasm block to either run the next finalizer or
    // break.

    // The block for the try-finally statement. Used as `br` target in normal
    // execution after the finalizer (no throws, returns, or breaks).
    w.Label tryFinallyBlock = b.block();

    // Create one block for each wrapping label
    for (final labelBlocks in breakFinalizers.values.toList().reversed) {
      labelBlocks.add(b.block());
    }

    // Continuation of this block runs the finalizer and returns (or jumps to
    // the next finalizer block). Used as `br` target on `return`.
    w.Label returnFinalizerBlock = b.block();
    returnFinalizers.add(TryBlockFinalizer(returnFinalizerBlock));

    w.Label tryBlock = b.try_();
    visitStatement(node.body);
    final bool mustHandleReturn =
        returnFinalizers.removeLast().mustHandleReturn;
    b.catch_(translator.exceptionTag);

    // `break` statements in the current finalizer and the rest will not run
    // the current finalizer, update the `break` targets
    final removedBreakTargets = <LabeledStatement, w.Label>{};
    for (final breakFinalizerEntry in breakFinalizers.entries) {
      removedBreakTargets[breakFinalizerEntry.key] =
          breakFinalizerEntry.value.removeLast();
    }

    // Run finalizer on exception
    visitStatement(node.finalizer);
    b.rethrow_(tryBlock);
    b.end(); // end tryBlock.

    // Run finalizer on normal execution (no breaks, throws, or returns)
    visitStatement(node.finalizer);
    b.br(tryFinallyBlock);
    b.end(); // end returnFinalizerBlock.

    // Run finalizer on `return`
    if (mustHandleReturn) {
      visitStatement(node.finalizer);
      if (returnFinalizers.isNotEmpty) {
        b.br(returnFinalizers.last.label);
      } else {
        if (returnValueLocal != null) {
          b.local_get(returnValueLocal!);
          translator.convertType(function, returnValueLocal!.type, returnType);
        }
        _returnFromFunction();
      }
    }

    // Generate finalizers for `break`s in the `try` block
    for (final removedBreakTargetEntry in removedBreakTargets.entries) {
      b.end();
      visitStatement(node.finalizer);
      b.br(breakFinalizers[removedBreakTargetEntry.key]!.last);
    }

    // Terminate `tryFinallyBlock`
    b.end();
  }

  @override
  void visitExpressionStatement(ExpressionStatement node) {
    wrap(node.expression, voidMarker);
  }

  bool _hasLogicalOperator(Expression condition) {
    while (condition is Not) {
      condition = condition.operand;
    }
    return condition is LogicalExpression;
  }

  void branchIf(Expression? condition, w.Label target,
      {required bool negated}) {
    if (condition == null) {
      if (!negated) b.br(target);
      return;
    }
    while (condition is Not) {
      negated = !negated;
      condition = condition.operand;
    }
    if (condition is LogicalExpression) {
      bool isConjunctive =
          (condition.operatorEnum == LogicalExpressionOperator.AND) ^ negated;
      if (isConjunctive) {
        w.Label conditionBlock = b.block();
        branchIf(condition.left, conditionBlock, negated: !negated);
        branchIf(condition.right, target, negated: negated);
        b.end();
      } else {
        branchIf(condition.left, target, negated: negated);
        branchIf(condition.right, target, negated: negated);
      }
    } else {
      wrap(condition!, w.NumType.i32);
      if (negated) {
        b.i32_eqz();
      }
      b.br_if(target);
    }
  }

  void _conditional(Expression condition, void then(), void otherwise()?,
      List<w.ValueType> result) {
    if (!_hasLogicalOperator(condition)) {
      // Simple condition
      wrap(condition, w.NumType.i32);
      b.if_(const [], result);
      then();
      if (otherwise != null) {
        b.else_();
        otherwise();
      }
      b.end();
    } else {
      // Complex condition
      w.Label ifBlock = b.block(const [], result);
      if (otherwise != null) {
        w.Label elseBlock = b.block();
        branchIf(condition, elseBlock, negated: true);
        then();
        b.br(ifBlock);
        b.end();
        otherwise();
      } else {
        branchIf(condition, ifBlock, negated: true);
        then();
      }
      b.end();
    }
  }

  @override
  void visitIfStatement(IfStatement node) {
    _conditional(
        node.condition,
        () => visitStatement(node.then),
        node.otherwise != null ? () => visitStatement(node.otherwise!) : null,
        const []);
  }

  @override
  void visitDoStatement(DoStatement node) {
    w.Label loop = b.loop();
    allocateContext(node);
    visitStatement(node.body);
    branchIf(node.condition, loop, negated: false);
    b.end();
  }

  @override
  void visitWhileStatement(WhileStatement node) {
    w.Label block = b.block();
    w.Label loop = b.loop();
    branchIf(node.condition, block, negated: true);
    allocateContext(node);
    visitStatement(node.body);
    b.br(loop);
    b.end();
    b.end();
  }

  @override
  void visitForStatement(ForStatement node) {
    allocateContext(node);
    for (VariableDeclaration variable in node.variables) {
      visitStatement(variable);
    }
    w.Label block = b.block();
    w.Label loop = b.loop();
    branchIf(node.condition, block, negated: true);
    visitStatement(node.body);

    emitForStatementUpdate(node);

    b.br(loop);
    b.end();
    b.end();
  }

  void emitForStatementUpdate(ForStatement node) {
    Context? context = closures.contexts[node];
    if (context != null && !context.isEmpty) {
      // Create a new context for each iteration of the loop.
      w.Local oldContext = context.currentLocal;
      allocateContext(node);
      w.Local newContext = context.currentLocal;

      // Copy the values of captured loop variables to the new context.
      for (VariableDeclaration variable in node.variables) {
        Capture? capture = closures.captures[variable];
        if (capture != null) {
          assert(capture.context == context);
          b.local_get(newContext);
          b.local_get(oldContext);
          b.struct_get(context.struct, capture.fieldIndex);
          b.struct_set(context.struct, capture.fieldIndex);
        }
      }

      // Update the context local to point to the new context.
      b.local_get(newContext);
      b.local_set(oldContext);
    }

    for (Expression update in node.updates) {
      wrap(update, voidMarker);
    }
  }

  @override
  void visitForInStatement(ForInStatement node) {
    throw "ForInStatement should have been desugared: $node";
  }

  /// Handle the return from this function, either by jumping to [returnLabel]
  /// in the case this function was inlined or just inserting a return
  /// instruction.
  void _returnFromFunction() {
    if (returnLabel != null) {
      b.br(returnLabel!);
    } else {
      b.return_();
    }
  }

  @override
  void visitReturnStatement(ReturnStatement node) {
    Expression? expression = node.expression;
    if (expression != null) {
      wrap(expression, returnType);
    } else {
      translator.convertType(function, voidMarker, returnType);
    }

    // If we are wrapped in a [TryFinally] node then we have to run finalizers
    // as the stack unwinds. When we get to the top of the finalizer stack, we
    // will handle the return using [returnValueLocal] if this function returns
    // a value.
    if (returnFinalizers.isNotEmpty) {
      for (TryBlockFinalizer finalizer in returnFinalizers) {
        finalizer.mustHandleReturn = true;
      }
      if (returnType != voidMarker) {
        // Since the flow of the return value through the returnValueLocal
        // crosses control-flow constructs, the local needs to always have a
        // defaultable type in order for the Wasm code to validate.
        returnValueLocal ??= addLocal(returnType.withNullability(true));
        b.local_set(returnValueLocal!);
      }
      b.br(returnFinalizers.last.label);
    } else {
      _returnFromFunction();
    }
  }

  @override
  void visitSwitchStatement(SwitchStatement node) {
    // If we have an empty switch, just evaluate the expression for any
    // potential side effects. In this case, the return type does not matter.
    if (node.cases.isEmpty) {
      wrap(node.expression, voidMarker);
      return;
    }

    final switchInfo = SwitchInfo(this, node);

    bool isNullable = dartTypeOf(node.expression).isPotentiallyNullable;

    // When the type is nullable we use two variables: one for the nullable
    // value, one after the null check, with non-nullable type.
    w.Local switchValueNonNullableLocal = addLocal(switchInfo.nonNullableType);
    w.Local? switchValueNullableLocal =
        isNullable ? addLocal(switchInfo.nullableType) : null;

    // Initialize switch value local
    wrap(node.expression,
        isNullable ? switchInfo.nullableType : switchInfo.nonNullableType);
    b.local_set(
        isNullable ? switchValueNullableLocal! : switchValueNonNullableLocal);

    // Special cases
    SwitchCase? defaultCase = switchInfo.defaultCase;
    SwitchCase? nullCase = switchInfo.nullCase;

    // Create `loop` for backward jumps
    w.Label loopLabel = b.loop();

    // Set `switchValueLocal` for backward jumps
    w.Local switchValueLocal =
        isNullable ? switchValueNullableLocal! : switchValueNonNullableLocal;

    // Add backward jump info
    switchBackwardJumpInfos[node] =
        SwitchBackwardJumpInfo(switchValueLocal, loopLabel);

    // Set up blocks, in reverse order of cases so they end in forward order
    w.Label doneLabel = b.block();
    for (SwitchCase c in node.cases.reversed) {
      switchLabels[c] = b.block();
    }

    // Compute value and handle null
    if (isNullable) {
      w.Label nullLabel = nullCase != null
          ? switchLabels[nullCase]!
          : defaultCase != null
              ? switchLabels[defaultCase]!
              : doneLabel;
      b.local_get(switchValueNullableLocal!);
      b.br_on_null(nullLabel);
      translator.convertType(
          function,
          switchInfo.nullableType.withNullability(false),
          switchInfo.nonNullableType);
      b.local_set(switchValueNonNullableLocal);
    }

    // Compare against all case values
    for (SwitchCase c in node.cases) {
      for (Expression exp in c.expressions) {
        if (exp is NullLiteral ||
            exp is ConstantExpression && exp.constant is NullConstant) {
          // Null already checked, skip
        } else {
          wrap(exp, switchInfo.nonNullableType);
          b.local_get(switchValueNonNullableLocal);
          switchInfo.compare();
          b.br_if(switchLabels[c]!);
        }
      }
    }

    // No explicit cases matched
    if (node.isExplicitlyExhaustive) {
      b.unreachable();
    } else {
      w.Label defaultLabel =
          defaultCase != null ? switchLabels[defaultCase]! : doneLabel;
      b.br(defaultLabel);
    }

    // Emit case bodies
    for (SwitchCase c in node.cases) {
      b.end();
      // Remove backward jump target from forward jump labels
      switchLabels.remove(c);

      // Create a `loop` in default case to allow backward jumps to it
      if (c.isDefault) {
        switchBackwardJumpInfos[node]!.defaultLoopLabel = b.loop();
      }

      visitStatement(c.body);

      if (c.isDefault) {
        b.end(); // defaultLoopLabel
      }

      b.br(doneLabel);
    }
    b.end(); // doneLabel
    b.end(); // loopLabel

    // Remove backward jump info
    final removed = switchBackwardJumpInfos.remove(node);
    assert(removed != null);
  }

  @override
  void visitContinueSwitchStatement(ContinueSwitchStatement node) {
    w.Label? label = switchLabels[node.target];
    if (label != null) {
      b.br(label);
    } else {
      // Backward jump. Find the case literal in jump target, set the switched
      // values to the jump target's value, and loop.
      final SwitchCase targetSwitchCase = node.target;
      final SwitchStatement targetSwitch =
          targetSwitchCase.parent! as SwitchStatement;
      final SwitchBackwardJumpInfo targetInfo =
          switchBackwardJumpInfos[targetSwitch]!;
      if (targetSwitchCase.expressions.isEmpty) {
        // Default case
        assert(targetSwitchCase.isDefault);
        b.br(targetInfo.defaultLoopLabel!);
        return;
      }
      final Expression targetValue =
          targetSwitchCase.expressions[0]; // pick any of the values
      wrap(targetValue, targetInfo.switchValueLocal.type);
      b.local_set(targetInfo.switchValueLocal);
      b.br(targetInfo.loopLabel);
    }
  }

  @override
  void visitYieldStatement(YieldStatement node) {
    unimplemented(node, node.runtimeType, const []);
  }

  @override
  w.ValueType visitAwaitExpression(
      AwaitExpression node, w.ValueType expectedType) {
    throw 'Await expression in code generator: $node (${node.location})';
  }

  @override
  w.ValueType visitBlockExpression(
      BlockExpression node, w.ValueType expectedType) {
    visitStatement(node.body);
    return wrap(node.value, expectedType);
  }

  @override
  w.ValueType visitLet(Let node, w.ValueType expectedType) {
    visitStatement(node.variable);
    return wrap(node.body, expectedType);
  }

  @override
  w.ValueType visitThisExpression(
      ThisExpression node, w.ValueType expectedType) {
    return visitThis(expectedType);
  }

  w.ValueType visitThis(w.ValueType expectedType) {
    w.ValueType thisType = thisLocal!.type;
    w.ValueType preciseThisType = preciseThisLocal!.type;
    assert(!thisType.nullable);
    assert(!preciseThisType.nullable);
    if (!thisType.isSubtypeOf(expectedType) &&
        preciseThisType.isSubtypeOf(expectedType)) {
      b.local_get(preciseThisLocal!);
      return preciseThisType;
    } else {
      b.local_get(thisLocal!);
      return thisType;
    }
  }

  @override
  w.ValueType visitConstructorInvocation(
      ConstructorInvocation node, w.ValueType expectedType) {
    w.ValueType? intrinsicResult =
        intrinsifier.generateConstructorIntrinsic(node);
    if (intrinsicResult != null) return intrinsicResult;

    ClassInfo info = translator.classInfo[node.target.enclosingClass]!;
    translator.functions.allocateClass(info.classId);

    _visitArguments(node.arguments, node.targetReference, 0);

    return call(node.targetReference).single;
  }

  @override
  w.ValueType visitStaticInvocation(
      StaticInvocation node, w.ValueType expectedType) {
    w.ValueType? intrinsicResult = intrinsifier.generateStaticIntrinsic(node);
    if (intrinsicResult != null) return intrinsicResult;

    _visitArguments(node.arguments, node.targetReference, 0);
    return translator.outputOrVoid(call(node.targetReference));
  }

  Member _lookupSuperTarget(Member interfaceTarget, {required bool setter}) {
    return translator.hierarchy.getDispatchTarget(
        member.enclosingClass!.superclass!, interfaceTarget.name,
        setter: setter)!;
  }

  @override
  w.ValueType visitSuperMethodInvocation(
      SuperMethodInvocation node, w.ValueType expectedType) {
    Reference target =
        _lookupSuperTarget(node.interfaceTarget, setter: false).reference;
    w.FunctionType targetFunctionType =
        translator.functions.getFunctionType(target);
    w.ValueType receiverType = targetFunctionType.inputs.first;
    visitThis(receiverType);
    _visitArguments(node.arguments, target, 1);
    return translator.outputOrVoid(call(target));
  }

  @override
  w.ValueType visitInstanceInvocation(
      InstanceInvocation node, w.ValueType expectedType) {
    w.ValueType? intrinsicResult = intrinsifier.generateInstanceIntrinsic(node);
    if (intrinsicResult != null) return intrinsicResult;

    w.ValueType callWithNullCheck(
        Procedure target, void Function(w.ValueType) onNull) {
      late w.Label done;
      final w.ValueType resultType =
          _virtualCall(node, target, _VirtualCallKind.Call, (signature) {
        done = b.block(const [], signature.outputs);
        final w.Label nullReceiver = b.block();
        wrap(node.receiver, translator.topInfo.nullableType);
        b.br_on_null(nullReceiver);
      }, (_) {
        _visitArguments(node.arguments, node.interfaceTargetReference, 1);
      });
      b.br(done);
      b.end(); // end nullReceiver
      onNull(resultType);
      b.end();
      return resultType;
    }

    final Procedure target = node.interfaceTarget;
    if (node.kind == InstanceAccessKind.Object) {
      switch (target.name.text) {
        case "toString":
          return callWithNullCheck(
              target, (resultType) => wrap(StringLiteral("null"), resultType));
        case "noSuchMethod":
          return callWithNullCheck(target, (resultType) {
            // Object? receiver
            b.ref_null(translator.topInfo.struct);
            // Invocation invocation
            _visitArguments(node.arguments, node.interfaceTargetReference, 1);
            call(translator.noSuchMethodErrorThrowWithInvocation.reference);
          });
        default:
          unimplemented(node, "Nullable invocation of ${target.name.text}",
              [if (expectedType != voidMarker) expectedType]);
          return expectedType;
      }
    }

    Member? singleTarget = translator.singleTarget(node);
    if (singleTarget != null) {
      w.FunctionType targetFunctionType =
          translator.functions.getFunctionType(singleTarget.reference);
      wrap(node.receiver, targetFunctionType.inputs.first);
      _visitArguments(node.arguments, node.interfaceTargetReference, 1);
      return translator.outputOrVoid(call(singleTarget.reference));
    }
    return _virtualCall(node, target, _VirtualCallKind.Call,
        (signature) => wrap(node.receiver, signature.inputs.first), (_) {
      _visitArguments(node.arguments, node.interfaceTargetReference, 1);
    });
  }

  @override
  w.ValueType visitDynamicInvocation(
      DynamicInvocation node, w.ValueType expectedType) {
    // Call dynamic invocation forwarder
    final receiver = node.receiver;
    final typeArguments = node.arguments.types;
    final positionalArguments = node.arguments.positional;
    final namedArguments = node.arguments.named;
    final forwarder = translator.dynamicForwarders
        .getDynamicInvocationForwarder(node.name.text);

    // Evaluate receiver
    wrap(receiver, translator.topInfo.nullableType);
    final nullableReceiverLocal =
        function.addLocal(translator.topInfo.nullableType);
    b.local_set(nullableReceiverLocal);

    // Evaluate type arguments. Type argument list is growable as we may want
    // to add default bounds when the callee has type parameters but no type
    // arguments are passed.
    makeList(InterfaceType(translator.typeClass, Nullability.nonNullable),
        typeArguments.length, (elementType, elementIdx) {
      translator.types.makeType(this, typeArguments[elementIdx]);
    }, isGrowable: true);
    final typeArgsLocal = function.addLocal(
        translator.classInfo[translator.growableListClass]!.nonNullableType);
    b.local_set(typeArgsLocal);

    // Evaluate positional arguments
    makeList(DynamicType(), positionalArguments.length,
        (elementType, elementIdx) {
      wrap(positionalArguments[elementIdx], elementType);
    }, isGrowable: false);
    final positionalArgsLocal = function.addLocal(
        translator.classInfo[translator.fixedLengthListClass]!.nonNullableType);
    b.local_set(positionalArgsLocal);

    // Evaluate named arguments. The arguments need to be evaluated in the
    // order they appear in the AST, but need to be sorted based on names in
    // the argument list passed to the dynamic forwarder. Create a local for
    // each argument to allow adding values to the list in expected order.
    final List<MapEntry<String, w.Local>> namedArgumentLocals = [];
    for (final namedArgument in namedArguments) {
      wrap(namedArgument.value, translator.topInfo.nullableType);
      final argumentLocal = function.addLocal(translator.topInfo.nullableType);
      b.local_set(argumentLocal);
      namedArgumentLocals.add(MapEntry(namedArgument.name, argumentLocal));
    }
    namedArgumentLocals.sort((e1, e2) => e1.key.compareTo(e2.key));

    // Create named argument list
    makeList(DynamicType(), namedArguments.length * 2,
        (elementType, elementIdx) {
      if (elementIdx % 2 == 0) {
        final name = namedArgumentLocals[elementIdx ~/ 2].key;
        final w.ValueType symbolValueType =
            translator.classInfo[translator.symbolClass]!.nonNullableType;
        translator.constants.instantiateConstant(
            function, b, SymbolConstant(name, null), symbolValueType);
      } else {
        final local = namedArgumentLocals[elementIdx ~/ 2].value;
        b.local_get(local);
      }
    }, isGrowable: false);
    final namedArgsLocal = function.addLocal(
        translator.classInfo[translator.fixedLengthListClass]!.nonNullableType);
    b.local_set(namedArgsLocal);

    final nullBlock = b.block([], [translator.topInfo.nonNullableType]);
    b.local_get(nullableReceiverLocal);
    b.br_on_non_null(nullBlock);
    // Throw `NoSuchMethodError`. Normally this needs to happen via instance
    // invocation of `noSuchMethod` (done in [_callNoSuchMethod]), but we don't
    // have a `Null` class in dart2wasm so we throw directly.
    b.local_get(nullableReceiverLocal);
    createInvocationObject(translator, function, forwarder.memberName,
        typeArgsLocal, positionalArgsLocal, namedArgsLocal);

    call(translator.noSuchMethodErrorThrowWithInvocation.reference);
    b.unreachable();
    b.end(); // nullBlock

    b.local_get(typeArgsLocal);
    b.local_get(positionalArgsLocal);
    b.local_get(namedArgsLocal);
    b.call(forwarder.function);

    return translator.topInfo.nullableType;
  }

  @override
  w.ValueType visitEqualsCall(EqualsCall node, w.ValueType expectedType) {
    w.ValueType? intrinsicResult = intrinsifier.generateEqualsIntrinsic(node);
    if (intrinsicResult != null) return intrinsicResult;

    Member? singleTarget = translator.singleTarget(node);
    if (singleTarget == translator.coreTypes.objectEquals) {
      // Plain reference comparison
      wrap(node.left, w.RefType.eq(nullable: true));
      wrap(node.right, w.RefType.eq(nullable: true));
      b.ref_eq();
    } else {
      // Check operands for null, then call implementation
      bool leftNullable = dartTypeOf(node.left).isPotentiallyNullable;
      bool rightNullable = dartTypeOf(node.right).isPotentiallyNullable;
      w.RefType leftType = translator.topInfo.typeWithNullability(leftNullable);
      w.RefType rightType =
          translator.topInfo.typeWithNullability(rightNullable);
      w.Local leftLocal = addLocal(leftType);
      w.Local rightLocal = addLocal(rightType);
      w.Label? operandNull;
      w.Label? done;
      if (leftNullable || rightNullable) {
        done = b.block(const [], const [w.NumType.i32]);
        operandNull = b.block();
      }
      wrap(node.left, leftLocal.type);
      b.local_set(leftLocal);
      wrap(node.right, rightLocal.type);
      if (rightNullable) {
        b.local_tee(rightLocal);
        b.br_on_null(operandNull!);
        b.drop();
      } else {
        b.local_set(rightLocal);
      }

      void left([_]) {
        b.local_get(leftLocal);
        if (leftNullable) {
          b.br_on_null(operandNull!);
        }
      }

      void right([_]) {
        b.local_get(rightLocal);
        if (rightNullable) {
          b.ref_as_non_null();
        }
      }

      if (singleTarget != null) {
        left();
        right();
        call(singleTarget.reference);
      } else {
        _virtualCall(
          node,
          node.interfaceTarget,
          _VirtualCallKind.Call,
          left,
          right,
        );
      }
      if (leftNullable || rightNullable) {
        b.br(done!);
        b.end(); // operandNull
        if (leftNullable && rightNullable) {
          // Both sides nullable - compare references
          b.local_get(leftLocal);
          b.local_get(rightLocal);
          b.ref_eq();
        } else {
          // Only one side nullable - not equal if one is null
          b.i32_const(0);
        }
        b.end(); // done
      }
    }
    return w.NumType.i32;
  }

  @override
  w.ValueType visitEqualsNull(EqualsNull node, w.ValueType expectedType) {
    wrap(node.expression, const w.RefType.any(nullable: true));
    b.ref_is_null();
    return w.NumType.i32;
  }

  w.ValueType _virtualCall(
      TreeNode node,
      Member interfaceTarget,
      _VirtualCallKind kind,
      void pushReceiver(w.FunctionType signature),
      void pushArguments(w.FunctionType signature)) {
    SelectorInfo selector = translator.dispatchTable.selectorForTarget(
        interfaceTarget.referenceAs(
            getter: kind.isGetter, setter: kind.isSetter));
    assert(selector.name == interfaceTarget.name.text);

    pushReceiver(selector.signature);

    if (selector.targetCount == 1) {
      pushArguments(selector.signature);
      return translator.outputOrVoid(call(selector.singularTarget!));
    }

    int? offset = selector.offset;
    if (offset == null) {
      // Unreachable call
      assert(selector.targetCount == 0);
      b.comment("Virtual call of ${selector.name} with no targets"
          " at ${node.location}");
      b.drop();
      b.block(const [], selector.signature.outputs);
      b.unreachable();
      b.end();
      return translator.outputOrVoid(selector.signature.outputs);
    }

    // Receiver is already on stack.
    w.Local receiverVar = addLocal(selector.signature.inputs.first);
    assert(!receiverVar.type.nullable);
    b.local_tee(receiverVar);
    pushArguments(selector.signature);

    if (options.polymorphicSpecialization) {
      _polymorphicSpecialization(selector, receiverVar);
    } else {
      b.comment("Instance $kind of '${selector.name}'");
      b.local_get(receiverVar);
      b.struct_get(translator.topInfo.struct, FieldIndex.classId);
      if (offset != 0) {
        b.i32_const(offset);
        b.i32_add();
      }
      b.call_indirect(selector.signature, translator.dispatchTable.wasmTable);

      translator.functions.activateSelector(selector);
    }

    return translator.outputOrVoid(selector.signature.outputs);
  }

  void _polymorphicSpecialization(SelectorInfo selector, w.Local receiver) {
    Map<int, Reference> implementations = Map.from(selector.targets);
    implementations.removeWhere((id, target) => target.asMember.isAbstract);

    w.Local idVar = addLocal(w.NumType.i32);
    b.local_get(receiver);
    b.struct_get(translator.topInfo.struct, FieldIndex.classId);
    b.local_set(idVar);

    w.Label block =
        b.block(selector.signature.inputs, selector.signature.outputs);
    calls:
    while (Set.from(implementations.values).length > 1) {
      for (int id in implementations.keys) {
        Reference target = implementations[id]!;
        if (implementations.values.where((t) => t == target).length == 1) {
          // Single class id implements method.
          b.local_get(idVar);
          b.i32_const(id);
          b.i32_eq();
          b.if_(selector.signature.inputs, selector.signature.inputs);
          call(target);
          b.br(block);
          b.end();
          implementations.remove(id);
          continue calls;
        }
      }
      // Find class id that separates remaining classes in two.
      List<int> sorted = implementations.keys.toList()..sort();
      int pivotId = sorted.firstWhere(
          (id) => implementations[id] != implementations[sorted.first]);
      // Fail compilation if no such id exists.
      assert(sorted.lastWhere(
              (id) => implementations[id] != implementations[pivotId]) ==
          pivotId - 1);
      Reference target = implementations[sorted.first]!;
      b.local_get(idVar);
      b.i32_const(pivotId);
      b.i32_lt_u();
      b.if_(selector.signature.inputs, selector.signature.inputs);
      call(target);
      b.br(block);
      b.end();
      for (int id in sorted) {
        if (id == pivotId) break;
        implementations.remove(id);
      }
      continue calls;
    }
    // Call remaining implementation.
    Reference target = implementations.values.first;
    call(target);
    b.end();
  }

  @override
  w.ValueType visitVariableGet(VariableGet node, w.ValueType expectedType) {
    // Return `void` for a void [VariableGet].
    if (node.variable.type is VoidType) {
      return voidMarker;
    }
    w.Local? local = locals[node.variable];
    Capture? capture = closures.captures[node.variable];
    if (capture != null) {
      if (!capture.written && local != null) {
        b.local_get(local);
        return local.type;
      } else {
        b.local_get(capture.context.currentLocal);
        b.struct_get(capture.context.struct, capture.fieldIndex);
        return capture.type;
      }
    } else {
      if (local == null) {
        throw "Read of undefined variable ${node.variable}";
      }
      b.local_get(local);
      return local.type;
    }
  }

  @override
  w.ValueType visitVariableSet(VariableSet node, w.ValueType expectedType) {
    // Return `void` for a void [VariableSet].
    if (node.variable.type is VoidType) {
      return wrap(node.value, voidMarker);
    }
    w.Local? local = locals[node.variable];
    Capture? capture = closures.captures[node.variable];
    bool preserved = expectedType != voidMarker;
    if (capture != null) {
      assert(capture.written);
      b.local_get(capture.context.currentLocal);
      wrap(node.value, capture.type);
      if (preserved) {
        w.Local temp = addLocal(capture.type);
        b.local_tee(temp);
        b.struct_set(capture.context.struct, capture.fieldIndex);
        b.local_get(temp);
        return temp.type;
      } else {
        b.struct_set(capture.context.struct, capture.fieldIndex);
        return voidMarker;
      }
    } else {
      if (local == null) {
        throw "Write of undefined variable ${node.variable}";
      }
      wrap(node.value, local.type);
      if (preserved) {
        b.local_tee(local);
        return local.type;
      } else {
        b.local_set(local);
        return voidMarker;
      }
    }
  }

  @override
  w.ValueType visitStaticGet(StaticGet node, w.ValueType expectedType) {
    w.ValueType? intrinsicResult =
        intrinsifier.generateStaticGetterIntrinsic(node);
    if (intrinsicResult != null) return intrinsicResult;

    Member target = node.target;
    if (target is Field) {
      return translator.globals.readGlobal(b, target);
    } else {
      return translator.outputOrVoid(call(target.reference));
    }
  }

  @override
  w.ValueType visitStaticTearOff(StaticTearOff node, w.ValueType expectedType) {
    translator.constants.instantiateConstant(
        function, b, StaticTearOffConstant(node.target), expectedType);
    return expectedType;
  }

  @override
  w.ValueType visitStaticSet(StaticSet node, w.ValueType expectedType) {
    bool preserved = expectedType != voidMarker;
    Member target = node.target;
    if (target is Field) {
      w.Global global = translator.globals.getGlobal(target);
      w.Global? flag = translator.globals.getGlobalInitializedFlag(target);
      wrap(node.value, global.type.type);
      b.global_set(global);
      if (flag != null) {
        b.i32_const(1); // true
        b.global_set(flag);
      }
      if (preserved) {
        b.global_get(global);
        return global.type.type;
      } else {
        return voidMarker;
      }
    } else {
      w.FunctionType targetFunctionType =
          translator.functions.getFunctionType(target.reference);
      w.ValueType paramType = targetFunctionType.inputs.single;
      wrap(node.value, paramType);
      w.Local? temp;
      if (preserved) {
        temp = addLocal(paramType);
        b.local_tee(temp);
      }
      call(target.reference);
      if (preserved) {
        b.local_get(temp!);
        return temp.type;
      } else {
        return voidMarker;
      }
    }
  }

  @override
  w.ValueType visitSuperPropertyGet(
      SuperPropertyGet node, w.ValueType expectedType) {
    Member target = _lookupSuperTarget(node.interfaceTarget, setter: false);
    if (target is Procedure && !target.isGetter) {
      // Super tear-off
      w.StructType closureStruct = _pushClosure(
          translator.getTearOffClosure(target),
          translator.getTearOffType(target),
          () => visitThis(w.RefType.struct(nullable: false)));
      return w.RefType.def(closureStruct, nullable: false);
    }
    return _directGet(target, ThisExpression(), () => null);
  }

  @override
  w.ValueType visitSuperPropertySet(
      SuperPropertySet node, w.ValueType expectedType) {
    Member target = _lookupSuperTarget(node.interfaceTarget, setter: true);
    return _directSet(target, ThisExpression(), node.value,
        preserved: expectedType != voidMarker);
  }

  @override
  w.ValueType visitInstanceGet(InstanceGet node, w.ValueType expectedType) {
    Member target = node.interfaceTarget;
    if (node.kind == InstanceAccessKind.Object) {
      late w.Label doneLabel;
      w.ValueType resultType =
          _virtualCall(node, target, _VirtualCallKind.Get, (signature) {
        doneLabel = b.block(const [], signature.outputs);
        w.Label nullLabel = b.block();
        wrap(node.receiver, translator.topInfo.nullableType);
        b.br_on_null(nullLabel);
      }, (_) {});
      b.br(doneLabel);
      b.end(); // nullLabel
      switch (target.name.text) {
        case "hashCode":
          b.i64_const(2011);
          break;
        case "runtimeType":
          wrap(ConstantExpression(TypeLiteralConstant(NullType())), resultType);
          break;
        default:
          unimplemented(
              node, "Nullable get of ${target.name.text}", [resultType]);
          break;
      }
      b.end(); // doneLabel
      return resultType;
    }
    Member? singleTarget = translator.singleTarget(node);
    if (singleTarget != null) {
      return _directGet(singleTarget, node.receiver,
          () => intrinsifier.generateInstanceGetterIntrinsic(node));
    } else {
      return _virtualCall(node, target, _VirtualCallKind.Get,
          (signature) => wrap(node.receiver, signature.inputs.first), (_) {});
    }
  }

  @override
  w.ValueType visitDynamicGet(DynamicGet node, w.ValueType expectedType) {
    final receiver = node.receiver;
    final forwarder =
        translator.dynamicForwarders.getDynamicGetForwarder(node.name.text);

    // Evaluate receiver
    wrap(receiver, translator.topInfo.nullableType);
    final nullableReceiverLocal =
        function.addLocal(translator.topInfo.nullableType);
    b.local_set(nullableReceiverLocal);

    final nullBlock = b.block([], [translator.topInfo.nonNullableType]);
    b.local_get(nullableReceiverLocal);
    b.br_on_non_null(nullBlock);
    // Throw `NoSuchMethodError`. Normally this needs to happen via instance
    // invocation of `noSuchMethod` (done in [_callNoSuchMethod]), but we don't
    // have a `Null` class in dart2wasm so we throw directly.
    b.local_get(nullableReceiverLocal);
    createGetterInvocationObject(translator, function, forwarder.memberName);

    call(translator.noSuchMethodErrorThrowWithInvocation.reference);
    b.unreachable();
    b.end(); // nullBlock

    // Call get forwarder
    b.call(forwarder.function);

    return translator.topInfo.nullableType;
  }

  @override
  w.ValueType visitDynamicSet(DynamicSet node, w.ValueType expectedType) {
    final receiver = node.receiver;
    final value = node.value;
    final forwarder =
        translator.dynamicForwarders.getDynamicSetForwarder(node.name.text);

    // Evaluate receiver
    wrap(receiver, translator.topInfo.nullableType);
    final nullableReceiverLocal =
        function.addLocal(translator.topInfo.nullableType);
    b.local_set(nullableReceiverLocal);

    // Evaluate positional arg
    wrap(value, translator.topInfo.nullableType);
    final positionalArgLocal =
        function.addLocal(translator.topInfo.nullableType);
    b.local_set(positionalArgLocal);

    final nullBlock = b.block([], [translator.topInfo.nonNullableType]);
    b.local_get(nullableReceiverLocal);
    b.br_on_non_null(nullBlock);
    // Throw `NoSuchMethodError`. Normally this needs to happen via instance
    // invocation of `noSuchMethod` (done in [_callNoSuchMethod]), but we don't
    // have a `Null` class in dart2wasm so we throw directly.
    b.local_get(nullableReceiverLocal);
    createSetterInvocationObject(
        translator, function, forwarder.memberName, positionalArgLocal);

    call(translator.noSuchMethodErrorThrowWithInvocation.reference);
    b.unreachable();
    b.end(); // nullBlock

    // Call set forwarder
    b.local_get(positionalArgLocal);
    b.call(forwarder.function);

    return translator.topInfo.nullableType;
  }

  w.ValueType _directGet(
      Member target, Expression receiver, w.ValueType? Function() intrinsify) {
    w.ValueType? intrinsicResult = intrinsify();
    if (intrinsicResult != null) return intrinsicResult;

    if (target is Field) {
      ClassInfo info = translator.classInfo[target.enclosingClass]!;
      int fieldIndex = translator.fieldIndex[target]!;
      w.ValueType receiverType = info.nonNullableType;
      w.ValueType fieldType = info.struct.fields[fieldIndex].type.unpacked;
      wrap(receiver, receiverType);
      b.struct_get(info.struct, fieldIndex);
      return fieldType;
    } else {
      // Instance call of getter
      assert(target is Procedure && target.isGetter);
      w.FunctionType targetFunctionType =
          translator.functions.getFunctionType(target.reference);
      wrap(receiver, targetFunctionType.inputs.single);
      return translator.outputOrVoid(call(target.reference));
    }
  }

  @override
  w.ValueType visitInstanceTearOff(
      InstanceTearOff node, w.ValueType expectedType) {
    Member target = node.interfaceTarget;

    if (node.kind == InstanceAccessKind.Object) {
      late w.Label doneLabel;
      w.ValueType resultType =
          _virtualCall(node, target, _VirtualCallKind.Get, (signature) {
        doneLabel = b.block(const [], signature.outputs);
        w.Label nullLabel = b.block();
        wrap(node.receiver, translator.topInfo.nullableType);
        b.br_on_null(nullLabel);
        translator.convertType(
            function, translator.topInfo.nullableType, signature.inputs[0]);
      }, (_) {});
      b.br(doneLabel);
      b.end(); // nullLabel
      switch (target.name.text) {
        case "toString":
          wrap(
              ConstantExpression(
                  StaticTearOffConstant(translator.nullToString)),
              resultType);
          break;
        case "noSuchMethod":
          wrap(
              ConstantExpression(
                  StaticTearOffConstant(translator.nullNoSuchMethod)),
              resultType);
          break;
        default:
          unimplemented(
              node, "Nullable tear-off of ${target.name.text}", [resultType]);
          break;
      }
      b.end(); // doneLabel
      return resultType;
    }

    return _virtualCall(node, target, _VirtualCallKind.Get,
        (signature) => wrap(node.receiver, signature.inputs.first), (_) {});
  }

  @override
  w.ValueType visitInstanceSet(InstanceSet node, w.ValueType expectedType) {
    bool preserved = expectedType != voidMarker;
    w.Local? temp;
    Member? singleTarget = translator.singleTarget(node);
    if (singleTarget != null) {
      return _directSet(singleTarget, node.receiver, node.value,
          preserved: preserved);
    } else {
      _virtualCall(node, node.interfaceTarget, _VirtualCallKind.Set,
          (signature) => wrap(node.receiver, signature.inputs.first),
          (signature) {
        w.ValueType paramType = signature.inputs.last;
        wrap(node.value, paramType);
        if (preserved) {
          temp = addLocal(paramType);
          b.local_tee(temp!);
        }
      });
      if (preserved) {
        b.local_get(temp!);
        return temp!.type;
      } else {
        return voidMarker;
      }
    }
  }

  w.ValueType _directSet(Member target, Expression receiver, Expression value,
      {required bool preserved}) {
    w.Local? temp;
    if (target is Field) {
      ClassInfo info = translator.classInfo[target.enclosingClass]!;
      int fieldIndex = translator.fieldIndex[target]!;
      w.ValueType receiverType = info.nonNullableType;
      w.ValueType fieldType = info.struct.fields[fieldIndex].type.unpacked;
      wrap(receiver, receiverType);
      wrap(value, fieldType);
      if (preserved) {
        temp = addLocal(fieldType);
        b.local_tee(temp);
      }
      b.struct_set(info.struct, fieldIndex);
    } else {
      w.FunctionType targetFunctionType =
          translator.functions.getFunctionType(target.reference);
      w.ValueType paramType = targetFunctionType.inputs.last;
      wrap(receiver, targetFunctionType.inputs.first);
      wrap(value, paramType);
      if (preserved) {
        temp = addLocal(paramType);
        b.local_tee(temp);
      }
      call(target.reference);
    }
    if (preserved) {
      b.local_get(temp!);
      return temp.type;
    } else {
      return voidMarker;
    }
  }

  @override
  void visitFunctionDeclaration(FunctionDeclaration node) {
    Capture? capture = closures.captures[node.variable];
    bool locallyClosurized = closures.closurizedFunctions.contains(node);
    if (capture != null || locallyClosurized) {
      if (capture != null) {
        b.local_get(capture.context.currentLocal);
      }
      w.StructType struct = _instantiateClosure(node.function);
      if (locallyClosurized) {
        w.Local local = addLocal(w.RefType.def(struct, nullable: false));
        locals[node.variable] = local;
        if (capture != null) {
          b.local_tee(local);
        } else {
          b.local_set(local);
        }
      }
      if (capture != null) {
        b.struct_set(capture.context.struct, capture.fieldIndex);
      }
    }
  }

  @override
  w.ValueType visitFunctionExpression(
      FunctionExpression node, w.ValueType expectedType) {
    w.StructType struct = _instantiateClosure(node.function);
    return w.RefType.def(struct, nullable: false);
  }

  w.StructType _instantiateClosure(FunctionNode functionNode) {
    Lambda lambda = closures.lambdas[functionNode]!;
    ClosureImplementation closure = translator.getClosure(
        functionNode,
        lambda.function,
        ParameterInfo.fromLocalFunction(functionNode),
        "closure wrapper at ${functionNode.location}");
    return _pushClosure(
        closure,
        functionNode.computeFunctionType(Nullability.nonNullable),
        () => _pushContext(functionNode));
  }

  w.StructType _pushClosure(ClosureImplementation closure,
      DartType functionType, void pushContext()) {
    w.StructType struct = closure.representation.closureStruct;

    ClassInfo info = translator.closureInfo;
    translator.functions.allocateClass(info.classId);

    b.i32_const(info.classId);
    b.i32_const(initialIdentityHash);
    pushContext();
    b.global_get(closure.vtable);
    types.makeType(this, functionType);
    b.struct_new(struct);

    return struct;
  }

  void _pushContext(FunctionNode functionNode) {
    Context? context = closures.contexts[functionNode]?.parent;
    if (context != null) {
      assert(!context.isEmpty);
      b.local_get(context.currentLocal);
      if (context.currentLocal.type.nullable) {
        b.ref_as_non_null();
      }
    } else {
      b.global_get(translator.globals.dummyStructGlobal); // Dummy context
    }
  }

  @override
  w.ValueType visitFunctionInvocation(
      FunctionInvocation node, w.ValueType expectedType) {
    w.ValueType? intrinsicResult =
        intrinsifier.generateFunctionCallIntrinsic(node);
    if (intrinsicResult != null) return intrinsicResult;

    if (node.kind == FunctionAccessKind.Function) {
      // Type of function is `Function`, without the argument types.
      return visitDynamicInvocation(
          DynamicInvocation(DynamicAccessKind.Dynamic, node.receiver, node.name,
              node.arguments),
          expectedType);
    }

    final Expression receiver = node.receiver;
    final Arguments arguments = node.arguments;

    int typeCount = arguments.types.length;
    int posArgCount = arguments.positional.length;
    List<String> argNames = arguments.named.map((a) => a.name).toList()..sort();
    ClosureRepresentation? representation = translator.closureLayouter
        .getClosureRepresentation(typeCount, posArgCount, argNames);
    if (representation == null) {
      // This is a dynamic function call with a signature that matches no
      // functions in the program.
      b.unreachable();
      return translator.topInfo.nullableType;
    }

    // Evaluate receiver
    w.StructType struct = representation.closureStruct;
    w.Local temp = addLocal(w.RefType.def(struct, nullable: false));
    wrap(receiver, temp.type);
    b.local_tee(temp);
    b.struct_get(struct, FieldIndex.closureContext);

    // Type arguments
    for (DartType typeArg in arguments.types) {
      types.makeType(this, typeArg);
    }

    // Positional arguments
    for (Expression arg in arguments.positional) {
      wrap(arg, translator.topInfo.nullableType);
    }

    // Named arguments
    final Map<String, w.Local> namedLocals = {};
    for (final namedArg in arguments.named) {
      final w.Local namedLocal = addLocal(translator.topInfo.nullableType);
      namedLocals[namedArg.name] = namedLocal;
      wrap(namedArg.value, namedLocal.type);
      b.local_set(namedLocal);
    }
    for (String name in argNames) {
      b.local_get(namedLocals[name]!);
    }

    // Call entry point in vtable
    int vtableFieldIndex =
        representation.fieldIndexForSignature(posArgCount, argNames);
    w.FunctionType functionType =
        representation.getVtableFieldType(vtableFieldIndex);
    b.local_get(temp);
    b.struct_get(struct, FieldIndex.closureVtable);
    b.struct_get(representation.vtableStruct, vtableFieldIndex);
    b.call_ref(functionType);
    return translator.topInfo.nullableType;
  }

  @override
  w.ValueType visitLocalFunctionInvocation(
      LocalFunctionInvocation node, w.ValueType expectedType) {
    var decl = node.variable.parent as FunctionDeclaration;
    Lambda lambda = closures.lambdas[decl.function]!;
    _pushContext(decl.function);
    Arguments arguments = node.arguments;
    visitArgumentsLists(arguments.positional, lambda.function.type,
        ParameterInfo.fromLocalFunction(decl.function), 1,
        typeArguments: arguments.types, named: arguments.named);
    b.comment("Local call of ${decl.variable.name}");
    b.call(lambda.function);
    return translator.outputOrVoid(lambda.function.type.outputs);
  }

  @override
  w.ValueType visitInstantiation(Instantiation node, w.ValueType expectedType) {
    DartType type = dartTypeOf(node.expression);
    if (type is FunctionType) {
      int typeCount = type.typeParameters.length;
      int posArgCount = type.positionalParameters.length;
      List<String> argNames = type.namedParameters.map((a) => a.name).toList();
      ClosureRepresentation representation = translator.closureLayouter
          .getClosureRepresentation(typeCount, posArgCount, argNames)!;

      // Operand closure
      w.RefType closureType =
          w.RefType.def(representation.closureStruct, nullable: false);
      w.Local closureTemp = addLocal(closureType);
      wrap(node.expression, closureType);
      b.local_tee(closureTemp);

      // Type arguments
      for (DartType typeArg in node.typeArguments) {
        types.makeType(this, typeArg);
      }

      // Instantiation function
      b.local_get(closureTemp);
      b.struct_get(representation.closureStruct, FieldIndex.closureVtable);
      b.struct_get(
          representation.vtableStruct, FieldIndex.vtableInstantiationFunction);

      // Call instantiation function
      b.call_ref(representation.instantiationFunctionType);
      return representation.instantiationFunctionType.outputs.single;
    } else {
      // Only other alternative is `NeverType`.
      assert(type is NeverType);
      b.unreachable();
      return voidMarker;
    }
  }

  @override
  w.ValueType visitLogicalExpression(
      LogicalExpression node, w.ValueType expectedType) {
    _conditional(node, () => b.i32_const(1), () => b.i32_const(0),
        const [w.NumType.i32]);
    return w.NumType.i32;
  }

  @override
  w.ValueType visitNot(Not node, w.ValueType expectedType) {
    wrap(node.operand, w.NumType.i32);
    b.i32_eqz();
    return w.NumType.i32;
  }

  @override
  w.ValueType visitConditionalExpression(
      ConditionalExpression node, w.ValueType expectedType) {
    _conditional(
        node.condition,
        () => wrap(node.then, expectedType),
        () => wrap(node.otherwise, expectedType),
        [if (expectedType != voidMarker) expectedType]);
    return expectedType;
  }

  @override
  w.ValueType visitNullCheck(NullCheck node, w.ValueType expectedType) {
    return _nullCheck(node.operand, translator.throwNullCheckError);
  }

  w.ValueType _nullCheck(Expression operand, Procedure errorProcedure) {
    w.ValueType operandType = translator.translateType(dartTypeOf(operand));
    w.ValueType nonNullOperandType = operandType.withNullability(false);
    w.Label nullCheckBlock = b.block(const [], [nonNullOperandType]);
    wrap(operand, operandType);

    // We lower a null check to a br_on_non_null, throwing a [TypeError] in the
    // null case.
    b.br_on_non_null(nullCheckBlock);
    call(translator.stackTraceCurrent.reference);
    call(errorProcedure.reference);
    b.unreachable();
    b.end();
    return nonNullOperandType;
  }

  void visitArgumentsLists(List<Expression> positional,
      w.FunctionType signature, ParameterInfo paramInfo, int signatureOffset,
      {List<DartType> typeArguments = const [],
      List<NamedExpression> named = const []}) {
    for (int i = 0; i < typeArguments.length; i++) {
      types.makeType(this, typeArguments[i]);
    }
    signatureOffset += typeArguments.length;
    for (int i = 0; i < positional.length; i++) {
      wrap(positional[i], signature.inputs[signatureOffset + i]);
    }
    // Default values for positional parameters
    for (int i = positional.length; i < paramInfo.positional.length; i++) {
      final w.ValueType type = signature.inputs[signatureOffset + i];
      translator.constants
          .instantiateConstant(function, b, paramInfo.positional[i]!, type);
    }
    // Named arguments
    final Map<String, w.Local> namedLocals = {};
    for (var namedArg in named) {
      final w.ValueType type = signature
          .inputs[signatureOffset + paramInfo.nameIndex[namedArg.name]!];
      final w.Local namedLocal = addLocal(type);
      namedLocals[namedArg.name] = namedLocal;
      wrap(namedArg.value, namedLocal.type);
      b.local_set(namedLocal);
    }
    for (String name in paramInfo.names) {
      w.Local? namedLocal = namedLocals[name];
      final w.ValueType type =
          signature.inputs[signatureOffset + paramInfo.nameIndex[name]!];
      if (namedLocal != null) {
        b.local_get(namedLocal);
      } else {
        translator.constants
            .instantiateConstant(function, b, paramInfo.named[name]!, type);
      }
    }
  }

  void _visitArguments(Arguments node, Reference target, int signatureOffset) {
    final w.FunctionType signature = translator.signatureFor(target);
    final ParameterInfo paramInfo = translator.paramInfoFor(target);
    visitArgumentsLists(node.positional, signature, paramInfo, signatureOffset,
        typeArguments: node.types, named: node.named);
  }

  @override
  w.ValueType visitStringConcatenation(
      StringConcatenation node, w.ValueType expectedType) {
    bool isConstantString(Expression expr) =>
        expr is StringLiteral ||
        (expr is ConstantExpression && expr.constant is StringConstant);

    String extractConstantString(Expression expr) {
      if (expr is StringLiteral) {
        return expr.value;
      } else {
        return ((expr as ConstantExpression).constant as StringConstant).value;
      }
    }

    if (node.expressions.every(isConstantString)) {
      StringBuffer result = StringBuffer();
      for (final expr in node.expressions) {
        result.write(extractConstantString(expr));
      }
      final expr = StringLiteral(result.toString());
      return visitStringLiteral(expr, expectedType);
    }

    makeListFromExpressions(
        node.expressions,
        InterfaceType(
            translator.coreTypes.stringClass, Nullability.nonNullable));
    return translator.outputOrVoid(call(translator.options.jsCompatibility
        ? translator.jsStringInterpolate.reference
        : translator.stringInterpolate.reference));
  }

  @override
  w.ValueType visitThrow(Throw node, w.ValueType expectedType) {
    // Front-end wraps the argument with `as Object` when necessary, so we can
    // assume non-nullable here.
    assert(!dartTypeOf(node.expression).isPotentiallyNullable);
    wrap(node.expression, translator.topInfo.nonNullableType);
    call(translator.stackTraceCurrent.reference);
    call(translator.errorThrow.reference);
    b.unreachable();
    return expectedType;
  }

  @override
  w.ValueType visitRethrow(Rethrow node, w.ValueType expectedType) {
    b.rethrow_(tryLabels.last);
    return expectedType;
  }

  @override
  w.ValueType visitConstantExpression(
      ConstantExpression node, w.ValueType expectedType) {
    translator.constants
        .instantiateConstant(function, b, node.constant, expectedType);
    return expectedType;
  }

  @override
  w.ValueType visitNullLiteral(NullLiteral node, w.ValueType expectedType) {
    translator.constants
        .instantiateConstant(function, b, NullConstant(), expectedType);
    return expectedType;
  }

  @override
  w.ValueType visitStringLiteral(StringLiteral node, w.ValueType expectedType) {
    translator.constants.instantiateConstant(
        function, b, StringConstant(node.value), expectedType);
    return expectedType;
  }

  @override
  w.ValueType visitBoolLiteral(BoolLiteral node, w.ValueType expectedType) {
    translator.constants.instantiateConstant(
        function, b, BoolConstant(node.value), expectedType);
    return expectedType;
  }

  @override
  w.ValueType visitIntLiteral(IntLiteral node, w.ValueType expectedType) {
    translator.constants.instantiateConstant(
        function, b, IntConstant(node.value), expectedType);
    return expectedType;
  }

  @override
  w.ValueType visitDoubleLiteral(DoubleLiteral node, w.ValueType expectedType) {
    translator.constants.instantiateConstant(
        function, b, DoubleConstant(node.value), expectedType);
    return expectedType;
  }

  @override
  w.ValueType visitListLiteral(ListLiteral node, w.ValueType expectedType) {
    return makeListFromExpressions(node.expressions, node.typeArgument,
        isGrowable: true);
  }

  /// Allocate a Dart `List` with element type [typeArg], length [length] and
  /// push the list to the stack.
  ///
  /// [generateItem] will be called [length] times to initialize list elements.
  ///
  /// Concrete type of the list will be `_GrowableList` if [isGrowable] is
  /// true, `_List` otherwise.
  w.ValueType makeList(DartType typeArg, int length,
      void Function(w.ValueType, int) generateItem,
      {bool isGrowable = false}) {
    return translator.makeList(
        function, (b) => types.makeType(this, typeArg), length, generateItem,
        isGrowable: isGrowable);
  }

  w.ValueType makeListFromExpressions(
          List<Expression> expressions, DartType typeArg,
          {bool isGrowable = false}) =>
      makeList(typeArg, expressions.length,
          (w.ValueType elementType, int i) => wrap(expressions[i], elementType),
          isGrowable: isGrowable);

  @override
  w.ValueType visitMapLiteral(MapLiteral node, w.ValueType expectedType) {
    types.makeType(this, node.keyType);
    types.makeType(this, node.valueType);
    w.ValueType factoryReturnType =
        call(translator.mapFactory.reference).single;
    if (node.entries.isEmpty) {
      return factoryReturnType;
    }
    w.FunctionType mapPutType =
        translator.functions.getFunctionType(translator.mapPut.reference);
    w.ValueType putReceiverType = mapPutType.inputs[0];
    w.ValueType putKeyType = mapPutType.inputs[1];
    w.ValueType putValueType = mapPutType.inputs[2];
    w.Local mapLocal = addLocal(putReceiverType);
    translator.convertType(function, factoryReturnType, mapLocal.type);
    b.local_set(mapLocal);
    for (MapLiteralEntry entry in node.entries) {
      b.local_get(mapLocal);
      wrap(entry.key, putKeyType);
      wrap(entry.value, putValueType);
      call(translator.mapPut.reference);
      b.drop();
    }
    b.local_get(mapLocal);
    return mapLocal.type;
  }

  @override
  w.ValueType visitSetLiteral(SetLiteral node, w.ValueType expectedType) {
    types.makeType(this, node.typeArgument);
    w.ValueType factoryReturnType =
        call(translator.setFactory.reference).single;
    if (node.expressions.isEmpty) {
      return factoryReturnType;
    }
    w.FunctionType setAddType =
        translator.functions.getFunctionType(translator.setAdd.reference);
    w.ValueType addReceiverType = setAddType.inputs[0];
    w.ValueType addKeyType = setAddType.inputs[1];
    w.Local setLocal = addLocal(addReceiverType);
    translator.convertType(function, factoryReturnType, setLocal.type);
    b.local_set(setLocal);
    for (Expression element in node.expressions) {
      b.local_get(setLocal);
      wrap(element, addKeyType);
      call(translator.setAdd.reference);
      b.drop();
    }
    b.local_get(setLocal);
    return setLocal.type;
  }

  @override
  w.ValueType visitTypeLiteral(TypeLiteral node, w.ValueType expectedType) {
    return types.makeType(this, node.type);
  }

  @override
  w.ValueType visitIsExpression(IsExpression node, w.ValueType expectedType) {
    wrap(node.operand, translator.topInfo.nullableType);
    types.emitTypeTest(this, node.type, dartTypeOf(node.operand));
    return w.NumType.i32;
  }

  @override
  w.ValueType visitAsExpression(AsExpression node, w.ValueType expectedType) {
    if (translator.options.omitTypeChecks || node.isUnchecked) {
      return wrap(node.operand, expectedType);
    }

    w.Label asCheckBlock = b.block();
    wrap(node.operand, translator.topInfo.nullableType);
    w.Local operand = addLocal(translator.topInfo.nullableType);
    b.local_tee(operand);

    // We lower an `as` expression to a type test, throwing a [TypeError] if
    // the type test fails.
    types.emitTypeTest(this, node.type, dartTypeOf(node.operand));
    b.br_if(asCheckBlock);
    b.local_get(operand);
    types.makeType(this, node.type);
    call(translator.stackTraceCurrent.reference);
    call(translator.throwAsCheckError.reference);
    b.unreachable();
    b.end();
    b.local_get(operand);
    return operand.type;
  }

  @override
  w.ValueType visitLoadLibrary(LoadLibrary node, w.ValueType expectedType) {
    LibraryDependency import = node.import;
    _emitString(import.enclosingLibrary.importUri.toString());
    _emitString(import.name!);
    return translator.outputOrVoid(call(translator.loadLibrary.reference));
  }

  @override
  w.ValueType visitCheckLibraryIsLoaded(
      CheckLibraryIsLoaded node, w.ValueType expectedType) {
    LibraryDependency import = node.import;
    _emitString(import.enclosingLibrary.importUri.toString());
    _emitString(import.name!);
    return translator
        .outputOrVoid(call(translator.checkLibraryIsLoaded.reference));
  }

  /// Pushes the `_Type` object for a function or class type parameter to the
  /// stack and returns the value type of the object.
  w.ValueType instantiateTypeParameter(TypeParameter parameter) {
    w.ValueType resultType;

    // `this` will not be initialized yet for constructor initializer lists
    if (parameter.declaration is GenericFunction ||
        reference.isInitializerReference) {
      // Type argument to function
      w.Local? local = typeLocals[parameter];
      if (local != null) {
        b.local_get(local);
        resultType = local.type;
      } else {
        Capture capture = closures.captures[parameter]!;
        b.local_get(capture.context.currentLocal);
        b.struct_get(capture.context.struct, capture.fieldIndex);
        resultType = capture.type;
      }
    } else {
      // Type argument of class
      Class cls = parameter.declaration as Class;
      ClassInfo info = translator.classInfo[cls]!;
      int fieldIndex = translator.typeParameterIndex[parameter]!;
      visitThis(info.nonNullableType);
      b.struct_get(info.struct, fieldIndex);
      resultType = info.struct.fields[fieldIndex].type.unpacked;
    }
    translator.convertType(function, resultType, types.nonNullableTypeType);
    return types.nonNullableTypeType;
  }

  @override
  w.ValueType visitRecordLiteral(RecordLiteral node, w.ValueType expectedType) {
    final ClassInfo recordClassInfo =
        translator.getRecordClassInfo(node.recordType);
    translator.functions.allocateClass(recordClassInfo.classId);

    b.i32_const(recordClassInfo.classId);
    b.i32_const(initialIdentityHash);
    for (Expression positional in node.positional) {
      wrap(positional, translator.topInfo.nullableType);
    }
    for (NamedExpression named in node.named) {
      wrap(named.value, translator.topInfo.nullableType);
    }
    b.struct_new(recordClassInfo.struct);

    return recordClassInfo.nonNullableType;
  }

  @override
  w.ValueType visitRecordIndexGet(
      RecordIndexGet node, w.ValueType expectedType) {
    final RecordShape recordShape = RecordShape.fromType(node.receiverType);
    final ClassInfo recordClassInfo =
        translator.getRecordClassInfo(node.receiverType);
    translator.functions.allocateClass(recordClassInfo.classId);

    wrap(node.receiver, translator.topInfo.nonNullableType);
    b.ref_cast(w.RefType(recordClassInfo.struct, nullable: false));
    b.struct_get(
        recordClassInfo.struct, recordShape.getPositionalIndex(node.index));

    return translator.topInfo.nullableType;
  }

  @override
  w.ValueType visitRecordNameGet(RecordNameGet node, w.ValueType expectedType) {
    final RecordShape recordShape = RecordShape.fromType(node.receiverType);
    final ClassInfo recordClassInfo =
        translator.getRecordClassInfo(node.receiverType);
    translator.functions.allocateClass(recordClassInfo.classId);

    wrap(node.receiver, translator.topInfo.nonNullableType);
    b.ref_cast(w.RefType(recordClassInfo.struct, nullable: false));
    b.struct_get(recordClassInfo.struct, recordShape.getNameIndex(node.name));

    return translator.topInfo.nullableType;
  }

  // Generates a function for a constructor's body, where the allocated struct
  // object is passed to this function.
  void generateConstructorBody(Reference target) {
    assert(target.isConstructorBodyReference);
    Constructor member = target.asConstructor;

    setupConstructorBodyParametersAndContexts(target);

    int getStartIndexForSuperOrRedirectedConstructorArguments() {
      // Skips the receiver param and the current constructor's context
      // (if it exists)
      Context? context = closures.contexts[member];
      bool hasContext = context != null;

      if (hasContext) {
        assert(!context.isEmpty);
      }

      int numSkippedParams = hasContext ? 2 : 1;

      // Skips the current constructor's arguments
      int numConstructorArgs = _getConstructorArgumentLocals(target).length;

      return numSkippedParams + numConstructorArgs;
    }

    // Call super class' constructor body, or redirected constructor
    for (Initializer initializer in member.initializers) {
      if (initializer is SuperInitializer ||
          initializer is RedirectingInitializer) {
        Constructor target = initializer is SuperInitializer
            ? initializer.target
            : (initializer as RedirectingInitializer).target;

        Supertype? supersupertype = target.enclosingClass.supertype;

        if (supersupertype == null) {
          break;
        }

        int startIndex =
            getStartIndexForSuperOrRedirectedConstructorArguments();

        List<w.Local> superOrRedirectedConstructorArgs =
            paramLocals.sublist(startIndex);

        w.Local object = thisLocal!;
        b.local_get(object);

        for (w.Local local in superOrRedirectedConstructorArgs) {
          b.local_get(local);
        }

        call(target.constructorBodyReference);
        break;
      }
    }

    Statement? body = member.function.body;

    if (body != null) {
      visitStatement(body);
    }

    b.end();
  }

  // Generates a constructor's initializer list method, and returns:
  // 1. Arguments and contexts returned from a super or redirecting initializer
  //    method (in reverse order).
  // 2. Arguments for this constructor (in reverse order).
  // 3. A reference to the context for this constructor (or null if there is no
  //    context).
  // 4. Class fields (including superclass fields, excluding class id and
  //    identity hash).
  void generateInitializerList(Reference target) {
    assert(target.isInitializerReference);
    Constructor member = target.asConstructor;

    setupInitializerListParametersAndContexts(target);

    Class cls = member.enclosingClass;
    ClassInfo info = translator.classInfo[cls]!;

    List<w.Local> initializedFields = _generateInitializers(member);
    bool containsSuperInitializer = false;
    bool containsRedirectingInitializer = false;

    for (Initializer initializer in member.initializers) {
      if (initializer is SuperInitializer) {
        containsSuperInitializer = true;
      } else if (initializer is RedirectingInitializer) {
        containsRedirectingInitializer = true;
      }
    }

    if (cls.superclass != null && !containsRedirectingInitializer) {
      // checks if a SuperInitializer was dropped because the constructor body
      // throws an error
      if (!containsSuperInitializer) {
        b.unreachable();
        b.end();
        return;
      }

      // checks if a FieldInitializer was dropped because the constructor body
      // throws an error
      for (Field field in info.cls!.fields) {
        if (field.isInstanceMember && !fieldLocals.containsKey(field)) {
          b.unreachable();
          b.end();
          return;
        }
      }
    }

    // push constructor arguments
    List<w.Local> constructorArgs =
        _getConstructorArgumentLocals(member.reference, true);

    for (w.Local arg in constructorArgs) {
      b.local_get(arg);
    }

    // push reference to context
    Context? context = closures.contexts[member];
    if (context != null) {
      assert(!context.isEmpty);
      b.local_get(context.currentLocal);
    }

    // push initialized fields
    for (w.Local field in initializedFields) {
      b.local_get(field);
    }

    b.end();
  }

  /// Generate type checker method for a setter.
  ///
  /// This function will be called by a setter forwarder in a dynamic set to
  /// type check the setter argument before calling the actual setter.
  void _generateFieldSetterTypeCheckerMethod() {
    final receiverLocal = function.locals[0];
    final positionalArgLocal = function.locals[1];

    _initializeThis(member.reference);

    // Local for the argument.
    final argLocal = addLocal(translator.topInfo.nullableType);

    // Local for the expected type of the argument.
    final typeType =
        translator.classInfo[translator.typeClass]!.nonNullableType;
    final argTypeLocal = addLocal(typeType);

    final member_ = member;
    DartType paramType;
    if (member_ is Field) {
      paramType = member_.type;
    } else {
      paramType = (member_ as Procedure).setterType;
    }

    _generateArgumentTypeCheck(
      member.name.text,
      () => b.local_get(positionalArgLocal),
      () => types.makeType(this, paramType),
      argLocal,
      argTypeLocal,
    );

    ClassInfo info = translator.classInfo[member_.enclosingClass]!;
    if (member_ is Field) {
      int fieldIndex = translator.fieldIndex[member_]!;
      b.local_get(receiverLocal);
      translator.convertType(
          function, receiverLocal.type, info.nonNullableType);
      b.local_get(argLocal);
      translator.convertType(function, argLocal.type,
          info.struct.fields[fieldIndex].type.unpacked);
      b.struct_set(info.struct, fieldIndex);
    } else {
      final setterProcedure = member_ as Procedure;
      final setterProcedureWasmType =
          translator.functions.getFunctionType(setterProcedure.reference);
      final setterWasmInputs = setterProcedureWasmType.inputs;
      assert(setterWasmInputs.length == 2);
      b.local_get(receiverLocal);
      translator.convertType(function, receiverLocal.type, setterWasmInputs[0]);
      b.local_get(argLocal);
      translator.convertType(function, argLocal.type, setterWasmInputs[1]);
      call(setterProcedure.reference);
    }

    b.local_get(argLocal);
    b.end(); // end function
  }

  /// Generate type checker method for a method.
  ///
  /// This function will be called by an invocation forwarder in a dynamic
  /// invocation to type check parameters before calling the actual method.
  void _generateProcedureTypeCheckerMethod() {
    final receiverLocal = function.locals[0];
    final typeArgsLocal = function.locals[1];
    final positionalArgsLocal = function.locals[2];
    final namedArgsLocal = function.locals[3];

    _initializeThis(member.reference);

    final typeType =
        translator.classInfo[translator.typeClass]!.nonNullableType;

    final targetParamInfo = translator.paramInfoFor(member.reference);

    final procedure = member as Procedure;

    // Bind type parameters
    final memberTypeParams = procedure.function.typeParameters;
    assert(memberTypeParams.length == targetParamInfo.typeParamCount);

    if (memberTypeParams.isNotEmpty) {
      // Type argument list is either empty or have the right number of types
      // (checked by the forwarder).
      b.local_get(typeArgsLocal);
      translator.getListLength(b);
      b.i32_eqz();
      b.if_([], List.generate(memberTypeParams.length, (_) => typeType));
      // No type arguments passed, initialize with defaults
      for (final typeParam in memberTypeParams) {
        types.makeType(this, typeParam.defaultType);
      }
      b.else_();
      for (int typeParamIdx = 0;
          typeParamIdx < memberTypeParams.length;
          typeParamIdx += 1) {
        b.local_get(typeArgsLocal);
        translator.indexList(b, (b) => b.i32_const(typeParamIdx));
        translator.convertType(
            function, translator.topInfo.nullableType, typeType);
      }
      b.end();

      // Create locals for type parameters. These will be used by `makeType`
      // below when generating types of parameters, for type checks, and when
      // pushing the type parameters when calling the actual member.
      for (int typeParamIdx = memberTypeParams.length - 1;
          typeParamIdx >= 0;
          typeParamIdx -= 1) {
        final local = addLocal(typeType);
        b.local_set(local);
        typeLocals[memberTypeParams[typeParamIdx]] = local;
      }
    }

    if (!translator.options.omitTypeChecks) {
      // Check type parameter bounds
      for (TypeParameter typeParameter in memberTypeParams) {
        if (typeParameter.bound != translator.coreTypes.objectNullableRawType) {
          _generateTypeArgumentBoundCheck(typeParameter.name!,
              typeLocals[typeParameter]!, typeParameter.bound);
        }
      }

      // Check positional argument types
      final List<VariableDeclaration> memberPositionalParams =
          procedure.function.positionalParameters;

      // Local for the current argument being checked. Used to avoid indexing the
      // positional parameters array again when throwing type error.
      final argLocal = addLocal(translator.topInfo.nullableType);

      // Local for the expected type of the current positional arguments. Used to
      // avoid generating the type again when throwing type error.
      final argTypeLocal = addLocal(typeType);

      for (int positionalParamIdx = 0;
          positionalParamIdx < memberPositionalParams.length;
          positionalParamIdx += 1) {
        final param = memberPositionalParams[positionalParamIdx];
        _generateArgumentTypeCheck(
          param.name!,
          () {
            b.local_get(positionalArgsLocal);
            translator.indexList(b, (b) => b.i32_const(positionalParamIdx));
          },
          () {
            types.makeType(this, param.type);
          },
          argLocal,
          argTypeLocal,
        );
      }

      // Check named argument types
      final memberNamedParams = procedure.function.namedParameters;

      /// Maps a named parameter in the member's signature to the parameter's
      /// index in the array [namedArgsLocal].
      int mapNamedParameterToArrayIndex(String name) {
        int? idx;
        for (int i = 0; i < targetParamInfo.names.length; i += 1) {
          if (targetParamInfo.names[i] == name) {
            idx = i;
            break;
          }
        }
        return idx!;
      }

      for (int namedParamIdx = 0;
          namedParamIdx < memberNamedParams.length;
          namedParamIdx += 1) {
        final param = memberNamedParams[namedParamIdx];
        _generateArgumentTypeCheck(
          param.name!,
          () {
            b.local_get(namedArgsLocal);
            translator.indexList(b,
                (b) => b.i32_const(mapNamedParameterToArrayIndex(param.name!)));
          },
          () {
            types.makeType(this, param.type);
          },
          argLocal,
          argTypeLocal,
        );
      }
    }

    // Argument types are as expected, call the member function
    final w.FunctionType memberWasmFunctionType =
        translator.functions.getFunctionType(member.reference);
    final List<w.ValueType> memberWasmInputs = memberWasmFunctionType.inputs;

    b.local_get(receiverLocal);
    translator.convertType(function, receiverLocal.type, memberWasmInputs[0]);

    for (final typeParam in memberTypeParams) {
      b.local_get(typeLocals[typeParam]!);
    }

    int memberParamIdx =
        1 + targetParamInfo.typeParamCount; // skip receiver and type args

    void pushArgument(w.Local listLocal, int listIdx, int wasmInputIdx) {
      b.local_get(listLocal);
      translator.indexList(b, (b) => b.i32_const(listIdx));
      translator.convertType(function, translator.topInfo.nullableType,
          memberWasmInputs[wasmInputIdx]);
    }

    for (int positionalParamIdx = 0;
        positionalParamIdx < targetParamInfo.positional.length;
        positionalParamIdx += 1) {
      pushArgument(positionalArgsLocal, positionalParamIdx, memberParamIdx);
      memberParamIdx += 1;
    }

    for (int namedParamIdx = 0;
        namedParamIdx < targetParamInfo.names.length;
        namedParamIdx += 1) {
      pushArgument(namedArgsLocal, namedParamIdx, memberParamIdx);
      memberParamIdx += 1;
    }

    call(member.reference);

    translator.convertType(
        function,
        translator.outputOrVoid(memberWasmFunctionType.outputs),
        translator.topInfo.nullableType);

    b.return_();
    b.end();
  }

  /// Generate code that checks type of an argument against an expected type
  /// and throws a `TypeError` on failure.
  ///
  /// Does not expect any values on stack and does not leave any values on
  /// stack.
  ///
  /// Locals [argLocal] and [argExpectedTypeLocal] are used to store values
  /// pushed by [pushArg] and [pushArgExpectedType] and reuse the values.
  ///
  /// [argName] is used in the type error as the name of the argument that
  /// doesn't match the expected type.
  void _generateArgumentTypeCheck(
    String argName,
    void Function() pushArg,
    void Function() pushArgExpectedType,
    w.Local argLocal,
    w.Local argExpectedTypeLocal,
  ) {
    // Argument
    pushArg();
    b.local_tee(argLocal);

    // Expected type
    pushArgExpectedType();
    b.local_tee(argExpectedTypeLocal);

    // Check that argument type is subtype of expected type
    call(translator.isSubtype.reference);

    b.i32_eqz();
    b.if_();
    // Type check failed
    b.local_get(argLocal);
    b.local_get(argExpectedTypeLocal);
    _emitString(argName);
    call(translator.stackTraceCurrent.reference);
    call(translator.throwArgumentTypeCheckError.reference);
    b.unreachable();
    b.end();
  }

  void _generateTypeArgumentBoundCheck(
    String argName,
    w.Local typeLocal,
    DartType bound,
  ) {
    b.local_get(typeLocal);
    final boundLocal = function
        .addLocal(translator.classInfo[translator.typeClass]!.nonNullableType);
    types.makeType(this, bound);
    b.local_tee(boundLocal);
    call(translator.isTypeSubtype.reference);

    b.i32_eqz();
    b.if_();
    // Type check failed
    b.local_get(typeLocal);
    b.local_get(boundLocal);
    _emitString(argName);
    call(translator.stackTraceCurrent.reference);
    call(translator.throwTypeArgumentBoundCheckError.reference);
    b.unreachable();
    b.end();
  }

  void _emitString(String str) => wrap(StringLiteral(str),
      translator.translateType(translator.coreTypes.stringNonNullableRawType));

  @override
  void visitPatternSwitchStatement(PatternSwitchStatement node) {
    // This node is internal to the front end and removed by the constant
    // evaluator.
    throw new UnsupportedError("CodeGenerator.visitPatternSwitchStatement");
  }

  @override
  void visitPatternVariableDeclaration(PatternVariableDeclaration node) {
    // This node is internal to the front end and removed by the constant
    // evaluator.
    throw new UnsupportedError("CodeGenerator.visitPatternVariableDeclaration");
  }

  @override
  void visitIfCaseStatement(IfCaseStatement node) {
    // This node is internal to the front end and removed by the constant
    // evaluator.
    throw new UnsupportedError("CodeGenerator.visitIfCaseStatement");
  }

  void debugRuntimePrint(String s) {
    final printFunction =
        translator.functions.getFunction(translator.printToConsole.reference);
    translator.constants.instantiateConstant(
        function, b, StringConstant(s), printFunction.type.inputs[0]);
    b.call(printFunction);
  }

  @override
  void visitAuxiliaryStatement(AuxiliaryStatement node) {
    throw UnsupportedError(
        "Unsupported auxiliary statement ${node} (${node.runtimeType}).");
  }

  @override
  void visitAuxiliaryInitializer(AuxiliaryInitializer node) {
    throw new UnsupportedError(
        "Unsupported auxiliary initializer ${node} (${node.runtimeType}).");
  }
}

class TryBlockFinalizer {
  /// `br` target to run the finalizer
  final w.Label label;

  /// Whether the last finalizer in the chain should return. When this is
  /// `false` the block won't be used, as the block is for running finalizers
  /// when returning.
  bool mustHandleReturn = false;

  TryBlockFinalizer(this.label);
}

/// Holds information of a switch statement, to be used when doing a backward
/// jump to it
class SwitchBackwardJumpInfo {
  /// Wasm local for the value of the switched expression. For example, in a
  /// `switch` like:
  ///
  /// ```
  /// switch (expr) {
  ///   ...
  /// }
  /// ```
  ///
  /// This local holds the value of `expr`.
  ///
  /// This local is updated with a new value when doing backward jumps.
  final w.Local switchValueLocal;

  /// Label of the `loop` to use when doing backward jumps
  final w.Label loopLabel;

  /// When compiling a `default` case, label of the `loop` in the case body, to
  /// use when doing backward jumps to the same case.
  w.Label? defaultLoopLabel;

  SwitchBackwardJumpInfo(this.switchValueLocal, this.loopLabel)
      : defaultLoopLabel = null;
}

class SwitchInfo {
  /// Non-nullable Wasm type of the `switch` expression. Used when the
  /// expression is not nullable, and after the null check.
  late final w.ValueType nullableType;

  /// Nullable Wasm type of the `switch` expression. Only used when the
  /// expression is nullable.
  late final w.ValueType nonNullableType;

  /// Generates code that compares value of a `case` expression with the
  /// `switch` expression's value. Expects `case` and `switch` values to be on
  /// stack, in that order.
  late final void Function() compare;

  /// The `default: ...` case, if exists.
  late final SwitchCase? defaultCase;

  /// The `null: ...` case, if exists.
  late final SwitchCase? nullCase;

  SwitchInfo(CodeGenerator codeGen, SwitchStatement node) {
    final translator = codeGen.translator;

    final switchExprClass =
        translator.classForType(codeGen.dartTypeOf(node.expression));

    bool check<L extends Expression, C extends Constant>() =>
        node.cases.expand((c) => c.expressions).every((e) =>
            e is L ||
            e is NullLiteral ||
            (e is ConstantExpression &&
                (e.constant is C || e.constant is NullConstant) &&
                (translator.hierarchy.isSubtypeOf(
                    translator.classForType(codeGen.dartTypeOf(e)),
                    switchExprClass))));

    if (node.cases.every((c) =>
        c.expressions.isEmpty && c.isDefault ||
        c.expressions.every((e) =>
            e is NullLiteral ||
            e is ConstantExpression && e.constant is NullConstant))) {
      // default-only switch
      nonNullableType = w.RefType.eq(nullable: false);
      nullableType = w.RefType.eq(nullable: true);
      compare = () => throw "Comparison in default-only switch";
    } else if (check<BoolLiteral, BoolConstant>()) {
      // bool switch
      nonNullableType = w.NumType.i32;
      nullableType =
          translator.classInfo[translator.boxedBoolClass]!.nullableType;
      compare = () => codeGen.b.i32_eq();
    } else if (check<IntLiteral, IntConstant>()) {
      // int switch
      nonNullableType = w.NumType.i64;
      nullableType =
          translator.classInfo[translator.boxedIntClass]!.nullableType;
      compare = () => codeGen.b.i64_eq();
    } else if (check<StringLiteral, StringConstant>()) {
      // String switch
<<<<<<< HEAD
      nonNullableType = translator.options.jsCompatibility
          ? translator.classInfo[translator.jsStringClass]!.nonNullableType
          : translator.classInfo[translator.stringBaseClass]!.nonNullableType;
      nullableType = nonNullableType.withNullability(true);
      compare = () => codeGen.call(translator.options.jsCompatibility
          ? translator.jsStringEquals.reference
          : translator.stringEquals.reference);
=======
      nonNullableType = translator
          .classInfo[translator.coreTypes.stringClass]!.repr.nonNullableType;
      nullableType = translator
          .classInfo[translator.coreTypes.stringClass]!.repr.nullableType;
      compare = () => codeGen.call(translator.stringEquals.reference);
>>>>>>> a4f7b2c5
    } else {
      // Object switch
      nonNullableType = translator.topInfo.nonNullableType;
      nullableType = translator.topInfo.nullableType;
      compare =
          () => codeGen.call(translator.coreTypes.identicalProcedure.reference);
    }

    // Special cases
    defaultCase = node.cases
        .cast<SwitchCase?>()
        .firstWhere((c) => c!.isDefault, orElse: () => null);

    nullCase = node.cases.cast<SwitchCase?>().firstWhere(
        (c) => c!.expressions.any((e) =>
            e is NullLiteral ||
            e is ConstantExpression && e.constant is NullConstant),
        orElse: () => null);
  }
}

enum _VirtualCallKind {
  Get,
  Set,
  Call;

  String toString() {
    switch (this) {
      case _VirtualCallKind.Get:
        return "get";
      case _VirtualCallKind.Set:
        return "set";
      case _VirtualCallKind.Call:
        return "call";
    }
  }

  bool get isGetter => this == _VirtualCallKind.Get;

  bool get isSetter => this == _VirtualCallKind.Set;
}<|MERGE_RESOLUTION|>--- conflicted
+++ resolved
@@ -3708,21 +3708,13 @@
       compare = () => codeGen.b.i64_eq();
     } else if (check<StringLiteral, StringConstant>()) {
       // String switch
-<<<<<<< HEAD
       nonNullableType = translator.options.jsCompatibility
-          ? translator.classInfo[translator.jsStringClass]!.nonNullableType
-          : translator.classInfo[translator.stringBaseClass]!.nonNullableType;
+          ? translator.classInfo[translator.jsStringClass]!.repr.nonNullableType
+          : translator.classInfo[translator.stringBaseClass]!.repr.nonNullableType;
       nullableType = nonNullableType.withNullability(true);
       compare = () => codeGen.call(translator.options.jsCompatibility
           ? translator.jsStringEquals.reference
           : translator.stringEquals.reference);
-=======
-      nonNullableType = translator
-          .classInfo[translator.coreTypes.stringClass]!.repr.nonNullableType;
-      nullableType = translator
-          .classInfo[translator.coreTypes.stringClass]!.repr.nullableType;
-      compare = () => codeGen.call(translator.stringEquals.reference);
->>>>>>> a4f7b2c5
     } else {
       // Object switch
       nonNullableType = translator.topInfo.nonNullableType;
