// Copyright (c) 2022, the Dart project authors.  Please see the AUTHORS file
// for details. All rights reserved. Use of this source code is governed by a
// BSD-style license that can be found in the LICENSE file.

import 'dart:collection' show LinkedHashMap;

import 'package:kernel/ast.dart';
import 'package:kernel/type_environment.dart';
import 'package:wasm_builder/wasm_builder.dart' as w;

import 'async.dart';
import 'class_info.dart';
import 'closures.dart';
import 'dispatch_table.dart';
import 'dynamic_forwarders.dart';
import 'intrinsics.dart';
import 'param_info.dart';
import 'records.dart';
import 'reference_extensions.dart';
import 'sync_star.dart';
import 'translator.dart';
import 'types.dart';

abstract class CodeGenerator {
  // The two parameters here are used for inlining:
  //
  // If the user
  //
  //   * inlines the code, it will provide locals and a return label
  //
  //   * doesn't inline (i.e. makes new function with this code) it will provide
  //     the parameters of the function and no return label.
  //
  void generate(
      w.InstructionsBuilder b, List<w.Local> paramLocals, w.Label? returnLabel);
}

/// Main code generator for member bodies.
///
/// The [generate] method first collects all local functions and function
/// expressions in the body and then generates code for the body. Code for the
/// local functions and function expressions must be generated separately by
/// calling the [generateLambda] method on all lambdas in [closures].
///
/// A new [CodeGenerator] object must be created for each new member or lambda.
///
/// Every visitor method for an expression takes in the Wasm type that it is
/// expected to leave on the stack (or the special [voidMarker] to indicate that
/// it should leave nothing). It returns what it actually left on the stack. The
/// code generation for every expression or subexpression is done via the [wrap]
/// method, which emits appropriate conversion code if the produced type is not
/// a subtype of the expected type.
abstract class AstCodeGenerator
    extends ExpressionVisitor1<w.ValueType, w.ValueType>
    with ExpressionVisitor1DefaultMixin<w.ValueType, w.ValueType>
    implements InitializerVisitor<void>, StatementVisitor<void>, CodeGenerator {
  final Translator translator;
  final w.FunctionType functionType;
  final Member enclosingMember;

  // To be initialized in `generate()`
  late final w.InstructionsBuilder b;
  late final List<w.Local> paramLocals;
  late final w.Label? returnLabel;

  late final Intrinsifier intrinsifier = Intrinsifier(this);
  late final StaticTypeContext typeContext =
      StaticTypeContext(enclosingMember, translator.typeEnvironment);

  late final Closures closures;

  bool exceptionLocationPrinted = false;

  final Map<VariableDeclaration, w.Local> locals = {};
  w.Local? thisLocal;
  w.Local? preciseThisLocal;
  w.Local? returnValueLocal;
  final Map<TypeParameter, w.Local> typeLocals = {};

  // Maps a classes' fields to corresponding locals so that we can update the
  // local directly if a field has both a default value and a FieldInitializer.
  final Map<Field, w.Local> fieldLocals = {};

  /// Finalizers to run on `return`.
  final List<TryBlockFinalizer> returnFinalizers = [];

  /// Finalizers to run on a `break`. `breakFinalizers[L].last` (which should
  /// always be present) is the `br` target for the label `L` that will run the
  /// finalizers, or break out of the loop.
  final LinkedHashMap<LabeledStatement, List<w.Label>> breakFinalizers =
      LinkedHashMap();

  final List<w.Label> tryLabels = [];

  final Map<SwitchCase, w.Label> switchLabels = {};

  /// Maps a switch statement to the information used when doing a backward
  /// jump to one of the cases in the switch statement
  final Map<SwitchStatement, SwitchBackwardJumpInfo> switchBackwardJumpInfos =
      {};

  /// Create a code generator for a member or one of its lambdas.
  AstCodeGenerator(this.translator, this.functionType, this.enclosingMember);

  w.ModuleBuilder get m => translator.m;

  List<w.ValueType> get outputs => functionType.outputs;

  w.ValueType get returnType => translator.outputOrVoid(outputs);

  TranslatorOptions get options => translator.options;

  w.ValueType get voidMarker => translator.voidMarker;

  Types get types => translator.types;

  w.ValueType translateType(DartType type) => translator.translateType(type);

  w.Local addLocal(w.ValueType type) {
    return b.addLocal(type);
  }

  DartType dartTypeOf(Expression exp) {
    return exp.getStaticType(typeContext);
  }

  void unimplemented(
      TreeNode node, Object message, List<w.ValueType> expectedTypes) {
    final text = "Not implemented: $message at ${node.location}";
    print(text);
    b.comment(text);
    b.block(const [], expectedTypes);
    b.unreachable();
    b.end();
  }

  @override
  w.ValueType defaultExpression(Expression node, w.ValueType expectedType) {
    unimplemented(
        node, node.runtimeType, [if (expectedType != voidMarker) expectedType]);
    return expectedType;
  }

  Source? _sourceMapSource;
  int _sourceMapFileOffset = TreeNode.noOffset;

  /// Update the [Source] for the AST nodes being compiled.
  ///
  /// The [Source] is used to resolve [TreeNode.fileOffset]s to file URI, line,
  /// and column numbers, to be able to generate source mappings, in
  /// [setSourceMapFileOffset].
  ///
  /// Setting this `null` disables source mapping for the instructions being
  /// generated.
  ///
  /// This should be called before [setSourceMapFileOffset] as the file offset
  /// passed to that function is resolved using the [Source].
  ///
  /// Returns the old [Source], which can be used to restore the source mapping
  /// after visiting a sub-tree.
  Source? setSourceMapSource(Source? source) {
    final old = _sourceMapSource;
    _sourceMapSource = source;
    return old;
  }

  /// Update the source location of the AST nodes being compiled in the source
  /// map.
  ///
  /// When the offset is [TreeNode.noOffset], this disables mapping the
  /// generated instructions.
  ///
  /// Returns the old file offset, which can be used to restore the source
  /// mapping after vising a sub-tree.
  int setSourceMapFileOffset(int fileOffset) {
    if (!b.recordSourceMaps) {
      final old = _sourceMapFileOffset;
      _sourceMapFileOffset = fileOffset;
      return old;
    }
    if (fileOffset == TreeNode.noOffset) {
      b.stopSourceMapping();
      final old = _sourceMapFileOffset;
      _sourceMapFileOffset = fileOffset;
      return old;
    }
    final source = _sourceMapSource!;
    final fileUri = source.fileUri!;
    final location = source.getLocation(fileUri, fileOffset);
    final old = _sourceMapFileOffset;
    _sourceMapFileOffset = fileOffset;
<<<<<<< HEAD
    b.startSourceMapping(fileUri, location.line - 1, location.column - 1, null);
=======
    b.startSourceMapping(fileUri, location.line - 1, location.column - 1,
        enclosingMember.name.text);
>>>>>>> a6e8b4ee
    return old;
  }

  /// Calls [setSourceMapSource] and [setSourceMapFileOffset].
  (Source?, int) setSourceMapSourceAndFileOffset(
      Source? source, int fileOffset) {
    final oldSource = setSourceMapSource(source);
    final oldFileOffset = setSourceMapFileOffset(fileOffset);
    return (oldSource, oldFileOffset);
  }

  /// Generate code while preventing recursive inlining.
  @override
  void generate(w.InstructionsBuilder b, List<w.Local> paramLocals,
      w.Label? returnLabel) {
    this.b = b;
    this.paramLocals = paramLocals;
    this.returnLabel = returnLabel;

    translator.membersBeingGenerated.add(enclosingMember);
    generateInternal();
    translator.membersBeingGenerated.remove(enclosingMember);
  }

  void addNestedClosuresToCompilationQueue() {
    for (Lambda lambda in closures.lambdas.values) {
      translator.compilationQueue.add(CompilationTask(
          lambda.function,
          getLambdaCodeGenerator(
              translator, lambda, enclosingMember, closures)));
    }
  }

  // Generate the body.
  void generateInternal();

  void _setupLocalParameters(Member member, ParameterInfo paramInfo,
      int parameterOffset, int implicitParams,
      {bool isForwarder = false}) {
    List<TypeParameter> typeParameters = member is Constructor
        ? member.enclosingClass.typeParameters
        : member.function!.typeParameters;
    for (int i = 0; i < typeParameters.length; i++) {
      final typeParameter = typeParameters[i];
      typeLocals[typeParameter] = paramLocals[parameterOffset + i];
    }
    if (!translator.options.omitImplicitTypeChecks) {
      for (int i = 0; i < typeParameters.length; i++) {
        final typeParameter = typeParameters[i];
        if (typeParameter.isCovariantByClass &&
            typeParameter.bound != translator.coreTypes.objectNullableRawType) {
          _generateTypeArgumentBoundCheck(typeParameter.name!,
              typeLocals[typeParameter]!, typeParameter.bound);
        }
      }
    }

    void setupParamLocal(VariableDeclaration variable, int index,
        Constant? defaultValue, bool isRequired) {
      w.Local local = paramLocals[implicitParams + index];
      if (defaultValue == ParameterInfo.defaultValueSentinel) {
        // The default value for this parameter differs between implementations
        // within the same selector. This means that callers will pass the
        // default value sentinel to indicate that the parameter is not given.
        // The callee must check for the sentinel value and substitute the
        // actual default value.
        //
        // NOTE: The default sentinel is a dummy instance of the wasm type of
        // the parameter in the function signature. This type may be a super
        // type of the kind of arguments we actually see in practice.
        // (e.g. we may know that only nullable one byte strings can flow into
        // the argument, but the wasm type may be of object type). So we first
        // have to handle sentinel before we can downcast the value.
        b.local_get(local);
        translator.constants.instantiateConstant(
            b, ParameterInfo.defaultValueSentinel, local.type);
        b.ref_eq();
        b.if_();
        wrap(variable.initializer!, local.type);
        b.local_set(local);
        b.end();
      }
      if (!isForwarder) {
        // TFA may have inferred a very precise type for the incoming arguments,
        // but the wasm function parameter type may not reflect this (e.g. due
        // to upper-bounding in dispatch table row building)
        // => This means, we may need to do a downcast here.
        final incomingArgumentType =
            translator.translateTypeOfParameter(variable, isRequired);
        if (!local.type.isSubtypeOf(incomingArgumentType)) {
          final newLocal = addLocal(incomingArgumentType);
          b.local_get(local);
          translator.convertType(b, local.type, newLocal.type);
          b.local_set(newLocal);
          local = newLocal;
        }
      }
      if (!translator.options.omitImplicitTypeChecks) {
        if (variable.isCovariantByClass || variable.isCovariantByDeclaration) {
          final boxedType = variable.type.isPotentiallyNullable
              ? translator.topInfo.nullableType
              : translator.topInfo.nonNullableType;
          w.Local operand = local;
          if (!operand.type.isSubtypeOf(boxedType)) {
            final boxedOperand = addLocal(boxedType);
            b.local_get(operand);
            translator.convertType(b, operand.type, boxedOperand.type);
            b.local_set(boxedOperand);
            operand = boxedOperand;
          }
          b.local_get(operand);
          _generateArgumentTypeCheck(
            variable.name!,
            operand.type as w.RefType,
            variable.type,
          );
        }
      }
      if (!isForwarder && !variable.isFinal) {
        // We now have a precise local that can contain the values passed by
        // callers, but the body may assign less precise types to this variable,
        // so we may introduce another local variable that is less precise.
        // => Binaryen will simplify the above downcast and this upcast.
        final variableType = translator.translateTypeOfLocalVariable(variable);
        if (!variableType.isSubtypeOf(local.type)) {
          w.Local newLocal = addLocal(variableType);
          b.local_get(local);
          translator.convertType(b, local.type, newLocal.type);
          b.local_set(newLocal);
          local = newLocal;
        }
      }

      locals[variable] = local;
    }

    final memberFunction = member.function!;
    List<VariableDeclaration> positional = memberFunction.positionalParameters;
    for (int i = 0; i < positional.length; i++) {
      final bool isRequired = i < memberFunction.requiredParameterCount;
      setupParamLocal(positional[i], i, paramInfo.positional[i], isRequired);
    }
    List<VariableDeclaration> named = memberFunction.namedParameters;
    for (var param in named) {
      setupParamLocal(param, paramInfo.nameIndex[param.name]!,
          paramInfo.named[param.name], param.isRequired);
    }

    // For all parameters whose Wasm type has been forced to `externref` due to
    // this function being an export, internalize and cast the parameter to the
    // canonical representation type for its Dart type.
    locals.forEach((parameter, local) {
      DartType parameterType = parameter.type;
      if (local.type == w.RefType.extern(nullable: true) &&
          !(parameterType is InterfaceType &&
              parameterType.classNode == translator.wasmExternRefClass)) {
        w.Local newLocal = addLocal(translateType(parameterType));
        b.local_get(local);
        translator.convertType(b, local.type, newLocal.type);
        b.local_set(newLocal);
        locals[parameter] = newLocal;
      }
    });
  }

  void setupParameters(Reference reference, {bool isForwarder = false}) {
    Member member = reference.asMember;
    ParameterInfo paramInfo = translator.paramInfoForDirectCall(reference);

    int parameterOffset = _initializeThis(reference);
    int implicitParams = parameterOffset + paramInfo.typeParamCount;

    _setupLocalParameters(member, paramInfo, parameterOffset, implicitParams,
        isForwarder: isForwarder);
  }

  void setupParametersAndContexts(Member member) {
    setupParameters(member.reference);

    closures.findCaptures(member);
    closures.collectContexts(member);
    closures.buildContexts();

    allocateContext(member.function!);
    captureParameters();
  }

  void _setupDefaultFieldValues(ClassInfo info) {
    fieldLocals.clear();

    for (Field field in info.cls!.fields) {
      if (field.isInstanceMember && field.initializer != null) {
        final source = field.enclosingComponent!.uriToSource[field.fileUri]!;
        final (oldSource, oldFileOffset) =
            setSourceMapSourceAndFileOffset(source, field.fileOffset);

        int fieldIndex = translator.fieldIndex[field]!;
        w.Local local = addLocal(info.struct.fields[fieldIndex].type.unpacked);

        wrap(field.initializer!, info.struct.fields[fieldIndex].type.unpacked);
        b.local_set(local);
        fieldLocals[field] = local;

        setSourceMapSourceAndFileOffset(oldSource, oldFileOffset);
      }
    }
  }

  List<w.Local> _getConstructorArgumentLocals(Reference target,
      [reverse = false]) {
    Constructor member = target.asConstructor;
    List<w.Local> constructorArgs = [];

    List<TypeParameter> typeParameters = member.enclosingClass.typeParameters;

    for (int i = 0; i < typeParameters.length; i++) {
      constructorArgs.add(typeLocals[typeParameters[i]]!);
    }

    List<VariableDeclaration> positional = member.function.positionalParameters;
    for (VariableDeclaration pos in positional) {
      constructorArgs.add(locals[pos]!);
    }

    Map<String, w.Local> namedArgs = {};
    List<VariableDeclaration> named = member.function.namedParameters;
    for (VariableDeclaration param in named) {
      namedArgs[param.name!] = locals[param]!;
    }

    final ParameterInfo paramInfo = translator.paramInfoForDirectCall(target);

    for (String name in paramInfo.names) {
      w.Local namedLocal = namedArgs[name]!;
      constructorArgs.add(namedLocal);
    }

    if (reverse) {
      return constructorArgs.reversed.toList();
    }

    return constructorArgs;
  }

  void setupLambdaParametersAndContexts(Lambda lambda) {
    FunctionNode functionNode = lambda.functionNode;
    _initializeContextLocals(functionNode);

    int paramIndex = 1;
    for (TypeParameter typeParam in functionNode.typeParameters) {
      typeLocals[typeParam] = paramLocals[paramIndex++];
    }
    for (VariableDeclaration param in functionNode.positionalParameters) {
      locals[param] = paramLocals[paramIndex++];
    }
    for (VariableDeclaration param in functionNode.namedParameters) {
      locals[param] = paramLocals[paramIndex++];
    }

    allocateContext(functionNode);
    captureParameters();
  }

  /// Initialize locals containing `this` in constructors and instance members.
  /// Returns the number of parameter locals taken up by the receiver parameter,
  /// i.e. the parameter offset for the first type parameter (or the first
  /// parameter if there are no type parameters).
  int _initializeThis(Reference reference) {
    Member member = reference.asMember;
    final hasThis =
        member.isInstanceMember || reference.isConstructorBodyReference;
    if (hasThis) {
      thisLocal = paramLocals[0];
      final preciseThisType = translator.preciseThisFor(member);
      if (translator.needsConversion(thisLocal!.type, preciseThisType)) {
        preciseThisLocal = addLocal(preciseThisType);
        b.local_get(thisLocal!);
        translator.convertType(b, thisLocal!.type, preciseThisType);
        b.local_set(preciseThisLocal!);
      } else {
        preciseThisLocal = thisLocal!;
      }
      return 1;
    }
    return 0;
  }

  /// Initialize locals pointing to every context in the context chain of a
  /// closure, plus the locals containing `this` if `this` is captured by the
  /// closure.
  void _initializeContextLocals(TreeNode node, {int contextParamIndex = 0}) {
    Context? context;

    if (node is Constructor) {
      // The context parameter is for the constructor context.
      context = closures.contexts[node];
    } else {
      assert(node is FunctionNode);
      // The context parameter is for the parent context.
      context = closures.contexts[node]?.parent;
    }

    if (context != null) {
      assert(!context.isEmpty);
      w.RefType contextType = w.RefType.def(context.struct, nullable: false);

      b.local_get(paramLocals[contextParamIndex]);
      b.ref_cast(contextType);

      while (true) {
        w.Local contextLocal = addLocal(contextType);
        context!.currentLocal = contextLocal;

        if (context.parent != null || context.containsThis) {
          b.local_tee(contextLocal);
        } else {
          b.local_set(contextLocal);
        }

        if (context.containsThis) {
          thisLocal = addLocal(context
              .struct.fields[context.thisFieldIndex].type.unpacked
              .withNullability(false));
          preciseThisLocal = thisLocal;

          b.struct_get(context.struct, context.thisFieldIndex);
          b.ref_as_non_null();
          b.local_set(thisLocal!);

          if (context.parent != null) {
            b.local_get(contextLocal);
          }
        }

        if (context.parent == null) break;

        b.struct_get(context.struct, context.parentFieldIndex);
        b.ref_as_non_null();
        context = context.parent!;
        contextType = w.RefType.def(context.struct, nullable: false);
      }
    }
  }

  void _implicitReturn() {
    if (outputs.isNotEmpty) {
      w.ValueType returnType = outputs.single;
      if (returnType is w.RefType && returnType.nullable) {
        // Dart body may have an implicit return null.
        b.ref_null(returnType.heapType.bottomType);
      } else {
        b.comment("Unreachable implicit return");
        b.unreachable();
      }
    }
  }

  void allocateContext(TreeNode node) {
    Context? context = closures.contexts[node];
    if (context != null && !context.isEmpty) {
      w.Local contextLocal =
          addLocal(w.RefType.def(context.struct, nullable: true));
      context.currentLocal = contextLocal;
      b.struct_new_default(context.struct);
      b.local_set(contextLocal);
      if (context.containsThis) {
        b.local_get(contextLocal);
        b.local_get(preciseThisLocal!);
        b.struct_set(context.struct, context.thisFieldIndex);
      }
      if (context.parent != null) {
        w.Local parentLocal = context.parent!.currentLocal;
        b.local_get(contextLocal);
        b.local_get(parentLocal);
        b.struct_set(context.struct, context.parentFieldIndex);
      }
    }
  }

  void captureParameters() {
    locals.forEach((variable, local) {
      Capture? capture = closures.captures[variable];
      if (capture != null) {
        b.local_get(capture.context.currentLocal);
        b.local_get(local);
        translator.convertType(b, local.type, capture.type);
        b.struct_set(capture.context.struct, capture.fieldIndex);
      }
    });
    typeLocals.forEach((parameter, local) {
      Capture? capture = closures.captures[parameter];
      if (capture != null) {
        b.local_get(capture.context.currentLocal);
        b.local_get(local);
        translator.convertType(b, local.type, capture.type);
        b.struct_set(capture.context.struct, capture.fieldIndex);
      }
    });
  }

  /// Helper function to throw a Wasm ref downcast error.
  void throwWasmRefError(String expected) {
    _emitString(expected);
    call(translator.stackTraceCurrent.reference);
    call(translator.throwWasmRefError.reference);
    b.unreachable();
  }

  /// Generates code for an expression plus conversion code to convert the
  /// result to the expected type if needed. All expression code generation goes
  /// through this method.
  w.ValueType wrap(Expression node, w.ValueType expectedType) {
    var sourceUpdated = false;
    Source? oldSource;
    if (node is FileUriNode) {
      final source =
          node.enclosingComponent!.uriToSource[(node as FileUriNode).fileUri]!;
      oldSource = setSourceMapSource(source);
      sourceUpdated = true;
    }
    final oldFileOffset = setSourceMapFileOffset(node.fileOffset);
    try {
      w.ValueType resultType = node.accept1(this, expectedType);
      translator.convertType(b, resultType, expectedType);
      return expectedType;
    } catch (_) {
      _printLocation(node);
      rethrow;
    } finally {
      if (sourceUpdated) {
        setSourceMapSource(oldSource);
      }
      setSourceMapFileOffset(oldFileOffset);
    }
  }

  void visitStatement(Statement node) {
    final oldFileOffset = setSourceMapFileOffset(node.fileOffset);
    try {
      node.accept(this);
    } catch (_) {
      _printLocation(node);
      rethrow;
    } finally {
      setSourceMapFileOffset(oldFileOffset);
    }
  }

  void visitInitializer(Initializer node) {
    try {
      node.accept(this);
    } catch (_) {
      _printLocation(node);
      rethrow;
    }
  }

  void _printLocation(TreeNode node) {
    if (!exceptionLocationPrinted) {
      print("Exception in ${node.runtimeType} at ${node.location}");
      exceptionLocationPrinted = true;
    }
  }

  List<w.ValueType> call(Reference target) {
    w.FunctionType targetFunctionType =
        translator.signatureForDirectCall(target);
    final inliningCodeGen =
        translator.getInliningCodeGenerator(target, targetFunctionType);
    if (inliningCodeGen != null) {
      List<w.Local> inlinedLocals =
          targetFunctionType.inputs.map((t) => addLocal(t)).toList();
      for (w.Local local in inlinedLocals.reversed) {
        b.local_set(local);
      }
      w.Label block = b.block(const [], targetFunctionType.outputs);
      b.comment("Inlined ${target.asMember}");
      inliningCodeGen.generate(b, inlinedLocals, block);
      return targetFunctionType.outputs;
    } else {
      w.BaseFunction targetFunction = translator.functions.getFunction(target);
      String access =
          target.isGetter ? "get" : (target.isSetter ? "set" : "call");
      b.comment("Direct $access of '${target.asMember}'");
      b.call(targetFunction);
      return targetFunction.type.outputs;
    }
  }

  @override
  void visitInvalidInitializer(InvalidInitializer node) {}

  @override
  void visitAssertInitializer(AssertInitializer node) {
    visitStatement(node.statement);
  }

  @override
  void visitLocalInitializer(LocalInitializer node) {
    visitStatement(node.variable);
  }

  @override
  void visitFieldInitializer(FieldInitializer node) {
    Class cls = (node.parent as Constructor).enclosingClass;
    w.StructType struct = translator.classInfo[cls]!.struct;
    Field field = node.field;
    int fieldIndex = translator.fieldIndex[field]!;

    w.Local? local = fieldLocals[field];

    local ??= addLocal(struct.fields[fieldIndex].type.unpacked);

    wrap(node.value, struct.fields[fieldIndex].type.unpacked);
    b.local_set(local);
    fieldLocals[field] = local;
  }

  @override
  void visitRedirectingInitializer(RedirectingInitializer node) {
    Class cls = (node.parent as Constructor).enclosingClass;

    for (TypeParameter typeParam in cls.typeParameters) {
      types.makeType(
          this, TypeParameterType(typeParam, Nullability.nonNullable));
    }

    final targetMember = node.targetReference.asMember;
    final target = targetMember.initializerReference;
    _visitArguments(node.arguments, translator.signatureForDirectCall(target),
        translator.paramInfoForDirectCall(target), cls.typeParameters.length);

    b.comment("Direct call of '$targetMember Redirected Initializer'");
    call(target);
  }

  @override
  void visitSuperInitializer(SuperInitializer node) {
    Supertype? supertype =
        (node.parent as Constructor).enclosingClass.supertype;
    Supertype? supersupertype = node.target.enclosingClass.supertype;

    // Skip calls to the constructor for Object, as this is empty
    if (supersupertype != null) {
      for (DartType typeArg in supertype!.typeArguments) {
        types.makeType(this, typeArg);
      }

      final targetMember = node.targetReference.asMember;
      final target = targetMember.initializerReference;
      _visitArguments(
          node.arguments,
          translator.signatureForDirectCall(target),
          translator.paramInfoForDirectCall(target),
          supertype.typeArguments.length);

      b.comment("Direct call of '$targetMember Initializer'");
      call(target);
    }
  }

  @override
  void visitBlock(Block node) {
    for (Statement statement in node.statements) {
      visitStatement(statement);
    }
  }

  @override
  void visitLabeledStatement(LabeledStatement node) {
    w.Label label = b.block();
    breakFinalizers[node] = <w.Label>[label];
    visitStatement(node.body);
    breakFinalizers.remove(node);
    b.end();
  }

  @override
  void visitBreakStatement(BreakStatement node) {
    b.br(breakFinalizers[node.target]!.last);
  }

  @override
  void visitVariableDeclaration(VariableDeclaration node) {
    final w.ValueType type = translator.translateTypeOfLocalVariable(node);
    w.Local? local;
    Capture? capture = closures.captures[node];
    if (capture == null || !capture.written) {
      local = addLocal(type);
      locals[node] = local;
    }

    // Handle variable initialization. Nullable variables have an implicit
    // initializer.
    if (node.initializer != null ||
        node.type.nullability == Nullability.nullable) {
      Expression initializer =
          node.initializer ?? ConstantExpression(NullConstant());
      if (capture != null) {
        w.ValueType expectedType = capture.written ? capture.type : local!.type;
        b.local_get(capture.context.currentLocal);
        wrap(initializer, expectedType);
        if (!capture.written) {
          b.local_tee(local!);
        }
        b.struct_set(capture.context.struct, capture.fieldIndex);
      } else {
        wrap(initializer, local!.type);
        b.local_set(local);
      }
    } else if (local != null && !local.type.defaultable) {
      // Uninitialized variable
      translator.globals.instantiateDummyValue(b, local.type);
      b.local_set(local);
    }
  }

  /// Initialize a variable [node] to an initial value which must be left on
  /// the stack by [pushInitialValue].
  ///
  /// This is similar to [visitVariableDeclaration] but it gives more control
  /// over how the variable is initialized.
  void initializeVariable(
      VariableDeclaration node, void Function() pushInitialValue) {
    final w.ValueType type = translator.translateTypeOfLocalVariable(node);
    w.Local? local;
    final Capture? capture = closures.captures[node];
    if (capture == null || !capture.written) {
      local = addLocal(type);
      locals[node] = local;
    }

    if (capture != null) {
      b.local_get(capture.context.currentLocal);
      pushInitialValue();
      if (!capture.written) {
        b.local_tee(local!);
      }
      b.struct_set(capture.context.struct, capture.fieldIndex);
    } else {
      pushInitialValue();
      b.local_set(local!);
    }
  }

  @override
  void visitEmptyStatement(EmptyStatement node) {}

  @override
  void visitAssertStatement(AssertStatement node) {
    if (options.enableAsserts) {
      w.Label assertBlock = b.block();
      wrap(node.condition, w.NumType.i32);
      b.br_if(assertBlock);

      Expression? message = node.message;
      if (message != null) {
        wrap(message, translator.topInfo.nullableType);
      } else {
        b.ref_null(w.HeapType.none);
      }
      final Location? location = node.location;
      final stringClass = translator.options.jsCompatibility
          ? translator.jsStringClass
          : translator.stringBaseClass;
      final w.RefType stringRefType =
          translator.classInfo[stringClass]!.nullableType;
      if (location != null) {
        translator.constants.instantiateConstant(
          b,
          StringConstant(location.file.toString()),
          stringRefType,
        );
        b.i64_const(location.line);
        b.i64_const(location.column);
        final String sourceString =
            node.enclosingComponent!.uriToSource[location.file]!.text;
        final String conditionString = sourceString.substring(
            node.conditionStartOffset, node.conditionEndOffset);
        translator.constants.instantiateConstant(
          b,
          StringConstant(conditionString),
          stringRefType,
        );
      } else {
        b.ref_null(stringRefType.heapType);
        b.i64_const(0);
        b.i64_const(0);
        b.ref_null(stringRefType.heapType);
      }

      call(translator.throwAssertionError.reference);

      b.unreachable();
      b.end();
    }
  }

  @override
  void visitAssertBlock(AssertBlock node) {
    if (!options.enableAsserts) return;

    for (Statement statement in node.statements) {
      visitStatement(statement);
    }
  }

  @override
  void visitTryCatch(TryCatch node) {
    // It is not valid dart to have a try without a catch.
    assert(node.catches.isNotEmpty);

    // We lower a [TryCatch] to a wasm try block.
    w.Label try_ = b.try_();
    visitStatement(node.body);
    b.br(try_);

    // Note: We must wait to add the try block to the [tryLabels] stack until
    // after we have visited the body of the try. This is to handle the case of
    // a rethrow nested within a try nested within a catch, that is we need the
    // rethrow to target the last try block with a catch.
    tryLabels.add(try_);

    // Stash the original exception in a local so we can push it back onto the
    // stack after each type test. Also, store the stack trace in a local.
    w.Local thrownException = addLocal(translator.topInfo.nonNullableType);
    w.Local thrownStackTrace =
        addLocal(translator.stackTraceInfo.repr.nonNullableType);

    void emitCatchBlock(Catch catch_, bool emitGuard) {
      // For each catch node:
      //   1) Create a block for the catch.
      //   2) Push the caught exception onto the stack.
      //   3) Add a type test based on the guard of the catch.
      //   4) If the test fails, we jump to the next catch. Otherwise, we
      //      execute the body of the catch.
      w.Label catchBlock = b.block();
      DartType guard = catch_.guard;

      // Only emit the type test if the guard is not [Object].
      if (emitGuard) {
        b.local_get(thrownException);
        types.emitIsTest(this, guard,
            translator.coreTypes.objectNonNullableRawType, catch_.location);
        b.i32_eqz();
        b.br_if(catchBlock);
      }

      final VariableDeclaration? exceptionDeclaration = catch_.exception;
      if (exceptionDeclaration != null) {
        initializeVariable(exceptionDeclaration, () {
          b.local_get(thrownException);
          // Type test passed, downcast the exception to the expected type.
          translator.convertType(
            b,
            thrownException.type,
            translator.translateType(exceptionDeclaration.type),
          );
        });
      }

      final VariableDeclaration? stackTraceDeclaration = catch_.stackTrace;
      if (stackTraceDeclaration != null) {
        initializeVariable(
            stackTraceDeclaration, () => b.local_get(thrownStackTrace));
      }

      visitStatement(catch_.body);

      // Jump out of the try entirely if we enter any catch block.
      b.br(try_);
      b.end(); // end catchBlock.
    }

    // Insert a catch instruction which will catch any thrown Dart
    // exceptions.
    b.catch_(translator.exceptionTag);

    b.local_set(thrownStackTrace);
    b.local_set(thrownException);
    for (final Catch catch_ in node.catches) {
      // Only insert type checks if the guard is not `Object`
      final bool shouldEmitGuard =
          catch_.guard != translator.coreTypes.objectNonNullableRawType;
      emitCatchBlock(catch_, shouldEmitGuard);
      if (!shouldEmitGuard) {
        // If we didn't emit a guard, we won't ever fall through to the
        // following catch blocks.
        break;
      }
    }
    // Rethrow if all the catch blocks fall through
    b.rethrow_(try_);

    // If we have a catches that are generic enough to catch a JavaScript
    // error, we need to put that into a catch_all block.
    final Iterable<Catch> catchAllCatches = node.catches
        .where((c) => guardCanMatchJSException(translator, c.guard));

    if (catchAllCatches.isNotEmpty) {
      // This catches any objects that aren't dart exceptions, such as
      // JavaScript exceptions or objects.
      b.catch_all();

      // We can't inspect the thrown object in a catch_all and get a stack
      // trace, so we just attach the current stack trace.
      call(translator.stackTraceCurrent.reference);
      b.local_set(thrownStackTrace);

      // We create a generic JavaScript error in this case.
      call(translator.javaScriptErrorFactory.reference);
      b.local_set(thrownException);

      for (final c in catchAllCatches) {
        // Type guards based on a type parameter are special, in that we cannot
        // statically determine whether a JavaScript error will always satisfy
        // the guard, so we should emit the type checking code for it. All
        // other guards will always match a JavaScript error, however, so no
        // need to emit type checks for those.
        final bool shouldEmitGuard = c.guard is TypeParameterType;
        emitCatchBlock(c, shouldEmitGuard);
        if (!shouldEmitGuard) {
          // If we didn't emit a guard, we won't ever fall through to the
          // following catch blocks.
          break;
        }
      }

      // Rethrow if the catch block falls through
      b.rethrow_(try_);
    }

    tryLabels.removeLast();
    b.end(); // end try_.
  }

  @override
  void visitTryFinally(TryFinally node) {
    // We lower a [TryFinally] to a number of nested blocks, depending on how
    // many different code paths we have that run the finally block.
    //
    // We emit the finalizer once in a catch, to handle the case where the try
    // throws. Once outside of the catch, to handle the case where the try does
    // not throw. If there is a return within the try block, then we emit the
    // finalizer one more time along with logic to continue walking up the
    // stack.
    //
    // A `break L` can run more than one finalizer, and each of those
    // finalizers will need to be run in a different `try` block. So for each
    // wrapping label we generate a block to run the finalizer on `break` and
    // then branch to the right Wasm block to either run the next finalizer or
    // break.

    // The block for the try-finally statement. Used as `br` target in normal
    // execution after the finalizer (no throws, returns, or breaks).
    w.Label tryFinallyBlock = b.block();

    // Create one block for each wrapping label.
    for (final labelBlocks in breakFinalizers.values.toList().reversed) {
      labelBlocks.add(b.block());
    }

    // Continuation of this block runs the finalizer and returns (or jumps to
    // the next finalizer block). Used as `br` target on `return`.
    w.Label returnFinalizerBlock = b.block();
    returnFinalizers.add(TryBlockFinalizer(returnFinalizerBlock));

    w.Label tryBlock = b.try_();
    visitStatement(node.body);

    final bool mustHandleReturn =
        returnFinalizers.removeLast().mustHandleReturn;

    // `break` statements in the current finalizer and the rest will not run
    // the current finalizer, update the `break` targets.
    final removedBreakTargets = <LabeledStatement, w.Label>{};
    for (final breakFinalizerEntry in breakFinalizers.entries) {
      removedBreakTargets[breakFinalizerEntry.key] =
          breakFinalizerEntry.value.removeLast();
    }

    // Handle Dart exceptions.
    b.catch_(translator.exceptionTag);
    visitStatement(node.finalizer);
    b.rethrow_(tryBlock);

    // Handle JS exceptions.
    b.catch_all();
    visitStatement(node.finalizer);
    b.rethrow_(tryBlock);

    b.end(); // tryBlock

    // Run finalizer on normal execution (no breaks, throws, or returns).
    visitStatement(node.finalizer);
    b.br(tryFinallyBlock);
    b.end(); // returnFinalizerBlock

    // Run the finalizer on `return`.
    if (mustHandleReturn) {
      visitStatement(node.finalizer);
      if (returnFinalizers.isNotEmpty) {
        b.br(returnFinalizers.last.label);
      } else {
        if (returnValueLocal != null) {
          b.local_get(returnValueLocal!);
          translator.convertType(b, returnValueLocal!.type, returnType);
        }
        _returnFromFunction();
      }
    }

    // Generate finalizers for `break`s in the `try` block.
    for (final removedBreakTargetEntry in removedBreakTargets.entries) {
      b.end();
      visitStatement(node.finalizer);
      b.br(breakFinalizers[removedBreakTargetEntry.key]!.last);
    }

    b.end(); // tryFinallyBlock
  }

  @override
  void visitExpressionStatement(ExpressionStatement node) {
    wrap(node.expression, voidMarker);
  }

  bool _hasLogicalOperator(Expression condition) {
    while (condition is Not) {
      condition = condition.operand;
    }
    return condition is LogicalExpression;
  }

  void branchIf(Expression? condition, w.Label target,
      {required bool negated}) {
    if (condition == null) {
      if (!negated) b.br(target);
      return;
    }
    while (condition is Not) {
      negated = !negated;
      condition = condition.operand;
    }
    if (condition is LogicalExpression) {
      bool isConjunctive =
          (condition.operatorEnum == LogicalExpressionOperator.AND) ^ negated;
      if (isConjunctive) {
        w.Label conditionBlock = b.block();
        branchIf(condition.left, conditionBlock, negated: !negated);
        branchIf(condition.right, target, negated: negated);
        b.end();
      } else {
        branchIf(condition.left, target, negated: negated);
        branchIf(condition.right, target, negated: negated);
      }
    } else {
      wrap(condition!, w.NumType.i32);
      if (negated) {
        b.i32_eqz();
      }
      b.br_if(target);
    }
  }

  void _conditional(Expression condition, void Function() then,
      void Function()? otherwise, List<w.ValueType> result) {
    if (!_hasLogicalOperator(condition)) {
      // Simple condition
      wrap(condition, w.NumType.i32);
      b.if_(const [], result);
      then();
      if (otherwise != null) {
        b.else_();
        otherwise();
      }
      b.end();
    } else {
      // Complex condition
      w.Label ifBlock = b.block(const [], result);
      if (otherwise != null) {
        w.Label elseBlock = b.block();
        branchIf(condition, elseBlock, negated: true);
        then();
        b.br(ifBlock);
        b.end();
        otherwise();
      } else {
        branchIf(condition, ifBlock, negated: true);
        then();
      }
      b.end();
    }
  }

  @override
  void visitIfStatement(IfStatement node) {
    _conditional(
        node.condition,
        () => visitStatement(node.then),
        node.otherwise != null ? () => visitStatement(node.otherwise!) : null,
        const []);
  }

  @override
  void visitDoStatement(DoStatement node) {
    w.Label loop = b.loop();
    allocateContext(node);
    visitStatement(node.body);
    branchIf(node.condition, loop, negated: false);
    b.end();
  }

  @override
  void visitWhileStatement(WhileStatement node) {
    w.Label block = b.block();
    w.Label loop = b.loop();
    branchIf(node.condition, block, negated: true);
    allocateContext(node);
    visitStatement(node.body);
    b.br(loop);
    b.end();
    b.end();
  }

  @override
  void visitForStatement(ForStatement node) {
    allocateContext(node);
    for (VariableDeclaration variable in node.variables) {
      visitStatement(variable);
    }
    w.Label block = b.block();
    w.Label loop = b.loop();
    branchIf(node.condition, block, negated: true);
    visitStatement(node.body);

    emitForStatementUpdate(node);

    b.br(loop);
    b.end();
    b.end();
  }

  void emitForStatementUpdate(ForStatement node) {
    Context? context = closures.contexts[node];
    if (context != null && !context.isEmpty) {
      // Create a new context for each iteration of the loop.
      w.Local oldContext = context.currentLocal;
      allocateContext(node);
      w.Local newContext = context.currentLocal;

      // Copy the values of captured loop variables to the new context.
      for (VariableDeclaration variable in node.variables) {
        Capture? capture = closures.captures[variable];
        if (capture != null) {
          assert(capture.context == context);
          b.local_get(newContext);
          b.local_get(oldContext);
          b.struct_get(context.struct, capture.fieldIndex);
          b.struct_set(context.struct, capture.fieldIndex);
        }
      }

      // Update the context local to point to the new context.
      b.local_get(newContext);
      b.local_set(oldContext);
    }

    for (Expression update in node.updates) {
      wrap(update, voidMarker);
    }
  }

  @override
  void visitForInStatement(ForInStatement node) {
    throw "ForInStatement should have been desugared: $node";
  }

  /// Handle the return from this function, either by jumping to [returnLabel]
  /// in the case this function was inlined or just inserting a return
  /// instruction.
  void _returnFromFunction() {
    if (returnLabel != null) {
      b.br(returnLabel!);
    } else {
      b.return_();
    }
  }

  @override
  void visitReturnStatement(ReturnStatement node) {
    Expression? expression = node.expression;
    if (expression != null) {
      wrap(expression, returnType);
    } else {
      translator.convertType(b, voidMarker, returnType);
    }

    // If we are wrapped in a [TryFinally] node then we have to run finalizers
    // as the stack unwinds. When we get to the top of the finalizer stack, we
    // will handle the return using [returnValueLocal] if this function returns
    // a value.
    if (returnFinalizers.isNotEmpty) {
      for (TryBlockFinalizer finalizer in returnFinalizers) {
        finalizer.mustHandleReturn = true;
      }
      if (returnType != voidMarker) {
        // Since the flow of the return value through the returnValueLocal
        // crosses control-flow constructs, the local needs to always have a
        // defaultable type in order for the Wasm code to validate.
        returnValueLocal ??= addLocal(returnType.withNullability(true));
        b.local_set(returnValueLocal!);
      }
      b.br(returnFinalizers.last.label);
    } else {
      _returnFromFunction();
    }
  }

  @override
  void visitSwitchStatement(SwitchStatement node) {
    // If we have an empty switch, just evaluate the expression for any
    // potential side effects. In this case, the return type does not matter.
    if (node.cases.isEmpty) {
      wrap(node.expression, voidMarker);
      return;
    }

    final switchInfo = SwitchInfo(this, node);

    bool isNullable = dartTypeOf(node.expression).isPotentiallyNullable;

    // When the type is nullable we use two variables: one for the nullable
    // value, one after the null check, with non-nullable type.
    w.Local switchValueNonNullableLocal = addLocal(switchInfo.nonNullableType);
    w.Local? switchValueNullableLocal =
        isNullable ? addLocal(switchInfo.nullableType) : null;

    // Initialize switch value local
    wrap(node.expression,
        isNullable ? switchInfo.nullableType : switchInfo.nonNullableType);
    b.local_set(
        isNullable ? switchValueNullableLocal! : switchValueNonNullableLocal);

    // Special cases
    SwitchCase? defaultCase = switchInfo.defaultCase;
    SwitchCase? nullCase = switchInfo.nullCase;

    // Create `loop` for backward jumps
    w.Label loopLabel = b.loop();

    // Set `switchValueLocal` for backward jumps
    w.Local switchValueLocal =
        isNullable ? switchValueNullableLocal! : switchValueNonNullableLocal;

    // Add backward jump info
    switchBackwardJumpInfos[node] =
        SwitchBackwardJumpInfo(switchValueLocal, loopLabel);

    // Set up blocks, in reverse order of cases so they end in forward order
    w.Label doneLabel = b.block();
    for (SwitchCase c in node.cases.reversed) {
      switchLabels[c] = b.block();
    }

    // Compute value and handle null
    if (isNullable) {
      w.Label nullLabel = nullCase != null
          ? switchLabels[nullCase]!
          : defaultCase != null
              ? switchLabels[defaultCase]!
              : doneLabel;
      b.local_get(switchValueNullableLocal!);
      b.br_on_null(nullLabel);
      translator.convertType(b, switchInfo.nullableType.withNullability(false),
          switchInfo.nonNullableType);
      b.local_set(switchValueNonNullableLocal);
    }

    // Compare against all case values
    for (SwitchCase c in node.cases) {
      for (Expression exp in c.expressions) {
        if (exp is NullLiteral ||
            exp is ConstantExpression && exp.constant is NullConstant) {
          // Null already checked, skip
        } else {
          switchInfo.compare(
            switchValueNonNullableLocal,
            () => wrap(exp, switchInfo.nonNullableType),
          );
          b.br_if(switchLabels[c]!);
        }
      }
    }

    // No explicit cases matched
    if (node.isExplicitlyExhaustive) {
      b.unreachable();
    } else {
      w.Label defaultLabel =
          defaultCase != null ? switchLabels[defaultCase]! : doneLabel;
      b.br(defaultLabel);
    }

    // Emit case bodies
    for (SwitchCase c in node.cases) {
      b.end();
      // Remove backward jump target from forward jump labels
      switchLabels.remove(c);

      // Create a `loop` in default case to allow backward jumps to it
      if (c.isDefault) {
        switchBackwardJumpInfos[node]!.defaultLoopLabel = b.loop();
      }

      visitStatement(c.body);

      if (c.isDefault) {
        b.end(); // defaultLoopLabel
      }

      b.br(doneLabel);
    }
    b.end(); // doneLabel
    b.end(); // loopLabel

    // Remove backward jump info
    final removed = switchBackwardJumpInfos.remove(node);
    assert(removed != null);
  }

  @override
  void visitContinueSwitchStatement(ContinueSwitchStatement node) {
    w.Label? label = switchLabels[node.target];
    if (label != null) {
      b.br(label);
    } else {
      // Backward jump. Find the case literal in jump target, set the switched
      // values to the jump target's value, and loop.
      final SwitchCase targetSwitchCase = node.target;
      final SwitchStatement targetSwitch =
          targetSwitchCase.parent! as SwitchStatement;
      final SwitchBackwardJumpInfo targetInfo =
          switchBackwardJumpInfos[targetSwitch]!;
      if (targetSwitchCase.expressions.isEmpty) {
        // Default case
        assert(targetSwitchCase.isDefault);
        b.br(targetInfo.defaultLoopLabel!);
        return;
      }
      final Expression targetValue =
          targetSwitchCase.expressions[0]; // pick any of the values
      wrap(targetValue, targetInfo.switchValueLocal.type);
      b.local_set(targetInfo.switchValueLocal);
      b.br(targetInfo.loopLabel);
    }
  }

  @override
  void visitYieldStatement(YieldStatement node) {
    unimplemented(node, node.runtimeType, const []);
  }

  @override
  w.ValueType visitAwaitExpression(
      AwaitExpression node, w.ValueType expectedType) {
    throw 'Await expression in code generator: $node (${node.location})';
  }

  @override
  w.ValueType visitBlockExpression(
      BlockExpression node, w.ValueType expectedType) {
    visitStatement(node.body);
    return wrap(node.value, expectedType);
  }

  @override
  w.ValueType visitLet(Let node, w.ValueType expectedType) {
    visitStatement(node.variable);
    return wrap(node.body, expectedType);
  }

  @override
  w.ValueType visitThisExpression(
      ThisExpression node, w.ValueType expectedType) {
    return visitThis(expectedType);
  }

  w.ValueType visitThis(w.ValueType expectedType) {
    w.ValueType thisType = thisLocal!.type;
    w.ValueType preciseThisType = preciseThisLocal!.type;
    assert(!thisType.nullable);
    assert(!preciseThisType.nullable);
    if (thisType.isSubtypeOf(expectedType)) {
      b.local_get(thisLocal!);
      return thisType;
    }
    if (preciseThisType.isSubtypeOf(expectedType)) {
      b.local_get(preciseThisLocal!);
      return preciseThisType;
    }
    // A user of `this` may have more precise type information, in which case
    // we downcast it here.
    b.local_get(thisLocal!);
    translator.convertType(b, thisType, expectedType);
    return expectedType;
  }

  @override
  w.ValueType visitConstructorInvocation(
      ConstructorInvocation node, w.ValueType expectedType) {
    w.ValueType? intrinsicResult =
        intrinsifier.generateConstructorIntrinsic(node);
    if (intrinsicResult != null) return intrinsicResult;

    ClassInfo info = translator.classInfo[node.target.enclosingClass]!;
    translator.functions.recordClassAllocation(info.classId);

    final target = node.targetReference;
    _visitArguments(node.arguments, translator.signatureForDirectCall(target),
        translator.paramInfoForDirectCall(target), 0);

    return call(target).single;
  }

  @override
  w.ValueType visitStaticInvocation(
      StaticInvocation node, w.ValueType expectedType) {
    w.ValueType? intrinsicResult = intrinsifier.generateStaticIntrinsic(node);
    if (intrinsicResult != null) return intrinsicResult;

    final target = node.targetReference;
    _visitArguments(node.arguments, translator.signatureForDirectCall(target),
        translator.paramInfoForDirectCall(target), 0);
    return translator.outputOrVoid(call(target));
  }

  Member _lookupSuperTarget(Member interfaceTarget, {required bool setter}) {
    return translator.hierarchy.getDispatchTarget(
        enclosingMember.enclosingClass!.superclass!, interfaceTarget.name,
        setter: setter)!;
  }

  @override
  w.ValueType visitSuperMethodInvocation(
      SuperMethodInvocation node, w.ValueType expectedType) {
    Reference target =
        _lookupSuperTarget(node.interfaceTarget, setter: false).reference;
    w.FunctionType targetFunctionType =
        translator.signatureForDirectCall(target);
    final w.ValueType receiverType = translator.preciseThisFor(target.asMember);

    // When calling `==` and the argument is potentially nullable, check if the
    // argument is `null`.
    if (node.name.text == '==') {
      assert(node.arguments.positional.length == 1);
      assert(node.arguments.named.isEmpty);
      final argument = node.arguments.positional[0];
      if (dartTypeOf(argument).isPotentiallyNullable) {
        w.Label resultBlock = b.block(const [], const [w.NumType.i32]);

        w.ValueType argumentType = targetFunctionType.inputs[1];
        // `==` arguments are non-nullable.
        assert(argumentType.nullable == false);

        final argumentNullBlock = b.block(const [], const []);

        visitThis(receiverType);
        wrap(argument, argumentType.withNullability(true));
        b.br_on_null(argumentNullBlock);

        final resultType = translator.outputOrVoid(call(target));
        // `super ==` should return bool.
        assert(resultType == w.NumType.i32);
        b.br(resultBlock);

        b.end(); // argumentNullBlock

        b.i32_const(0); // false
        b.br(resultBlock);

        b.end(); // resultBlock
        return w.NumType.i32;
      }
    }

    visitThis(receiverType);
    _visitArguments(node.arguments, translator.signatureForDirectCall(target),
        translator.paramInfoForDirectCall(target), 1);
    return translator.outputOrVoid(call(target));
  }

  @override
  w.ValueType visitInstanceInvocation(
      InstanceInvocation node, w.ValueType expectedType) {
    w.ValueType? intrinsicResult = intrinsifier.generateInstanceIntrinsic(node);
    if (intrinsicResult != null) return intrinsicResult;

    w.ValueType callWithNullCheck(
        Procedure target, void Function(w.ValueType) onNull) {
      late w.Label done;
      final w.ValueType resultType =
          _virtualCall(node, target, _VirtualCallKind.Call, (signature) {
        done = b.block(const [], signature.outputs);
        final w.Label nullReceiver = b.block();
        wrap(node.receiver, translator.topInfo.nullableType);
        b.br_on_null(nullReceiver);
      }, (w.FunctionType signature, ParameterInfo paramInfo) {
        _visitArguments(node.arguments, signature, paramInfo, 1);
      });
      b.br(done);
      b.end(); // end nullReceiver
      onNull(resultType);
      b.end();
      return resultType;
    }

    final Procedure target = node.interfaceTarget;
    if (node.kind == InstanceAccessKind.Object) {
      switch (target.name.text) {
        case "toString":
          return callWithNullCheck(
              target, (resultType) => wrap(StringLiteral("null"), resultType));
        case "noSuchMethod":
          return callWithNullCheck(target, (resultType) {
            final target = node.interfaceTargetReference;
            final signature = translator.signatureForDirectCall(target);
            final paramInfo = translator.paramInfoForDirectCall(target);

            // Object? receiver
            b.ref_null(translator.topInfo.struct);
            // Invocation invocation
            _visitArguments(node.arguments, signature, paramInfo, 1);
            call(translator.noSuchMethodErrorThrowWithInvocation.reference);
          });
        default:
          unimplemented(node, "Nullable invocation of ${target.name.text}",
              [if (expectedType != voidMarker) expectedType]);
          return expectedType;
      }
    }

    Member? singleTarget = translator.singleTarget(node);
    if (singleTarget != null) {
      final target = singleTarget.reference;
      final signature = translator.signatureForDirectCall(target);
      final paramInfo = translator.paramInfoForDirectCall(target);
      wrap(node.receiver, signature.inputs.first);
      _visitArguments(node.arguments, signature, paramInfo, 1);

      return translator.outputOrVoid(call(target));
    }
    return _virtualCall(node, target, _VirtualCallKind.Call,
        (signature) => wrap(node.receiver, signature.inputs.first),
        (w.FunctionType signature, ParameterInfo paramInfo) {
      _visitArguments(node.arguments, signature, paramInfo, 1);
    });
  }

  @override
  w.ValueType visitDynamicInvocation(
      DynamicInvocation node, w.ValueType expectedType) {
    // Call dynamic invocation forwarder
    final receiver = node.receiver;
    final typeArguments = node.arguments.types;
    final positionalArguments = node.arguments.positional;
    final namedArguments = node.arguments.named;
    final forwarder = translator.dynamicForwarders
        .getDynamicInvocationForwarder(node.name.text);

    // Evaluate receiver
    wrap(receiver, translator.topInfo.nullableType);
    final nullableReceiverLocal = addLocal(translator.topInfo.nullableType);
    b.local_set(nullableReceiverLocal);

    // Evaluate type arguments.
    final typeArgsLocal = addLocal(
        makeArray(translator.typeArrayType, typeArguments.length,
            (elementType, elementIdx) {
      translator.types.makeType(this, typeArguments[elementIdx]);
    }));
    b.local_set(typeArgsLocal);

    // Evaluate positional arguments
    final positionalArgsLocal = addLocal(makeArray(
        translator.nullableObjectArrayType, positionalArguments.length,
        (elementType, elementIdx) {
      wrap(positionalArguments[elementIdx], elementType);
    }));
    b.local_set(positionalArgsLocal);

    // Evaluate named arguments. The arguments need to be evaluated in the
    // order they appear in the AST, but need to be sorted based on names in
    // the argument list passed to the dynamic forwarder. Create a local for
    // each argument to allow adding values to the list in expected order.
    final List<MapEntry<String, w.Local>> namedArgumentLocals = [];
    for (final namedArgument in namedArguments) {
      wrap(namedArgument.value, translator.topInfo.nullableType);
      final argumentLocal = addLocal(translator.topInfo.nullableType);
      b.local_set(argumentLocal);
      namedArgumentLocals.add(MapEntry(namedArgument.name, argumentLocal));
    }
    namedArgumentLocals.sort((e1, e2) => e1.key.compareTo(e2.key));

    // Create named argument array
    final namedArgsLocal = addLocal(
        makeArray(translator.nullableObjectArrayType, namedArguments.length * 2,
            (elementType, elementIdx) {
      if (elementIdx % 2 == 0) {
        final name = namedArgumentLocals[elementIdx ~/ 2].key;
        final w.ValueType symbolValueType =
            translator.classInfo[translator.symbolClass]!.nonNullableType;
        translator.constants.instantiateConstant(
            b, SymbolConstant(name, null), symbolValueType);
      } else {
        final local = namedArgumentLocals[elementIdx ~/ 2].value;
        b.local_get(local);
      }
    }));
    b.local_set(namedArgsLocal);

    final nullBlock = b.block([], [translator.topInfo.nonNullableType]);
    b.local_get(nullableReceiverLocal);
    b.br_on_non_null(nullBlock);
    // Throw `NoSuchMethodError`. Normally this needs to happen via instance
    // invocation of `noSuchMethod` (done in [_callNoSuchMethod]), but we don't
    // have a `Null` class in dart2wasm so we throw directly.
    b.local_get(nullableReceiverLocal);
    createInvocationObject(translator, b, forwarder.memberName, typeArgsLocal,
        positionalArgsLocal, namedArgsLocal);

    call(translator.noSuchMethodErrorThrowWithInvocation.reference);
    b.unreachable();
    b.end(); // nullBlock

    b.local_get(typeArgsLocal);
    b.local_get(positionalArgsLocal);
    b.local_get(namedArgsLocal);
    b.call(forwarder.function);

    return translator.topInfo.nullableType;
  }

  @override
  w.ValueType visitEqualsCall(EqualsCall node, w.ValueType expectedType) {
    w.ValueType? intrinsicResult = intrinsifier.generateEqualsIntrinsic(node);
    if (intrinsicResult != null) return intrinsicResult;

    Member? singleTarget = translator.singleTarget(node);
    if (singleTarget == translator.coreTypes.objectEquals) {
      // Plain reference comparison
      wrap(node.left, w.RefType.eq(nullable: true));
      wrap(node.right, w.RefType.eq(nullable: true));
      b.ref_eq();
    } else {
      // Check operands for null, then call implementation
      bool leftNullable = dartTypeOf(node.left).isPotentiallyNullable;
      bool rightNullable = dartTypeOf(node.right).isPotentiallyNullable;
      w.RefType leftType = translator.topInfo.typeWithNullability(leftNullable);
      w.RefType rightType =
          translator.topInfo.typeWithNullability(rightNullable);
      w.Local leftLocal = addLocal(leftType);
      w.Local rightLocal = addLocal(rightType);
      w.Label? operandNull;
      w.Label? done;
      if (leftNullable || rightNullable) {
        done = b.block(const [], const [w.NumType.i32]);
        operandNull = b.block();
      }
      wrap(node.left, leftLocal.type);
      b.local_set(leftLocal);
      wrap(node.right, rightLocal.type);
      if (rightNullable) {
        b.local_tee(rightLocal);
        b.br_on_null(operandNull!);
        b.drop();
      } else {
        b.local_set(rightLocal);
      }

      void left([_]) {
        b.local_get(leftLocal);
        if (leftNullable) {
          b.br_on_null(operandNull!);
        }
      }

      void right([_, __]) {
        b.local_get(rightLocal);
        if (rightNullable) {
          b.ref_as_non_null();
        }
      }

      if (singleTarget != null) {
        left();
        right();
        call(singleTarget.reference);
      } else {
        _virtualCall(
          node,
          node.interfaceTarget,
          _VirtualCallKind.Call,
          left,
          right,
        );
      }
      if (leftNullable || rightNullable) {
        b.br(done!);
        b.end(); // operandNull
        if (leftNullable && rightNullable) {
          // Both sides nullable - compare references
          b.local_get(leftLocal);
          b.local_get(rightLocal);
          b.ref_eq();
        } else {
          // Only one side nullable - not equal if one is null
          b.i32_const(0);
        }
        b.end(); // done
      }
    }
    return w.NumType.i32;
  }

  @override
  w.ValueType visitEqualsNull(EqualsNull node, w.ValueType expectedType) {
    wrap(node.expression, const w.RefType.any(nullable: true));
    b.ref_is_null();
    return w.NumType.i32;
  }

  w.ValueType _virtualCall(
      TreeNode node,
      Member interfaceTarget,
      _VirtualCallKind kind,
      void Function(w.FunctionType signature) pushReceiver,
      void Function(w.FunctionType signature, ParameterInfo) pushArguments) {
    SelectorInfo selector = translator.dispatchTable.selectorForTarget(
        interfaceTarget.referenceAs(
            getter: kind.isGetter, setter: kind.isSetter));
    assert(selector.name == interfaceTarget.name.text);

    pushReceiver(selector.signature);

    if (selector.targetRanges.length == 1) {
      assert(selector.staticDispatchRanges.length == 1);
      final target = selector.targetRanges[0].target;
      final signature = translator.signatureForDirectCall(target);
      final paramInfo = translator.paramInfoForDirectCall(target);
      pushArguments(signature, paramInfo);
      return translator.outputOrVoid(call(target));
    }

    if (selector.targetRanges.isEmpty) {
      // Unreachable call
      b.comment("Virtual call of ${selector.name} with no targets"
          " at ${node.location}");
      pushArguments(selector.signature, selector.paramInfo);
      for (int i = 0; i < selector.signature.inputs.length; ++i) {
        b.drop();
      }
      b.block(const [], selector.signature.outputs);
      b.unreachable();
      b.end();
      return translator.outputOrVoid(selector.signature.outputs);
    }

    // Receiver is already on stack.
    w.Local receiverVar = addLocal(selector.signature.inputs.first);
    assert(!receiverVar.type.nullable);
    b.local_tee(receiverVar);
    pushArguments(selector.signature, selector.paramInfo);

    if (selector.staticDispatchRanges.isNotEmpty) {
      final polymorphicDispatcher =
          translator.polymorphicDispatchers.getPolymorphicDispatcher(selector);
      b.call(polymorphicDispatcher);
    } else {
      final offset = selector.offset!;
      b.comment("Instance $kind of '${selector.name}'");
      b.local_get(receiverVar);
      b.struct_get(translator.topInfo.struct, FieldIndex.classId);
      if (offset != 0) {
        b.i32_const(offset);
        b.i32_add();
      }
      b.call_indirect(selector.signature, translator.dispatchTable.wasmTable);

      translator.functions.recordSelectorUse(selector);
    }

    return translator.outputOrVoid(selector.signature.outputs);
  }

  @override
  w.ValueType visitVariableGet(VariableGet node, w.ValueType expectedType) {
    w.Local? local = locals[node.variable];
    Capture? capture = closures.captures[node.variable];
    if (capture != null) {
      if (!capture.written && local != null) {
        b.local_get(local);
        return local.type;
      } else {
        b.local_get(capture.context.currentLocal);
        b.struct_get(capture.context.struct, capture.fieldIndex);
        return capture.type;
      }
    } else {
      if (local == null) {
        throw "Read of undefined variable ${node.variable}";
      }
      b.local_get(local);
      return local.type;
    }
  }

  @override
  w.ValueType visitVariableSet(VariableSet node, w.ValueType expectedType) {
    w.Local? local = locals[node.variable];
    Capture? capture = closures.captures[node.variable];
    bool preserved = expectedType != voidMarker;
    if (capture != null) {
      assert(capture.written);
      b.local_get(capture.context.currentLocal);
      wrap(node.value, capture.type);
      if (preserved) {
        w.Local temp = addLocal(capture.type);
        b.local_tee(temp);
        b.struct_set(capture.context.struct, capture.fieldIndex);
        b.local_get(temp);
        return temp.type;
      } else {
        b.struct_set(capture.context.struct, capture.fieldIndex);
        return voidMarker;
      }
    } else {
      if (local == null) {
        throw "Write of undefined variable ${node.variable}";
      }
      wrap(node.value, local.type);
      if (preserved) {
        b.local_tee(local);
        return local.type;
      } else {
        b.local_set(local);
        return voidMarker;
      }
    }
  }

  @override
  w.ValueType visitStaticGet(StaticGet node, w.ValueType expectedType) {
    w.ValueType? intrinsicResult =
        intrinsifier.generateStaticGetterIntrinsic(node);
    if (intrinsicResult != null) return intrinsicResult;

    Member target = node.target;
    if (target is Field) {
      return translator.globals.readGlobal(b, target);
    } else {
      return translator.outputOrVoid(call(target.reference));
    }
  }

  @override
  w.ValueType visitStaticTearOff(StaticTearOff node, w.ValueType expectedType) {
    translator.constants.instantiateConstant(
        b, StaticTearOffConstant(node.target), expectedType);
    return expectedType;
  }

  @override
  w.ValueType visitStaticSet(StaticSet node, w.ValueType expectedType) {
    bool preserved = expectedType != voidMarker;
    Member target = node.target;
    if (target is Field) {
      w.Global global = translator.globals.getGlobal(target);
      w.Global? flag = translator.globals.getGlobalInitializedFlag(target);
      wrap(node.value, global.type.type);
      b.global_set(global);
      if (flag != null) {
        b.i32_const(1); // true
        b.global_set(flag);
      }
      if (preserved) {
        b.global_get(global);
        return global.type.type;
      } else {
        return voidMarker;
      }
    } else {
      w.FunctionType targetFunctionType =
          translator.signatureForDirectCall(target.reference);
      w.ValueType paramType = targetFunctionType.inputs.single;
      wrap(node.value, paramType);
      w.Local? temp;
      if (preserved) {
        temp = addLocal(paramType);
        b.local_tee(temp);
      }
      call(target.reference);
      if (preserved) {
        b.local_get(temp!);
        return temp.type;
      } else {
        return voidMarker;
      }
    }
  }

  @override
  w.ValueType visitSuperPropertyGet(
      SuperPropertyGet node, w.ValueType expectedType) {
    Member target = _lookupSuperTarget(node.interfaceTarget, setter: false);
    if (target is Procedure && !target.isGetter) {
      // Super tear-off
      w.StructType closureStruct = _pushClosure(
          translator.getTearOffClosure(target),
          translator.getTearOffType(target),
          () => visitThis(w.RefType.struct(nullable: false)));
      return w.RefType.def(closureStruct, nullable: false);
    }
    return _directGet(target, ThisExpression(), () => null);
  }

  @override
  w.ValueType visitSuperPropertySet(
      SuperPropertySet node, w.ValueType expectedType) {
    Member target = _lookupSuperTarget(node.interfaceTarget, setter: true);
    return _directSet(target, ThisExpression(), node.value,
        preserved: expectedType != voidMarker);
  }

  @override
  w.ValueType visitInstanceGet(InstanceGet node, w.ValueType expectedType) {
    Member target = node.interfaceTarget;
    if (node.kind == InstanceAccessKind.Object) {
      late w.Label doneLabel;
      w.ValueType resultType =
          _virtualCall(node, target, _VirtualCallKind.Get, (signature) {
        doneLabel = b.block(const [], signature.outputs);
        w.Label nullLabel = b.block();
        wrap(node.receiver, translator.topInfo.nullableType);
        b.br_on_null(nullLabel);
      }, (_, __) {});
      b.br(doneLabel);
      b.end(); // nullLabel
      switch (target.name.text) {
        case "hashCode":
          b.i64_const(2011);
          break;
        case "runtimeType":
          wrap(ConstantExpression(TypeLiteralConstant(NullType())), resultType);
          break;
        default:
          unimplemented(
              node, "Nullable get of ${target.name.text}", [resultType]);
          break;
      }
      b.end(); // doneLabel
      return resultType;
    }
    Member? singleTarget = translator.singleTarget(node);
    if (singleTarget != null) {
      return _directGet(singleTarget, node.receiver,
          () => intrinsifier.generateInstanceGetterIntrinsic(node));
    } else {
      return _virtualCall(
          node,
          target,
          _VirtualCallKind.Get,
          (signature) => wrap(node.receiver, signature.inputs.first),
          (_, __) {});
    }
  }

  @override
  w.ValueType visitDynamicGet(DynamicGet node, w.ValueType expectedType) {
    final receiver = node.receiver;
    final forwarder =
        translator.dynamicForwarders.getDynamicGetForwarder(node.name.text);

    // Evaluate receiver
    wrap(receiver, translator.topInfo.nullableType);
    final nullableReceiverLocal = addLocal(translator.topInfo.nullableType);
    b.local_set(nullableReceiverLocal);

    final nullBlock = b.block([], [translator.topInfo.nonNullableType]);
    b.local_get(nullableReceiverLocal);
    b.br_on_non_null(nullBlock);
    // Throw `NoSuchMethodError`. Normally this needs to happen via instance
    // invocation of `noSuchMethod` (done in [_callNoSuchMethod]), but we don't
    // have a `Null` class in dart2wasm so we throw directly.
    b.local_get(nullableReceiverLocal);
    createGetterInvocationObject(translator, b, forwarder.memberName);

    call(translator.noSuchMethodErrorThrowWithInvocation.reference);
    b.unreachable();
    b.end(); // nullBlock

    // Call get forwarder
    b.call(forwarder.function);

    return translator.topInfo.nullableType;
  }

  @override
  w.ValueType visitDynamicSet(DynamicSet node, w.ValueType expectedType) {
    final receiver = node.receiver;
    final value = node.value;
    final forwarder =
        translator.dynamicForwarders.getDynamicSetForwarder(node.name.text);

    // Evaluate receiver
    wrap(receiver, translator.topInfo.nullableType);
    final nullableReceiverLocal = addLocal(translator.topInfo.nullableType);
    b.local_set(nullableReceiverLocal);

    // Evaluate positional arg
    wrap(value, translator.topInfo.nullableType);
    final positionalArgLocal = addLocal(translator.topInfo.nullableType);
    b.local_set(positionalArgLocal);

    final nullBlock = b.block([], [translator.topInfo.nonNullableType]);
    b.local_get(nullableReceiverLocal);
    b.br_on_non_null(nullBlock);
    // Throw `NoSuchMethodError`. Normally this needs to happen via instance
    // invocation of `noSuchMethod` (done in [_callNoSuchMethod]), but we don't
    // have a `Null` class in dart2wasm so we throw directly.
    b.local_get(nullableReceiverLocal);
    createSetterInvocationObject(
        translator, b, forwarder.memberName, positionalArgLocal);

    call(translator.noSuchMethodErrorThrowWithInvocation.reference);
    b.unreachable();
    b.end(); // nullBlock

    // Call set forwarder
    b.local_get(positionalArgLocal);
    b.call(forwarder.function);

    return translator.topInfo.nullableType;
  }

  w.ValueType _directGet(
      Member target, Expression receiver, w.ValueType? Function() intrinsify) {
    w.ValueType? intrinsicResult = intrinsify();
    if (intrinsicResult != null) return intrinsicResult;

    if (target is Field) {
      ClassInfo info = translator.classInfo[target.enclosingClass]!;
      int fieldIndex = translator.fieldIndex[target]!;
      w.ValueType receiverType = info.nonNullableType;
      w.ValueType fieldType = info.struct.fields[fieldIndex].type.unpacked;
      wrap(receiver, receiverType);
      b.struct_get(info.struct, fieldIndex);
      return fieldType;
    } else {
      // Instance call of getter
      assert(target is Procedure && target.isGetter);
      w.FunctionType targetFunctionType =
          translator.signatureForDirectCall(target.reference);
      wrap(receiver, targetFunctionType.inputs.single);
      return translator.outputOrVoid(call(target.reference));
    }
  }

  @override
  w.ValueType visitInstanceTearOff(
      InstanceTearOff node, w.ValueType expectedType) {
    Member target = node.interfaceTarget;

    if (node.kind == InstanceAccessKind.Object) {
      late w.Label doneLabel;
      w.ValueType resultType =
          _virtualCall(node, target, _VirtualCallKind.Get, (signature) {
        doneLabel = b.block(const [], signature.outputs);
        w.Label nullLabel = b.block();
        wrap(node.receiver, translator.topInfo.nullableType);
        b.br_on_null(nullLabel);
        translator.convertType(
            b, translator.topInfo.nullableType, signature.inputs[0]);
      }, (_, __) {});
      b.br(doneLabel);
      b.end(); // nullLabel
      switch (target.name.text) {
        case "toString":
          wrap(
              ConstantExpression(
                  StaticTearOffConstant(translator.nullToString)),
              resultType);
          break;
        case "noSuchMethod":
          wrap(
              ConstantExpression(
                  StaticTearOffConstant(translator.nullNoSuchMethod)),
              resultType);
          break;
        default:
          unimplemented(
              node, "Nullable tear-off of ${target.name.text}", [resultType]);
          break;
      }
      b.end(); // doneLabel
      return resultType;
    }

    return _virtualCall(node, target, _VirtualCallKind.Get,
        (signature) => wrap(node.receiver, signature.inputs.first), (_, __) {});
  }

  @override
  w.ValueType visitInstanceSet(InstanceSet node, w.ValueType expectedType) {
    bool preserved = expectedType != voidMarker;
    w.Local? temp;
    Member? singleTarget = translator.singleTarget(node);
    if (singleTarget != null) {
      return _directSet(singleTarget, node.receiver, node.value,
          preserved: preserved);
    } else {
      _virtualCall(node, node.interfaceTarget, _VirtualCallKind.Set,
          (signature) => wrap(node.receiver, signature.inputs.first),
          (signature, _) {
        w.ValueType paramType = signature.inputs.last;
        wrap(node.value, paramType);
        if (preserved) {
          temp = addLocal(paramType);
          b.local_tee(temp!);
        }
      });
      if (preserved) {
        b.local_get(temp!);
        return temp!.type;
      } else {
        return voidMarker;
      }
    }
  }

  w.ValueType _directSet(Member target, Expression receiver, Expression value,
      {required bool preserved}) {
    w.Local? temp;
    if (target is Field) {
      ClassInfo info = translator.classInfo[target.enclosingClass]!;
      int fieldIndex = translator.fieldIndex[target]!;
      w.ValueType receiverType = info.nonNullableType;
      w.ValueType fieldType = info.struct.fields[fieldIndex].type.unpacked;
      wrap(receiver, receiverType);
      wrap(value, fieldType);
      if (preserved) {
        temp = addLocal(fieldType);
        b.local_tee(temp);
      }
      b.struct_set(info.struct, fieldIndex);
    } else {
      w.FunctionType targetFunctionType =
          translator.signatureForDirectCall(target.reference);
      w.ValueType paramType = targetFunctionType.inputs.last;
      wrap(receiver, targetFunctionType.inputs.first);
      wrap(value, paramType);
      if (preserved) {
        temp = addLocal(paramType);
        b.local_tee(temp);
      }
      call(target.reference);
    }
    if (preserved) {
      b.local_get(temp!);
      return temp.type;
    } else {
      return voidMarker;
    }
  }

  @override
  void visitFunctionDeclaration(FunctionDeclaration node) {
    Capture? capture = closures.captures[node.variable];
    bool locallyClosurized = closures.closurizedFunctions.contains(node);
    if (capture != null || locallyClosurized) {
      if (capture != null) {
        b.local_get(capture.context.currentLocal);
      }
      w.StructType struct = _instantiateClosure(node.function);
      if (locallyClosurized) {
        w.Local local = addLocal(w.RefType.def(struct, nullable: false));
        locals[node.variable] = local;
        if (capture != null) {
          b.local_tee(local);
        } else {
          b.local_set(local);
        }
      }
      if (capture != null) {
        b.struct_set(capture.context.struct, capture.fieldIndex);
      }
    }
  }

  @override
  w.ValueType visitFunctionExpression(
      FunctionExpression node, w.ValueType expectedType) {
    w.StructType struct = _instantiateClosure(node.function);
    return w.RefType.def(struct, nullable: false);
  }

  w.StructType _instantiateClosure(FunctionNode functionNode) {
    Lambda lambda = closures.lambdas[functionNode]!;
    ClosureImplementation closure = translator.getClosure(
        functionNode,
        lambda.function,
        ParameterInfo.fromLocalFunction(functionNode),
        "closure wrapper at ${functionNode.location}");
    return _pushClosure(
        closure,
        functionNode.computeFunctionType(Nullability.nonNullable),
        () => _pushContext(functionNode));
  }

  w.StructType _pushClosure(ClosureImplementation closure,
      DartType functionType, void Function() pushContext) {
    w.StructType struct = closure.representation.closureStruct;

    ClassInfo info = translator.closureInfo;
    translator.functions.recordClassAllocation(info.classId);

    b.i32_const(info.classId);
    b.i32_const(initialIdentityHash);
    pushContext();
    b.global_get(closure.vtable);
    types.makeType(this, functionType);
    b.struct_new(struct);

    return struct;
  }

  void _pushContext(FunctionNode functionNode) {
    Context? context = closures.contexts[functionNode]?.parent;
    if (context != null) {
      assert(!context.isEmpty);
      b.local_get(context.currentLocal);
      if (context.currentLocal.type.nullable) {
        b.ref_as_non_null();
      }
    } else {
      b.global_get(translator.globals.dummyStructGlobal); // Dummy context
    }
  }

  @override
  w.ValueType visitFunctionInvocation(
      FunctionInvocation node, w.ValueType expectedType) {
    w.ValueType? intrinsicResult =
        intrinsifier.generateFunctionCallIntrinsic(node);
    if (intrinsicResult != null) return intrinsicResult;

    if (node.kind == FunctionAccessKind.Function) {
      // Type of function is `Function`, without the argument types.
      return visitDynamicInvocation(
          DynamicInvocation(DynamicAccessKind.Dynamic, node.receiver, node.name,
              node.arguments),
          expectedType);
    }

    final Expression receiver = node.receiver;
    final Arguments arguments = node.arguments;

    int typeCount = arguments.types.length;
    int posArgCount = arguments.positional.length;
    List<String> argNames = arguments.named.map((a) => a.name).toList()..sort();
    ClosureRepresentation? representation = translator.closureLayouter
        .getClosureRepresentation(typeCount, posArgCount, argNames);
    if (representation == null) {
      // This is a dynamic function call with a signature that matches no
      // functions in the program.
      b.unreachable();
      return translator.topInfo.nullableType;
    }

    // Evaluate receiver
    w.StructType struct = representation.closureStruct;
    w.Local temp = addLocal(w.RefType.def(struct, nullable: false));
    wrap(receiver, temp.type);
    b.local_tee(temp);
    b.struct_get(struct, FieldIndex.closureContext);

    // Type arguments
    for (DartType typeArg in arguments.types) {
      types.makeType(this, typeArg);
    }

    // Positional arguments
    for (Expression arg in arguments.positional) {
      wrap(arg, translator.topInfo.nullableType);
    }

    // Named arguments
    final Map<String, w.Local> namedLocals = {};
    for (final namedArg in arguments.named) {
      final w.Local namedLocal = addLocal(translator.topInfo.nullableType);
      namedLocals[namedArg.name] = namedLocal;
      wrap(namedArg.value, namedLocal.type);
      b.local_set(namedLocal);
    }
    for (String name in argNames) {
      b.local_get(namedLocals[name]!);
    }

    // Call entry point in vtable
    int vtableFieldIndex =
        representation.fieldIndexForSignature(posArgCount, argNames);
    w.FunctionType functionType =
        representation.getVtableFieldType(vtableFieldIndex);
    b.local_get(temp);
    b.struct_get(struct, FieldIndex.closureVtable);
    b.struct_get(representation.vtableStruct, vtableFieldIndex);
    b.call_ref(functionType);
    return translator.topInfo.nullableType;
  }

  @override
  w.ValueType visitLocalFunctionInvocation(
      LocalFunctionInvocation node, w.ValueType expectedType) {
    var decl = node.variable.parent as FunctionDeclaration;
    Lambda lambda = closures.lambdas[decl.function]!;
    _pushContext(decl.function);
    Arguments arguments = node.arguments;
    visitArgumentsLists(arguments.positional, lambda.function.type,
        ParameterInfo.fromLocalFunction(decl.function), 1,
        typeArguments: arguments.types, named: arguments.named);
    b.comment("Local call of ${decl.variable.name}");
    b.call(lambda.function);
    return translator.outputOrVoid(lambda.function.type.outputs);
  }

  @override
  w.ValueType visitInstantiation(Instantiation node, w.ValueType expectedType) {
    DartType type = dartTypeOf(node.expression);
    if (type is FunctionType) {
      int typeCount = type.typeParameters.length;
      int posArgCount = type.positionalParameters.length;
      List<String> argNames = type.namedParameters.map((a) => a.name).toList();
      ClosureRepresentation representation = translator.closureLayouter
          .getClosureRepresentation(typeCount, posArgCount, argNames)!;

      // Operand closure
      w.RefType closureType =
          w.RefType.def(representation.closureStruct, nullable: false);
      w.Local closureTemp = addLocal(closureType);
      wrap(node.expression, closureType);
      b.local_tee(closureTemp);

      // Type arguments
      for (DartType typeArg in node.typeArguments) {
        types.makeType(this, typeArg);
      }

      // Instantiation function
      b.local_get(closureTemp);
      b.struct_get(representation.closureStruct, FieldIndex.closureVtable);
      b.struct_get(
          representation.vtableStruct, FieldIndex.vtableInstantiationFunction);

      // Call instantiation function
      b.call_ref(representation.instantiationFunctionType);
      return representation.instantiationFunctionType.outputs.single;
    } else {
      // Only other alternative is `NeverType`.
      assert(type is NeverType);
      b.unreachable();
      return voidMarker;
    }
  }

  @override
  w.ValueType visitLogicalExpression(
      LogicalExpression node, w.ValueType expectedType) {
    _conditional(node, () => b.i32_const(1), () => b.i32_const(0),
        const [w.NumType.i32]);
    return w.NumType.i32;
  }

  @override
  w.ValueType visitNot(Not node, w.ValueType expectedType) {
    wrap(node.operand, w.NumType.i32);
    b.i32_eqz();
    return w.NumType.i32;
  }

  @override
  w.ValueType visitConditionalExpression(
      ConditionalExpression node, w.ValueType expectedType) {
    _conditional(
        node.condition,
        () => wrap(node.then, expectedType),
        () => wrap(node.otherwise, expectedType),
        [if (expectedType != voidMarker) expectedType]);
    return expectedType;
  }

  @override
  w.ValueType visitNullCheck(NullCheck node, w.ValueType expectedType) {
    return _nullCheck(node.operand, translator.throwNullCheckError);
  }

  w.ValueType _nullCheck(Expression operand, Procedure errorProcedure) {
    w.ValueType operandType = translator.translateType(dartTypeOf(operand));
    w.ValueType nonNullOperandType = operandType.withNullability(false);
    w.Label nullCheckBlock = b.block(const [], [nonNullOperandType]);
    wrap(operand, operandType);

    // We lower a null check to a br_on_non_null, throwing a [TypeError] in the
    // null case.
    b.br_on_non_null(nullCheckBlock);
    call(translator.stackTraceCurrent.reference);
    call(errorProcedure.reference);
    b.unreachable();
    b.end();
    return nonNullOperandType;
  }

  void visitArgumentsLists(List<Expression> positional,
      w.FunctionType signature, ParameterInfo paramInfo, int signatureOffset,
      {List<DartType> typeArguments = const [],
      List<NamedExpression> named = const []}) {
    for (int i = 0; i < typeArguments.length; i++) {
      types.makeType(this, typeArguments[i]);
    }
    signatureOffset += typeArguments.length;
    for (int i = 0; i < positional.length; i++) {
      wrap(positional[i], signature.inputs[signatureOffset + i]);
    }
    // Default values for positional parameters
    for (int i = positional.length; i < paramInfo.positional.length; i++) {
      final w.ValueType type = signature.inputs[signatureOffset + i];
      translator.constants
          .instantiateConstant(b, paramInfo.positional[i]!, type);
    }
    // Named arguments
    final Map<String, w.Local> namedLocals = {};
    for (var namedArg in named) {
      final w.ValueType type = signature
          .inputs[signatureOffset + paramInfo.nameIndex[namedArg.name]!];
      final w.Local namedLocal = addLocal(type);
      namedLocals[namedArg.name] = namedLocal;
      wrap(namedArg.value, namedLocal.type);
      b.local_set(namedLocal);
    }
    for (String name in paramInfo.names) {
      w.Local? namedLocal = namedLocals[name];
      final w.ValueType type =
          signature.inputs[signatureOffset + paramInfo.nameIndex[name]!];
      if (namedLocal != null) {
        b.local_get(namedLocal);
      } else {
        translator.constants
            .instantiateConstant(b, paramInfo.named[name]!, type);
      }
    }
  }

  void _visitArguments(Arguments node, w.FunctionType signature,
      ParameterInfo paramInfo, int signatureOffset) {
    visitArgumentsLists(node.positional, signature, paramInfo, signatureOffset,
        typeArguments: node.types, named: node.named);
  }

  @override
  w.ValueType visitStringConcatenation(
      StringConcatenation node, w.ValueType expectedType) {
    bool isConstantString(Expression expr) =>
        expr is StringLiteral ||
        (expr is ConstantExpression && expr.constant is StringConstant);

    String extractConstantString(Expression expr) {
      if (expr is StringLiteral) {
        return expr.value;
      } else {
        return ((expr as ConstantExpression).constant as StringConstant).value;
      }
    }

    if (node.expressions.every(isConstantString)) {
      StringBuffer result = StringBuffer();
      for (final expr in node.expressions) {
        result.write(extractConstantString(expr));
      }
      final expr = StringLiteral(result.toString());
      return visitStringLiteral(expr, expectedType);
    }

    late final Procedure target;

    final expressions = node.expressions;
    // We have special cases for 1/2/3/4 arguments in non-JSCM mode.
    if (!translator.options.jsCompatibility && expressions.length <= 4) {
      final nullableObjectType =
          translator.translateType(translator.coreTypes.objectNullableRawType);
      for (final expression in expressions) {
        wrap(expression, nullableObjectType);
      }
      if (expressions.length == 1) {
        target = translator.stringInterpolate1;
      } else if (expressions.length == 2) {
        target = translator.stringInterpolate2;
      } else if (expressions.length == 3) {
        target = translator.stringInterpolate3;
      } else {
        assert(expressions.length == 4);
        target = translator.stringInterpolate4;
      }
    } else {
      final nullableObjectType = translator.coreTypes.objectNullableRawType;
      makeArrayFromExpressions(node.expressions, nullableObjectType);
      target = translator.options.jsCompatibility
          ? translator.jsStringInterpolate
          : translator.stringInterpolate;
    }

    return translator.outputOrVoid(call(target.reference));
  }

  @override
  w.ValueType visitThrow(Throw node, w.ValueType expectedType) {
    // Front-end wraps the argument with `as Object` when necessary, so we can
    // assume non-nullable here.
    assert(!dartTypeOf(node.expression).isPotentiallyNullable);
    wrap(node.expression, translator.topInfo.nonNullableType);
    call(translator.errorThrowWithCurrentStackTrace.reference);
    b.unreachable();
    return expectedType;
  }

  @override
  w.ValueType visitRethrow(Rethrow node, w.ValueType expectedType) {
    b.rethrow_(tryLabels.last);
    return expectedType;
  }

  @override
  w.ValueType visitConstantExpression(
      ConstantExpression node, w.ValueType expectedType) {
    translator.constants.instantiateConstant(b, node.constant, expectedType);
    return expectedType;
  }

  @override
  w.ValueType visitNullLiteral(NullLiteral node, w.ValueType expectedType) {
    translator.constants.instantiateConstant(b, NullConstant(), expectedType);
    return expectedType;
  }

  @override
  w.ValueType visitStringLiteral(StringLiteral node, w.ValueType expectedType) {
    translator.constants
        .instantiateConstant(b, StringConstant(node.value), expectedType);
    return expectedType;
  }

  @override
  w.ValueType visitBoolLiteral(BoolLiteral node, w.ValueType expectedType) {
    translator.constants
        .instantiateConstant(b, BoolConstant(node.value), expectedType);
    return expectedType;
  }

  @override
  w.ValueType visitIntLiteral(IntLiteral node, w.ValueType expectedType) {
    translator.constants
        .instantiateConstant(b, IntConstant(node.value), expectedType);
    return expectedType;
  }

  @override
  w.ValueType visitDoubleLiteral(DoubleLiteral node, w.ValueType expectedType) {
    translator.constants
        .instantiateConstant(b, DoubleConstant(node.value), expectedType);
    return expectedType;
  }

  @override
  w.ValueType visitListLiteral(ListLiteral node, w.ValueType expectedType) {
    final useSharedCreator = types.isTypeConstant(node.typeArgument);

    final passType = !useSharedCreator;
    final passArray = node.expressions.isNotEmpty;

    final targetReference = passArray
        ? translator.growableListFromWasmArray.reference
        : translator.growableListEmpty.reference;

    final w.BaseFunction target = useSharedCreator
        ? translator.partialInstantiator.getOneTypeArgumentForwarder(
            targetReference,
            node.typeArgument,
            'create${passArray ? '' : 'Empty'}List<${node.typeArgument}>')
        : translator.functions.getFunction(targetReference);

    if (passType) {
      types.makeType(this, node.typeArgument);
    }
    if (passArray) {
      makeArrayFromExpressions(node.expressions,
          translator.coreTypes.objectRawType(Nullability.nullable));
    }

    b.call(target);
    return target.type.outputs.single;
  }

  w.ValueType makeArrayFromExpressions(
      List<Expression> expressions, InterfaceType elementType) {
    return makeArray(
        translator.arrayTypeForDartType(elementType), expressions.length,
        (w.ValueType type, int i) {
      wrap(expressions[i], type);
    });
  }

  w.ValueType makeArray(w.ArrayType arrayType, int length,
      void Function(w.ValueType, int) generateItem) {
    return translator.makeArray(b, arrayType, length, generateItem);
  }

  @override
  w.ValueType visitMapLiteral(MapLiteral node, w.ValueType expectedType) {
    final useSharedCreator = types.isTypeConstant(node.keyType) &&
        types.isTypeConstant(node.valueType);

    final passTypes = !useSharedCreator;
    final passArray = node.entries.isNotEmpty;

    final targetReference = passArray
        ? translator.mapFromWasmArray.reference
        : translator.mapFactory.reference;

    final w.BaseFunction target = useSharedCreator
        ? translator.partialInstantiator.getTwoTypeArgumentForwarder(
            targetReference,
            node.keyType,
            node.valueType,
            'create${passArray ? '' : 'Empty'}Map<${node.keyType}, ${node.valueType}>')
        : translator.functions.getFunction(targetReference);

    if (passTypes) {
      types.makeType(this, node.keyType);
      types.makeType(this, node.valueType);
    }
    if (passArray) {
      makeArray(translator.nullableObjectArrayType, 2 * node.entries.length,
          (elementType, elementIndex) {
        final index = elementIndex ~/ 2;
        final entry = node.entries[index];
        if (elementIndex % 2 == 0) {
          wrap(entry.key, elementType);
        } else {
          wrap(entry.value, elementType);
        }
      });
    }
    b.call(target);
    return target.type.outputs.single;
  }

  @override
  w.ValueType visitSetLiteral(SetLiteral node, w.ValueType expectedType) {
    final useSharedCreator = types.isTypeConstant(node.typeArgument);

    final passType = !useSharedCreator;
    final passArray = node.expressions.isNotEmpty;

    final targetReference = passArray
        ? translator.setFromWasmArray.reference
        : translator.setFactory.reference;

    final w.BaseFunction target = useSharedCreator
        ? translator.partialInstantiator.getOneTypeArgumentForwarder(
            targetReference,
            node.typeArgument,
            'create${passArray ? '' : 'Empty'}Set<${node.typeArgument}>')
        : translator.functions.getFunction(targetReference);

    if (passType) {
      types.makeType(this, node.typeArgument);
    }
    if (passArray) {
      makeArrayFromExpressions(node.expressions,
          translator.coreTypes.objectRawType(Nullability.nullable));
    }
    b.call(target);
    return target.type.outputs.single;
  }

  @override
  w.ValueType visitTypeLiteral(TypeLiteral node, w.ValueType expectedType) {
    return types.makeType(this, node.type);
  }

  @override
  w.ValueType visitIsExpression(IsExpression node, w.ValueType expectedType) {
    final operandType = dartTypeOf(node.operand);
    final boxedOperandType = operandType.isPotentiallyNullable
        ? translator.topInfo.nullableType
        : translator.topInfo.nonNullableType;
    wrap(node.operand, boxedOperandType);
    types.emitIsTest(this, node.type, operandType, node.location);
    return w.NumType.i32;
  }

  @override
  w.ValueType visitAsExpression(AsExpression node, w.ValueType expectedType) {
    if (translator.options.omitExplicitTypeChecks || node.isUnchecked) {
      return wrap(node.operand, expectedType);
    }

    final operandType = dartTypeOf(node.operand);
    final boxedOperandType = operandType.isPotentiallyNullable
        ? translator.topInfo.nullableType
        : translator.topInfo.nonNullableType;
    wrap(node.operand, boxedOperandType);
    return types.emitAsCheck(
        this, node.type, operandType, boxedOperandType, node.location);
  }

  @override
  w.ValueType visitLoadLibrary(LoadLibrary node, w.ValueType expectedType) {
    LibraryDependency import = node.import;
    _emitString(import.enclosingLibrary.importUri.toString());
    _emitString(import.name!);
    return translator.outputOrVoid(call(translator.loadLibrary.reference));
  }

  @override
  w.ValueType visitCheckLibraryIsLoaded(
      CheckLibraryIsLoaded node, w.ValueType expectedType) {
    LibraryDependency import = node.import;
    _emitString(import.enclosingLibrary.importUri.toString());
    _emitString(import.name!);
    return translator
        .outputOrVoid(call(translator.checkLibraryIsLoaded.reference));
  }

  /// Pushes the `_Type` object for a function or class type parameter to the
  /// stack and returns the value type of the object.
  w.ValueType instantiateTypeParameter(TypeParameter parameter) {
    w.ValueType resultType;

    w.Local? local = typeLocals[parameter];
    Capture? capture = closures.captures[parameter];
    if (local != null) {
      b.local_get(local);
      resultType = local.type;
    } else if (capture != null) {
      Capture capture = closures.captures[parameter]!;
      b.local_get(capture.context.currentLocal);
      b.struct_get(capture.context.struct, capture.fieldIndex);
      resultType = capture.type;
    } else {
      Class cls = parameter.declaration as Class;
      ClassInfo info = translator.classInfo[cls]!;
      int fieldIndex = translator.typeParameterIndex[parameter]!;
      visitThis(info.nonNullableType);
      b.struct_get(info.struct, fieldIndex);
      resultType = info.struct.fields[fieldIndex].type.unpacked;
    }

    translator.convertType(b, resultType, types.nonNullableTypeType);
    return types.nonNullableTypeType;
  }

  @override
  w.ValueType visitRecordLiteral(RecordLiteral node, w.ValueType expectedType) {
    final ClassInfo recordClassInfo =
        translator.getRecordClassInfo(node.recordType);
    translator.functions.recordClassAllocation(recordClassInfo.classId);

    b.i32_const(recordClassInfo.classId);
    b.i32_const(initialIdentityHash);
    for (Expression positional in node.positional) {
      wrap(positional, translator.topInfo.nullableType);
    }
    for (NamedExpression named in node.named) {
      wrap(named.value, translator.topInfo.nullableType);
    }
    b.struct_new(recordClassInfo.struct);

    return recordClassInfo.nonNullableType;
  }

  @override
  w.ValueType visitRecordIndexGet(
      RecordIndexGet node, w.ValueType expectedType) {
    final RecordShape recordShape = RecordShape.fromType(node.receiverType);
    final ClassInfo recordClassInfo =
        translator.getRecordClassInfo(node.receiverType);

    wrap(node.receiver, translator.topInfo.nonNullableType);
    b.ref_cast(w.RefType(recordClassInfo.struct, nullable: false));
    b.struct_get(
        recordClassInfo.struct, recordShape.getPositionalIndex(node.index));

    return translator.topInfo.nullableType;
  }

  @override
  w.ValueType visitRecordNameGet(RecordNameGet node, w.ValueType expectedType) {
    final RecordShape recordShape = RecordShape.fromType(node.receiverType);
    final ClassInfo recordClassInfo =
        translator.getRecordClassInfo(node.receiverType);

    wrap(node.receiver, translator.topInfo.nonNullableType);
    b.ref_cast(w.RefType(recordClassInfo.struct, nullable: false));
    b.struct_get(recordClassInfo.struct, recordShape.getNameIndex(node.name));

    return translator.topInfo.nullableType;
  }

  @override
  w.ValueType visitFileUriExpression(
      FileUriExpression node, w.ValueType expectedType) {
    return wrap(node.expression, expectedType);
  }

  /// Generate code that checks type of an argument against an expected type
  /// and throws a `TypeError` on failure.
  ///
  /// Expects a boxed object (whose type is to be checked) on the stack.
  ///
  /// [argName] is used in the type error as the name of the argument that
  /// doesn't match the expected type.
  void _generateArgumentTypeCheck(
    String argName,
    w.RefType argumentType,
    DartType testedAgainstType,
  ) {
    if (translator.options.minify) {
      // We don't need to include the name in the error message, so we can use
      // the optimized `as` checks.
      types.emitAsCheck(this, testedAgainstType,
          translator.coreTypes.objectNullableRawType, argumentType);
      b.drop();
    } else {
      final argLocal = b.addLocal(argumentType);
      b.local_tee(argLocal);
      types.emitIsTest(
          this, testedAgainstType, translator.coreTypes.objectNullableRawType);
      b.i32_eqz();
      b.if_();
      b.local_get(argLocal);
      types.makeType(this, testedAgainstType);
      _emitString(argName);
      call(translator.stackTraceCurrent.reference);
      call(translator.throwArgumentTypeCheckError.reference);
      b.unreachable();
      b.end();
    }
  }

  void _generateTypeArgumentBoundCheck(
    String argName,
    w.Local typeLocal,
    DartType bound,
  ) {
    b.local_get(typeLocal);
    final boundLocal =
        b.addLocal(translator.classInfo[translator.typeClass]!.nonNullableType);
    types.makeType(this, bound);
    b.local_tee(boundLocal);
    call(translator.isTypeSubtype.reference);

    b.i32_eqz();
    b.if_();
    // Type check failed
    b.local_get(typeLocal);
    b.local_get(boundLocal);
    _emitString(argName);
    call(translator.stackTraceCurrent.reference);
    call(translator.throwTypeArgumentBoundCheckError.reference);
    b.unreachable();
    b.end();
  }

  void _emitString(String str) => wrap(StringLiteral(str),
      translator.translateType(translator.coreTypes.stringNonNullableRawType));

  @override
  void visitPatternSwitchStatement(PatternSwitchStatement node) {
    // This node is internal to the front end and removed by the constant
    // evaluator.
    throw UnsupportedError("CodeGenerator.visitPatternSwitchStatement");
  }

  @override
  void visitPatternVariableDeclaration(PatternVariableDeclaration node) {
    // This node is internal to the front end and removed by the constant
    // evaluator.
    throw UnsupportedError("CodeGenerator.visitPatternVariableDeclaration");
  }

  @override
  void visitIfCaseStatement(IfCaseStatement node) {
    // This node is internal to the front end and removed by the constant
    // evaluator.
    throw UnsupportedError("CodeGenerator.visitIfCaseStatement");
  }

  void debugRuntimePrint(String s) {
    final printFunction =
        translator.functions.getFunction(translator.printToConsole.reference);
    translator.constants.instantiateConstant(
        b, StringConstant(s), printFunction.type.inputs[0]);
    b.call(printFunction);
  }

  @override
  void visitAuxiliaryStatement(AuxiliaryStatement node) {
    throw UnsupportedError(
        "Unsupported auxiliary statement $node (${node.runtimeType}).");
  }

  @override
  void visitAuxiliaryInitializer(AuxiliaryInitializer node) {
    throw UnsupportedError(
        "Unsupported auxiliary initializer $node (${node.runtimeType}).");
  }

  void emitUnimplementedExternalError(Member member) {
    b.comment("Unimplemented external member $member at ${member.location}");
    if (member.isInstanceMember) {
      b.local_get(paramLocals[0]);
    } else {
      b.ref_null(w.HeapType.none);
    }
    translator.constants.instantiateConstant(
        b,
        SymbolConstant(member.name.text, null),
        translator.classInfo[translator.symbolClass]!.nonNullableType);
    call(translator
        .noSuchMethodErrorThrowUnimplementedExternalMemberError.reference);
    b.unreachable();
  }
}

CodeGenerator getMemberCodeGenerator(Translator translator,
    w.FunctionBuilder functionBuilder, Reference memberReference) {
  final member = memberReference.asMember;
  final asyncMarker = member.function?.asyncMarker ?? AsyncMarker.Sync;
  final codeGen = getInlinableMemberCodeGenerator(
      translator, asyncMarker, functionBuilder.type, memberReference);
  if (codeGen != null) return codeGen;

  final procedure = member as Procedure;

  if (asyncMarker == AsyncMarker.SyncStar) {
    return SyncStarProcedureCodeGenerator(
        translator, functionBuilder, procedure);
  }
  assert(asyncMarker == AsyncMarker.Async);
  return AsyncProcedureCodeGenerator(translator, functionBuilder, procedure);
}

CodeGenerator getLambdaCodeGenerator(Translator translator, Lambda lambda,
    Member enclosingMember, Closures enclosingMemberClosures) {
  final asyncMarker = lambda.functionNode.asyncMarker;

  if (asyncMarker == AsyncMarker.Async) {
    return AsyncLambdaCodeGenerator(
        translator, enclosingMember, lambda, enclosingMemberClosures);
  }
  if (asyncMarker == AsyncMarker.SyncStar) {
    return SyncStarLambdaCodeGenerator(
        translator, enclosingMember, lambda, enclosingMemberClosures);
  }
  assert(asyncMarker == AsyncMarker.Sync);
  return SynchronousLambdaCodeGenerator(
      translator, enclosingMember, lambda, enclosingMemberClosures);
}

/// Returns a [CodeGenerator] for the given member iff that member can be
/// inlined.
CodeGenerator? getInlinableMemberCodeGenerator(Translator translator,
    AsyncMarker asyncMarker, w.FunctionType functionType, Reference reference) {
  final Member member = reference.asMember;

  if (reference.isTearOffReference) {
    return TearOffCodeGenerator(translator, functionType, member);
  }
  if (reference.isTypeCheckerReference) {
    return TypeCheckerCodeGenerator(translator, functionType, member);
  }

  if (member is Constructor) {
    if (reference.isConstructorBodyReference) {
      return ConstructorCodeGenerator(translator, functionType, member);
    } else if (reference.isInitializerReference) {
      return InitializerListCodeGenerator(translator, functionType, member);
    } else {
      return ConstructorAllocatorCodeGenerator(
          translator, functionType, member);
    }
  }

  if (member is Field) {
    if (member.isStatic) {
      return StaticFieldInitializerCodeGenerator(
          translator, functionType, member);
    }
    return ImplicitFieldAccessorCodeGenerator(
        translator, functionType, member, reference.isImplicitGetter);
  }

  if (member is Procedure && asyncMarker == AsyncMarker.Sync) {
    return SynchronousProcedureCodeGenerator(translator, functionType, member);
  }
  assert(
      asyncMarker == AsyncMarker.SyncStar || asyncMarker == AsyncMarker.Async);
  return null;
}

class SynchronousProcedureCodeGenerator extends AstCodeGenerator {
  final Procedure member;

  SynchronousProcedureCodeGenerator(
      Translator translator, w.FunctionType functionType, this.member)
      : super(translator, functionType, member);

  @override
  void generateInternal() {
    final source = member.enclosingComponent!.uriToSource[member.fileUri]!;
    setSourceMapSourceAndFileOffset(source, member.fileOffset);

    if (intrinsifier.generateMemberIntrinsic(
        member.reference, functionType, paramLocals, returnLabel)) {
      b.end();
      return;
    }

    if (member.isExternal) {
      emitUnimplementedExternalError(member);
      b.end();
      return;
    }

    closures = Closures(translator, member);

    setupParametersAndContexts(member);

    Statement? body = member.function.body;
    if (body != null) {
      visitStatement(body);
    }

    _implicitReturn();
    b.end();
    addNestedClosuresToCompilationQueue();
  }
}

class TearOffCodeGenerator extends AstCodeGenerator {
  final Member member;

  TearOffCodeGenerator(
      Translator translator, w.FunctionType functionType, this.member)
      : super(translator, functionType, member);

  @override
  void generateInternal() {
    closures = Closures(translator, member);
    generateTearOffGetter(member as Procedure);
  }

  void generateTearOffGetter(Procedure procedure) {
    _initializeThis(member.reference);
    DartType functionType = translator.getTearOffType(procedure);
    ClosureImplementation closure = translator.getTearOffClosure(procedure);
    w.StructType struct = closure.representation.closureStruct;

    ClassInfo info = translator.closureInfo;
    translator.functions.recordClassAllocation(info.classId);

    b.i32_const(info.classId);
    b.i32_const(initialIdentityHash);
    b.local_get(paramLocals[0]); // `this` as context
    b.global_get(closure.vtable);
    types.makeType(this, functionType);
    b.struct_new(struct);
    b.end();
  }
}

class TypeCheckerCodeGenerator extends AstCodeGenerator {
  final Member member;

  TypeCheckerCodeGenerator(
      Translator translator, w.FunctionType functionType, this.member)
      : super(translator, functionType, member);

  @override
  void generateInternal() {
    closures = Closures(translator, member);
    if (member is Field ||
        (member is Procedure && (member as Procedure).isSetter)) {
      _generateFieldSetterTypeCheckerMethod();
    } else {
      _generateProcedureTypeCheckerMethod();
    }
  }

  /// Generate type checker method for a method.
  ///
  /// This function will be called by an invocation forwarder in a dynamic
  /// invocation to type check parameters before calling the actual method.
  void _generateProcedureTypeCheckerMethod() {
    final receiverLocal = paramLocals[0];
    final typeArgsLocal = paramLocals[1];
    final positionalArgsLocal = paramLocals[2];
    final namedArgsLocal = paramLocals[3];

    _initializeThis(member.reference);

    final typeType =
        translator.classInfo[translator.typeClass]!.nonNullableType;

    final targetParamInfo = translator.paramInfoForDirectCall(member.reference);

    final procedure = member as Procedure;

    // Bind type parameters
    final memberTypeParams = procedure.function.typeParameters;
    assert(memberTypeParams.length == targetParamInfo.typeParamCount);

    if (memberTypeParams.isNotEmpty) {
      // Type argument list is either empty or have the right number of types
      // (checked by the forwarder).
      b.local_get(typeArgsLocal);
      b.array_len();
      b.i32_eqz();
      b.if_([], List.generate(memberTypeParams.length, (_) => typeType));
      // No type arguments passed, initialize with defaults
      for (final typeParam in memberTypeParams) {
        types.makeType(this, typeParam.defaultType);
      }
      b.else_();
      for (int typeParamIdx = 0;
          typeParamIdx < memberTypeParams.length;
          typeParamIdx += 1) {
        b.local_get(typeArgsLocal);
        b.i32_const(typeParamIdx);
        b.array_get(translator.typeArrayType);
      }
      b.end();

      // Create locals for type parameters. These will be used by `makeType`
      // below when generating types of parameters, for type checks, and when
      // pushing the type parameters when calling the actual member.
      for (int typeParamIdx = memberTypeParams.length - 1;
          typeParamIdx >= 0;
          typeParamIdx -= 1) {
        final local = addLocal(typeType);
        b.local_set(local);
        typeLocals[memberTypeParams[typeParamIdx]] = local;
      }
    }

    if (!translator.options.omitImplicitTypeChecks) {
      // Check type parameter bounds
      for (TypeParameter typeParameter in memberTypeParams) {
        if (typeParameter.bound != translator.coreTypes.objectNullableRawType) {
          _generateTypeArgumentBoundCheck(typeParameter.name!,
              typeLocals[typeParameter]!, typeParameter.bound);
        }
      }

      // Check positional argument types
      final List<VariableDeclaration> memberPositionalParams =
          procedure.function.positionalParameters;

      for (int positionalParamIdx = 0;
          positionalParamIdx < memberPositionalParams.length;
          positionalParamIdx += 1) {
        final param = memberPositionalParams[positionalParamIdx];
        b.local_get(positionalArgsLocal);
        b.i32_const(positionalParamIdx);
        b.array_get(translator.nullableObjectArrayType);
        _generateArgumentTypeCheck(
            param.name!, translator.topInfo.nullableType, param.type);
      }

      // Check named argument types
      final memberNamedParams = procedure.function.namedParameters;

      /// Maps a named parameter in the member's signature to the parameter's
      /// index in the array [namedArgsLocal].
      int mapNamedParameterToArrayIndex(String name) {
        int? idx;
        for (int i = 0; i < targetParamInfo.names.length; i += 1) {
          if (targetParamInfo.names[i] == name) {
            idx = i;
            break;
          }
        }
        return idx!;
      }

      for (int namedParamIdx = 0;
          namedParamIdx < memberNamedParams.length;
          namedParamIdx += 1) {
        final param = memberNamedParams[namedParamIdx];
        b.local_get(namedArgsLocal);
        b.i32_const(mapNamedParameterToArrayIndex(param.name!));
        b.array_get(translator.nullableObjectArrayType);
        _generateArgumentTypeCheck(
            param.name!, translator.topInfo.nullableType, param.type);
      }
    }

    // Argument types are as expected, call the member function
    final w.FunctionType memberWasmFunctionType =
        translator.signatureForDirectCall(member.reference);
    final List<w.ValueType> memberWasmInputs = memberWasmFunctionType.inputs;

    b.local_get(receiverLocal);
    translator.convertType(b, receiverLocal.type, memberWasmInputs[0]);

    for (final typeParam in memberTypeParams) {
      b.local_get(typeLocals[typeParam]!);
    }

    int memberParamIdx =
        1 + targetParamInfo.typeParamCount; // skip receiver and type args

    void pushArgument(w.Local listLocal, int listIdx, int wasmInputIdx) {
      b.local_get(listLocal);
      b.i32_const(listIdx);
      b.array_get(translator.nullableObjectArrayType);
      translator.convertType(
          b, translator.topInfo.nullableType, memberWasmInputs[wasmInputIdx]);
    }

    for (int positionalParamIdx = 0;
        positionalParamIdx < targetParamInfo.positional.length;
        positionalParamIdx += 1) {
      pushArgument(positionalArgsLocal, positionalParamIdx, memberParamIdx);
      memberParamIdx += 1;
    }

    for (int namedParamIdx = 0;
        namedParamIdx < targetParamInfo.names.length;
        namedParamIdx += 1) {
      pushArgument(namedArgsLocal, namedParamIdx, memberParamIdx);
      memberParamIdx += 1;
    }

    call(member.reference);

    translator.convertType(
        b,
        translator.outputOrVoid(memberWasmFunctionType.outputs),
        translator.topInfo.nullableType);

    b.return_();
    b.end();
  }

  /// Generate type checker method for a setter.
  ///
  /// This function will be called by a setter forwarder in a dynamic set to
  /// type check the setter argument before calling the actual setter.
  void _generateFieldSetterTypeCheckerMethod() {
    final receiverLocal = paramLocals[0];
    final positionalArgLocal = paramLocals[1];

    _initializeThis(member.reference);

    final member_ = member;
    DartType paramType;
    if (member_ is Field) {
      paramType = member_.type;
    } else {
      paramType = (member_ as Procedure).setterType;
    }

    if (!translator.options.omitImplicitTypeChecks) {
      b.local_get(positionalArgLocal);
      _generateArgumentTypeCheck(
        member.name.text,
        positionalArgLocal.type as w.RefType,
        paramType,
      );
    }

    ClassInfo info = translator.classInfo[member_.enclosingClass]!;
    if (member_ is Field) {
      int fieldIndex = translator.fieldIndex[member_]!;
      b.local_get(receiverLocal);
      translator.convertType(b, receiverLocal.type, info.nonNullableType);
      b.local_get(positionalArgLocal);
      translator.convertType(b, positionalArgLocal.type,
          info.struct.fields[fieldIndex].type.unpacked);
      b.struct_set(info.struct, fieldIndex);
    } else {
      final setterProcedure = member_ as Procedure;
      final setterProcedureWasmType =
          translator.signatureForDirectCall(setterProcedure.reference);
      final setterWasmInputs = setterProcedureWasmType.inputs;
      assert(setterWasmInputs.length == 2);
      b.local_get(receiverLocal);
      translator.convertType(b, receiverLocal.type, setterWasmInputs[0]);
      b.local_get(positionalArgLocal);
      translator.convertType(b, positionalArgLocal.type, setterWasmInputs[1]);
      call(setterProcedure.reference);
    }

    b.local_get(positionalArgLocal);
    b.end(); // end function
  }
}

class InitializerListCodeGenerator extends AstCodeGenerator {
  final Constructor member;

  InitializerListCodeGenerator(
      Translator translator, w.FunctionType functionType, this.member)
      : super(translator, functionType, member);

  @override
  void generateInternal() {
    // Closures are built when constructor functions are added to worklist.
    closures = translator.constructorClosures[member.reference]!;

    final source = member.enclosingComponent!.uriToSource[member.fileUri]!;
    setSourceMapSourceAndFileOffset(source, member.fileOffset);

    if (member.isExternal) {
      emitUnimplementedExternalError(member);
    } else {
      generateInitializerList();
    }
    b.end();
    addNestedClosuresToCompilationQueue();
  }

  // Generates a constructor's initializer list method, and returns:
  // 1. Arguments and contexts returned from a super or redirecting initializer
  //    method (in reverse order).
  // 2. Arguments for this constructor (in reverse order).
  // 3. A reference to the context for this constructor (or null if there is no
  //    context).
  // 4. Class fields (including superclass fields, excluding class id and
  //    identity hash).
  void generateInitializerList() {
    _setupInitializerListParametersAndContexts();

    Class cls = member.enclosingClass;
    ClassInfo info = translator.classInfo[cls]!;

    List<w.Local> initializedFields = _generateInitializers(member);
    bool containsSuperInitializer = false;
    bool containsRedirectingInitializer = false;

    for (Initializer initializer in member.initializers) {
      if (initializer is SuperInitializer) {
        containsSuperInitializer = true;
      } else if (initializer is RedirectingInitializer) {
        containsRedirectingInitializer = true;
      }
    }

    if (cls.superclass != null && !containsRedirectingInitializer) {
      // checks if a SuperInitializer was dropped because the constructor body
      // throws an error
      if (!containsSuperInitializer) {
        b.unreachable();
        return;
      }

      // checks if a FieldInitializer was dropped because the constructor body
      // throws an error
      for (Field field in info.cls!.fields) {
        if (field.isInstanceMember && !fieldLocals.containsKey(field)) {
          b.unreachable();
          return;
        }
      }
    }

    // push constructor arguments
    List<w.Local> constructorArgs =
        _getConstructorArgumentLocals(member.reference, true);

    for (w.Local arg in constructorArgs) {
      b.local_get(arg);
    }

    // push reference to context
    Context? context = closures.contexts[member];
    if (context != null) {
      assert(!context.isEmpty);
      b.local_get(context.currentLocal);
    }

    // push initialized fields
    for (w.Local field in initializedFields) {
      b.local_get(field);
    }
  }

  void _setupInitializerListParametersAndContexts() {
    setupParameters(member.initializerReference, isForwarder: true);
    allocateContext(member);
    captureParameters();
  }

  List<w.Local> _generateInitializers(Constructor member) {
    Class cls = member.enclosingClass;
    ClassInfo info = translator.classInfo[cls]!;
    List<w.Local> superclassFields = [];

    _setupDefaultFieldValues(info);

    // Generate initializer list
    for (Initializer initializer in member.initializers) {
      visitInitializer(initializer);

      if (initializer is SuperInitializer) {
        // Save super classes' fields to locals
        ClassInfo superInfo = info.superInfo!;

        for (w.ValueType outputType
            in superInfo.getClassFieldTypes().reversed) {
          w.Local local = addLocal(outputType);
          b.local_set(local);
          superclassFields.add(local);
        }
      } else if (initializer is RedirectingInitializer) {
        // Save redirected classes' fields to locals
        List<w.Local> redirectedFields = [];

        for (w.ValueType outputType in info.getClassFieldTypes().reversed) {
          w.Local local = addLocal(outputType);
          b.local_set(local);
          redirectedFields.add(local);
        }

        return redirectedFields.reversed.toList();
      }
    }

    List<w.Local> typeFields = [];

    for (TypeParameter typeParam in cls.typeParameters) {
      TypeParameter? match = info.typeParameterMatch[typeParam];

      if (match == null) {
        // Type is not contained in super class' fields
        typeFields.add(typeLocals[typeParam]!);
      }
    }

    List<w.Local> orderedFieldLocals = Map.fromEntries(
            fieldLocals.entries.toList()
              ..sort((x, y) => translator.fieldIndex[x.key]!
                  .compareTo(translator.fieldIndex[y.key]!)))
        .values
        .toList();

    return superclassFields.reversed.toList() + typeFields + orderedFieldLocals;
  }
}

class ConstructorAllocatorCodeGenerator extends AstCodeGenerator {
  final Constructor member;

  ConstructorAllocatorCodeGenerator(
      Translator translator, w.FunctionType functionType, this.member)
      : super(translator, functionType, member);

  @override
  void generateInternal() {
    // Closures are built when constructor functions are added to worklist.
    closures = translator.constructorClosures[member.reference]!;

    final source = member.enclosingComponent!.uriToSource[member.fileUri]!;
    setSourceMapSourceAndFileOffset(source, member.fileOffset);

    generateConstructorAllocator();
  }

  // Generates a function for allocating an object. This calls the separate
  // initializer list and constructor body methods, and allocates a struct for
  // the object.
  void generateConstructorAllocator() {
    setupParameters(member.reference, isForwarder: true);

    w.FunctionType initializerMethodType =
        translator.signatureForDirectCall(member.initializerReference);

    List<w.Local> constructorArgs =
        _getConstructorArgumentLocals(member.reference);

    for (w.Local local in constructorArgs) {
      b.local_get(local);
    }

    b.comment("Direct call of '$member Initializer'");
    call(member.initializerReference);

    ClassInfo info = translator.classInfo[member.enclosingClass]!;

    // Add evaluated fields to locals
    List<w.Local> orderedFieldLocals = [];

    List<w.FieldType> fieldTypes = info.struct.fields
        .sublist(FieldIndex.objectFieldBase)
        .reversed
        .toList();

    for (w.FieldType field in fieldTypes) {
      w.Local local = addLocal(field.type.unpacked);
      orderedFieldLocals.add(local);
      b.local_set(local);
    }

    Context? context = closures.contexts[member];
    w.Local? contextLocal;

    bool hasContext = context != null;

    if (hasContext) {
      assert(!context.isEmpty);
      w.ValueType contextRef = w.RefType.struct(nullable: true);
      contextLocal = addLocal(contextRef);
      b.local_set(contextLocal);
    }

    List<w.ValueType> initializerOutputTypes = initializerMethodType.outputs;
    int numConstructorBodyArgs = initializerOutputTypes.length -
        fieldTypes.length -
        (hasContext ? 1 : 0);

    // Pop all arguments to constructor body
    List<w.ValueType> constructorArgTypes =
        initializerOutputTypes.sublist(0, numConstructorBodyArgs);

    List<w.Local> constructorArguments = [];

    for (w.ValueType argType in constructorArgTypes.reversed) {
      w.Local local = addLocal(argType);
      b.local_set(local);
      constructorArguments.add(local);
    }

    // Set field values
    b.i32_const(info.classId);
    b.i32_const(initialIdentityHash);

    for (w.Local local in orderedFieldLocals.reversed) {
      b.local_get(local);
    }

    // create new struct with these fields and set to local
    w.Local temp = addLocal(info.nonNullableType);
    b.struct_new(info.struct);
    b.local_tee(temp);

    // Push context local if it is present
    if (contextLocal != null) {
      b.local_get(contextLocal);
    }

    // Push all constructor arguments
    for (w.Local constructorArg in constructorArguments) {
      b.local_get(constructorArg);
    }

    b.comment("Direct call of $member Constructor Body");
    call(member.constructorBodyReference);

    b.local_get(temp);
    b.end();
  }
}

class ConstructorCodeGenerator extends AstCodeGenerator {
  final Constructor member;

  ConstructorCodeGenerator(
      Translator translator, w.FunctionType functionType, this.member)
      : super(translator, functionType, member);

  @override
  void generateInternal() {
    // Closures are built when constructor functions are added to worklist.
    closures = translator.constructorClosures[member.reference]!;

    final source = member.enclosingComponent!.uriToSource[member.fileUri]!;
    setSourceMapSourceAndFileOffset(source, member.fileOffset);

    generateConstructorBody();
  }

  // Generates a function for a constructor's body, where the allocated struct
  // object is passed to this function.
  void generateConstructorBody() {
    _setupConstructorBodyParametersAndContexts();

    int getStartIndexForSuperOrRedirectedConstructorArguments() {
      // Skips the receiver param and the current constructor's context
      // (if it exists)
      Context? context = closures.contexts[member];
      bool hasContext = context != null;

      if (hasContext) {
        assert(!context.isEmpty);
      }

      int numSkippedParams = hasContext ? 2 : 1;

      // Skips the current constructor's arguments
      int numConstructorArgs =
          _getConstructorArgumentLocals(member.constructorBodyReference).length;

      return numSkippedParams + numConstructorArgs;
    }

    // Call super class' constructor body, or redirected constructor
    for (Initializer initializer in member.initializers) {
      if (initializer is SuperInitializer ||
          initializer is RedirectingInitializer) {
        Constructor target = initializer is SuperInitializer
            ? initializer.target
            : (initializer as RedirectingInitializer).target;

        Supertype? supersupertype = target.enclosingClass.supertype;

        if (supersupertype == null) {
          break;
        }

        int startIndex =
            getStartIndexForSuperOrRedirectedConstructorArguments();

        List<w.Local> superOrRedirectedConstructorArgs =
            paramLocals.sublist(startIndex);

        w.Local object = thisLocal!;
        b.local_get(object);

        for (w.Local local in superOrRedirectedConstructorArgs) {
          b.local_get(local);
        }

        call(target.constructorBodyReference);
        break;
      }
    }

    Statement? body = member.function.body;

    if (body != null) {
      visitStatement(body);
    }

    b.end();
  }

  void _setupConstructorBodyParametersAndContexts() {
    ParameterInfo paramInfo =
        translator.paramInfoForDirectCall(member.constructorBodyReference);

    // For constructor body functions, the first parameter is always the
    // receiver parameter, and the second parameter is a reference to the
    // current context (if it exists).
    Context? context = closures.contexts[member];
    bool hasConstructorContext = context != null;

    if (hasConstructorContext) {
      assert(!context.isEmpty);
      _initializeContextLocals(member, contextParamIndex: 1);
    }

    // Skips the receiver param (_initializeThis will return 1), and the
    // context param if this exists.
    int parameterOffset = _initializeThis(member.constructorBodyReference) +
        (hasConstructorContext ? 1 : 0);
    int implicitParams = parameterOffset + paramInfo.typeParamCount;

    _setupLocalParameters(member, paramInfo, parameterOffset, implicitParams);
    allocateContext(member.function);
  }
}

class StaticFieldInitializerCodeGenerator extends AstCodeGenerator {
  final Field field;

  StaticFieldInitializerCodeGenerator(
      Translator translator, w.FunctionType functionType, this.field)
      : super(translator, functionType, field);

  @override
  void generateInternal() {
    final source = field.enclosingComponent!.uriToSource[field.fileUri]!;
    setSourceMapSourceAndFileOffset(source, field.fileOffset);

    // Static field initializer function
    closures = Closures(translator, field);
    closures.findCaptures(field);
    closures.collectContexts(field);
    closures.buildContexts();

    w.Global global = translator.globals.getGlobal(field);
    w.Global? flag = translator.globals.getGlobalInitializedFlag(field);
    wrap(field.initializer!, global.type.type);
    b.global_set(global);
    if (flag != null) {
      b.i32_const(1);
      b.global_set(flag);
    }
    b.global_get(global);
    translator.convertType(b, global.type.type, outputs.single);
    b.end();
    addNestedClosuresToCompilationQueue();
  }
}

class ImplicitFieldAccessorCodeGenerator extends AstCodeGenerator {
  final Field field;
  final bool isImplicitGetter;

  ImplicitFieldAccessorCodeGenerator(
    Translator translator,
    w.FunctionType functionType,
    this.field,
    this.isImplicitGetter,
  ) : super(translator, functionType, field);

  @override
  void generateInternal() {
    final source = field.enclosingComponent!.uriToSource[field.fileUri]!;
    setSourceMapSourceAndFileOffset(source, field.fileOffset);

    // Implicit getter or setter
    w.StructType struct = translator.classInfo[field.enclosingClass!]!.struct;
    int fieldIndex = translator.fieldIndex[field]!;
    w.ValueType fieldType = struct.fields[fieldIndex].type.unpacked;

    void getThis() {
      w.Local thisLocal = paramLocals[0];
      w.RefType structType = w.RefType.def(struct, nullable: false);
      b.local_get(thisLocal);
      translator.convertType(b, thisLocal.type, structType);
    }

    if (isImplicitGetter) {
      // Implicit getter
      getThis();
      b.struct_get(struct, fieldIndex);
      translator.convertType(b, fieldType, returnType);
    } else {
      // Implicit setter
      w.Local valueLocal = paramLocals[1];
      getThis();
      b.local_get(valueLocal);
      translator.convertType(b, valueLocal.type, fieldType);
      b.struct_set(struct, fieldIndex);
    }
    b.end();
  }
}

class SynchronousLambdaCodeGenerator extends AstCodeGenerator {
  final Lambda lambda;
  final Closures enclosingMemberClosures;

  SynchronousLambdaCodeGenerator(Translator translator, Member enclosingMember,
      this.lambda, this.enclosingMemberClosures)
      : super(translator, lambda.function.type, enclosingMember);

  @override
  void generateInternal() {
    closures = enclosingMemberClosures;

    setSourceMapSource(lambda.functionNodeSource);

    assert(lambda.functionNode.asyncMarker != AsyncMarker.Async);

    setupLambdaParametersAndContexts(lambda);

    visitStatement(lambda.functionNode.body!);
    _implicitReturn();
    b.end();
  }
}

class TryBlockFinalizer {
  /// `br` target to run the finalizer
  final w.Label label;

  /// Whether the last finalizer in the chain should return. When this is
  /// `false` the block won't be used, as the block is for running finalizers
  /// when returning.
  bool mustHandleReturn = false;

  TryBlockFinalizer(this.label);
}

/// Holds information of a switch statement, to be used when doing a backward
/// jump to it
class SwitchBackwardJumpInfo {
  /// Wasm local for the value of the switched expression. For example, in a
  /// `switch` like:
  ///
  /// ```
  /// switch (expr) {
  ///   ...
  /// }
  /// ```
  ///
  /// This local holds the value of `expr`.
  ///
  /// This local is updated with a new value when doing backward jumps.
  final w.Local switchValueLocal;

  /// Label of the `loop` to use when doing backward jumps
  final w.Label loopLabel;

  /// When compiling a `default` case, label of the `loop` in the case body, to
  /// use when doing backward jumps to the same case.
  w.Label? defaultLoopLabel;

  SwitchBackwardJumpInfo(this.switchValueLocal, this.loopLabel)
      : defaultLoopLabel = null;
}

class SwitchInfo {
  /// Non-nullable Wasm type of the `switch` expression. Used when the
  /// expression is not nullable, and after the null check.
  late final w.ValueType nullableType;

  /// Nullable Wasm type of the `switch` expression. Only used when the
  /// expression is nullable.
  late final w.ValueType nonNullableType;

  /// Generates code that compares value of a `case` expression with the
  /// `switch` expression's value. Calls [pushCaseExpr] once.
  late final void Function(
      w.Local switchExprLocal, w.ValueType Function() pushCaseExpr) compare;

  /// The `default: ...` case, if exists.
  late final SwitchCase? defaultCase;

  /// The `null: ...` case, if exists.
  late final SwitchCase? nullCase;

  SwitchInfo(AstCodeGenerator codeGen, SwitchStatement node) {
    final translator = codeGen.translator;

    final switchExprType = codeGen.dartTypeOf(node.expression);

    final switchExprClass = translator.classForType(switchExprType);

    bool check<L extends Expression, C extends Constant>() =>
        node.cases.expand((c) => c.expressions).every((e) =>
            e is L ||
            e is NullLiteral ||
            (e is ConstantExpression &&
                (e.constant is C || e.constant is NullConstant) &&
                (translator.hierarchy.isSubInterfaceOf(
                    translator.classForType(codeGen.dartTypeOf(e)),
                    switchExprClass))));

    if (node.cases.every((c) =>
        c.expressions.isEmpty && c.isDefault ||
        c.expressions.every((e) =>
            e is NullLiteral ||
            e is ConstantExpression && e.constant is NullConstant))) {
      // default-only switch
      nonNullableType = w.RefType.eq(nullable: false);
      nullableType = w.RefType.eq(nullable: true);
      compare = (switchExprLocal, pushCaseExpr) =>
          throw "Comparison in default-only switch";
    } else if (switchExprType is DynamicType) {
      // Object equality switch
      nonNullableType = translator.topInfo.nonNullableType;
      nullableType = translator.topInfo.nullableType;

      // Per spec, compare with `<case expr> == <switch expr>`.
      final Member equalsMember;
      if (check<BoolLiteral, BoolConstant>()) {
        equalsMember = translator.boxedBoolEquals;
      } else if (check<IntLiteral, IntConstant>()) {
        equalsMember = translator.boxedIntEquals;
      } else if (check<StringLiteral, StringConstant>()) {
        equalsMember = translator.options.jsCompatibility
            ? translator.jsStringEquals
            : translator.stringEquals;
      } else {
        equalsMember = translator.coreTypes.identicalProcedure;
      }

      final equalsMemberSignature =
          translator.signatureForDirectCall(equalsMember.reference);

      // Per spec, `==` can't have type, or extra (optional) positional and
      // named arguments. So we don't have to check `ParamInfo` for it and
      // add missing optional parameters.
      assert(equalsMemberSignature.inputs.length == 2);

      compare = (switchExprLocal, pushCaseExpr) {
        final caseExprType = pushCaseExpr();
        translator.convertType(
            codeGen.b, caseExprType, equalsMemberSignature.inputs[0]);

        codeGen.b.local_get(switchExprLocal);
        translator.convertType(
            codeGen.b, switchExprLocal.type, equalsMemberSignature.inputs[1]);

        codeGen.call(equalsMember.reference);
      };
    } else if (check<BoolLiteral, BoolConstant>()) {
      // bool switch
      nonNullableType = w.NumType.i32;
      nullableType =
          translator.classInfo[translator.boxedBoolClass]!.nullableType;
      compare = (switchExprLocal, pushCaseExpr) {
        codeGen.b.local_get(switchExprLocal);
        pushCaseExpr();
        codeGen.b.i32_eq();
      };
    } else if (check<IntLiteral, IntConstant>()) {
      // int switch
      nonNullableType = w.NumType.i64;
      nullableType =
          translator.classInfo[translator.boxedIntClass]!.nullableType;
      compare = (switchExprLocal, pushCaseExpr) {
        codeGen.b.local_get(switchExprLocal);
        pushCaseExpr();
        codeGen.b.i64_eq();
      };
    } else if (check<StringLiteral, StringConstant>()) {
      // String switch
      nonNullableType = translator
          .classInfo[translator.coreTypes.stringClass]!.repr.nonNullableType;
      nullableType = translator
          .classInfo[translator.coreTypes.stringClass]!.repr.nullableType;
      compare = (switchExprLocal, pushCaseExpr) {
        codeGen.b.local_get(switchExprLocal);
        pushCaseExpr();
        codeGen.call(translator.options.jsCompatibility
            ? translator.jsStringEquals.reference
            : translator.stringEquals.reference);
      };
    } else {
      // Object identity switch
      nonNullableType = translator.topInfo.nonNullableType;
      nullableType = translator.topInfo.nullableType;
      compare = (switchExprLocal, pushCaseExpr) {
        codeGen.b.local_get(switchExprLocal);
        pushCaseExpr();
        codeGen.call(translator.coreTypes.identicalProcedure.reference);
      };
    }

    // Special cases
    defaultCase = node.cases
        .cast<SwitchCase?>()
        .firstWhere((c) => c!.isDefault, orElse: () => null);

    nullCase = node.cases.cast<SwitchCase?>().firstWhere(
        (c) => c!.expressions.any((e) =>
            e is NullLiteral ||
            e is ConstantExpression && e.constant is NullConstant),
        orElse: () => null);
  }
}

enum _VirtualCallKind {
  Get,
  Set,
  Call;

  @override
  String toString() {
    return switch (this) {
      _VirtualCallKind.Get => "get",
      _VirtualCallKind.Set => "set",
      _VirtualCallKind.Call => "call"
    };
  }

  bool get isGetter => this == _VirtualCallKind.Get;

  bool get isSetter => this == _VirtualCallKind.Set;
}

extension MacroAssembler on w.InstructionsBuilder {
  /// `[i32] -> [i32]`
  ///
  /// Consumes a `i32` class ID, leaves an `i32` as `bool` for whether
  /// the class ID is in the given list of ranges.
  void emitClassIdRangeCheck(List<Range> ranges) {
    final rangeValues = ranges.map((r) => (range: r, value: null)).toList();
    classIdSearch<Null>(rangeValues, [w.NumType.i32], (_) {
      i32_const(1);
    }, () {
      i32_const(0);
    });
  }

  /// `[i32] -> [outputs]`
  ///
  /// Consumes a `i32` class ID and checks whether it lies within one of the
  /// given [ranges] using a linear or binary search.
  ///
  /// The [ranges] have to be non-empty, non-overlapping and sorted.
  ///
  /// Calls [match] on a matching value and [miss] if provided and no match was
  /// found.
  ///
  /// Assumes [match] and [miss] leave [outputs] on the stack.
  void classIdSearch<T>(
      List<({Range range, T value})> ranges,
      List<w.ValueType> outputs,
      void Function(T) match,
      void Function()? miss) {
    final bool linearSearch = ranges.length <= 3;
    if (traceEnabled) {
      comment('Class id ${linearSearch ? 'linear' : 'binary'} search:');
      for (final (:range, :value) in ranges) {
        comment('  - $range -> $value');
      }
    }
    if (linearSearch) {
      _linearClassIdSearch<T>(ranges, outputs, match, miss);
    } else {
      _binaryClassIdSearch<T>(ranges, outputs, match, miss);
    }
  }

  void _binaryClassIdSearch<T>(
      List<({Range range, T value})> ranges,
      List<w.ValueType> outputs,
      void Function(T) match,
      void Function()? miss) {
    assert(ranges.isNotEmpty || miss != null);
    if (miss != null && ranges.isEmpty) {
      drop();
      miss();
      return;
    }

    w.Local classId = addLocal(w.NumType.i32);
    local_set(classId);

    final done = block([], outputs);
    final fail = block();
    void search(int left, int right, Range searchArea) {
      if (left == right) {
        final entry = ranges[left];
        final range = entry.range;
        assert(searchArea.containsRange(range));
        if (miss == null || range.containsRange(searchArea)) {
          match(entry.value);
          br(done);
          return;
        }
        local_get(classId);
        if (range.length == 1) {
          i32_const(range.start);
          i32_eq();
        } else {
          if (searchArea.end <= range.end) {
            i32_const(range.start);
            i32_ge_u();
          } else if (range.start <= searchArea.start) {
            i32_const(range.end);
            i32_le_u();
          } else {
            i32_const(range.start);
            i32_sub();
            i32_const(range.length);
            i32_lt_u();
          }
        }
        if_();
        match(entry.value);
        br(done);
        end();
        br(fail);
        return;
      }
      final mid = (left + right) ~/ 2;
      final midRange = ranges[mid].range;

      local_get(classId);
      i32_const(midRange.end);
      i32_le_u();
      if_();
      search(left, mid, Range(searchArea.start, midRange.end));
      end();
      search(mid + 1, right, Range(midRange.end + 1, searchArea.end));
    }

    search(0, ranges.length - 1, Range(0, 0xffffffff));
    end(); // fail
    if (miss != null) {
      miss();
      br(done);
    } else {
      unreachable();
    }
    end(); // done
  }

  void _linearClassIdSearch<T>(
      List<({Range range, T value})> ranges,
      List<w.ValueType> outputs,
      void Function(T) match,
      void Function()? miss) {
    assert(ranges.isNotEmpty || miss != null);
    if (miss != null && ranges.isEmpty) {
      drop();
      miss();
      return;
    }

    w.Local classId = addLocal(w.NumType.i32);
    local_set(classId);
    final done = block([], outputs);
    for (final (:range, :value) in ranges) {
      local_get(classId);
      i32_const(range.start);
      if (range.length == 1) {
        i32_eq();
      } else {
        i32_sub();
        i32_const(range.length);
        i32_lt_u();
      }
      if_();
      match(value);
      br(done);
      end();
    }
    if (miss != null) {
      miss();
      br(done);
    } else {
      unreachable();
    }
    end(); // done
  }

  /// `[ref _Closure] -> [i32]`
  ///
  /// Given a closure reference returns whether the closure is an
  /// instantiation.
  void emitInstantiationClosureCheck(Translator translator) {
    ref_cast(w.RefType(translator.closureLayouter.closureBaseStruct,
        nullable: false));
    struct_get(translator.closureLayouter.closureBaseStruct,
        FieldIndex.closureContext);
    ref_test(w.RefType(
        translator.closureLayouter.instantiationContextBaseStruct,
        nullable: false));
  }

  /// `[ref _Closure] -> [ref #ClosureBase]`
  ///
  /// Given an instantiation closure returns the instantiated closure.
  void emitGetInstantiatedClosure(Translator translator) {
    // instantiation.context
    ref_cast(w.RefType(translator.closureLayouter.closureBaseStruct,
        nullable: false));
    struct_get(translator.closureLayouter.closureBaseStruct,
        FieldIndex.closureContext);

    // instantiation.context.inner
    ref_cast(w.RefType(
        translator.closureLayouter.instantiationContextBaseStruct,
        nullable: false));
    struct_get(translator.closureLayouter.instantiationContextBaseStruct,
        FieldIndex.instantiationContextInner);
  }

  /// `[ref _Closure] -> [i32]`
  ///
  /// Given a closure returns whether the closure is a tear-off.
  void emitTearOffCheck(Translator translator) {
    ref_cast(w.RefType(translator.closureLayouter.closureBaseStruct,
        nullable: false));
    struct_get(translator.closureLayouter.closureBaseStruct,
        FieldIndex.closureContext);
    ref_test(translator.topInfo.nonNullableType);
  }

  /// `[ref _Closure] -> [ref #Top]`
  ///
  /// Given a closure returns the receiver of the closure.
  void emitGetTearOffReceiver(Translator translator) {
    ref_cast(w.RefType(translator.closureLayouter.closureBaseStruct,
        nullable: false));
    struct_get(translator.closureLayouter.closureBaseStruct,
        FieldIndex.closureContext);
    ref_cast(translator.topInfo.nonNullableType);
  }

  /// `[ref _Closure] -> [ref Any]
  ///
  /// Given a closure returns the vtable of the closure.
  void emitGetClosureVtable(Translator translator) {
    ref_cast(w.RefType(translator.closureLayouter.closureBaseStruct,
        nullable: false));
    struct_get(
        translator.closureLayouter.closureBaseStruct, FieldIndex.closureVtable);
  }

  /// Will restore all context locals and `this` from a suspend state.
  void restoreSuspendStateContext(
      w.Local suspendStateLocal,
      w.StructType suspendStateStruct,
      int suspendStateContextField,
      Closures closures,
      Context? context,
      w.Local? thisLocal,
      {FunctionNode? cloneContextFor}) {
    if (context != null) {
      assert(!context.isEmpty);
      local_get(suspendStateLocal);
      struct_get(suspendStateStruct, suspendStateContextField);
      ref_cast(context.currentLocal.type as w.RefType);
      local_set(context.currentLocal);
      if (context.owner == cloneContextFor) {
        context.currentLocal =
            cloneFunctionLevelContext(closures, context, cloneContextFor!);
      }
      restoreThisAndContextChain(context, thisLocal);
    }
  }

  /// Will restore the parent context chain and `this` (if captured)
  ///
  /// Assumes the innermost context is already loaded.
  void restoreThisAndContextChain(
      Context innermostContext, w.Local? thisLocal) {
    bool restoredThis = false;

    Context? context = innermostContext;
    while (context != null) {
      if (context.containsThis) {
        assert(!restoredThis);
        local_get(context.currentLocal);
        struct_get(context.struct, context.thisFieldIndex);
        ref_as_non_null();
        local_set(thisLocal!);
        restoredThis = true;
      }

      final parent = context.parent;
      if (parent != null) {
        assert(!parent.isEmpty);
        local_get(context.currentLocal);
        struct_get(context.struct, context.parentFieldIndex);
        ref_as_non_null();
        local_set(parent.currentLocal);
      }
      context = parent;
    }
  }

  /// Clones the [context] and returns a local to the clone it.
  ///
  /// It is assumed that the context is a function-level context.
  w.Local cloneFunctionLevelContext(
      Closures closures, Context context, FunctionNode functionNode) {
    final w.Local srcContext = context.currentLocal;
    final w.Local destContext = addLocal(context.currentLocal.type);

    struct_new_default(context.struct);
    local_set(destContext);

    void copyCapture(TreeNode node) {
      Capture? capture = closures.captures[node];
      if (capture != null) {
        assert(capture.context == context);
        local_get(destContext);
        local_get(srcContext);
        struct_get(context.struct, capture.fieldIndex);
        struct_set(context.struct, capture.fieldIndex);
      }
    }

    if (context.containsThis) {
      local_get(destContext);
      local_get(srcContext);
      struct_get(context.struct, context.thisFieldIndex);
      struct_set(context.struct, context.thisFieldIndex);
    }
    if (context.parent != null) {
      local_get(destContext);
      local_get(srcContext);
      struct_get(context.struct, context.parentFieldIndex);
      struct_set(context.struct, context.parentFieldIndex);
    }
    functionNode.positionalParameters.forEach(copyCapture);
    functionNode.namedParameters.forEach(copyCapture);
    functionNode.typeParameters.forEach(copyCapture);

    return destContext;
  }
}

bool guardCanMatchJSException(Translator translator, DartType guard) {
  if (guard is DynamicType) {
    return true;
  }
  if (guard is InterfaceType) {
    return translator.hierarchy
        .isSubInterfaceOf(translator.javaScriptErrorClass, guard.classNode);
  }
  if (guard is TypeParameterType) {
    return guardCanMatchJSException(translator, guard.bound);
  }
  return false;
}<|MERGE_RESOLUTION|>--- conflicted
+++ resolved
@@ -189,12 +189,7 @@
     final location = source.getLocation(fileUri, fileOffset);
     final old = _sourceMapFileOffset;
     _sourceMapFileOffset = fileOffset;
-<<<<<<< HEAD
     b.startSourceMapping(fileUri, location.line - 1, location.column - 1, null);
-=======
-    b.startSourceMapping(fileUri, location.line - 1, location.column - 1,
-        enclosingMember.name.text);
->>>>>>> a6e8b4ee
     return old;
   }
 
