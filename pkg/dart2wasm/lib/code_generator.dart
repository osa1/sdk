// Copyright (c) 2022, the Dart project authors.  Please see the AUTHORS file
// for details. All rights reserved. Use of this source code is governed by a
// BSD-style license that can be found in the LICENSE file.

import 'dart:collection' show LinkedHashMap;

import 'package:dart2wasm/async.dart';
import 'package:dart2wasm/class_info.dart';
import 'package:dart2wasm/closures.dart';
import 'package:dart2wasm/dispatch_table.dart';
import 'package:dart2wasm/dynamic_forwarders.dart';
import 'package:dart2wasm/intrinsics.dart';
import 'package:dart2wasm/param_info.dart';
import 'package:dart2wasm/records.dart';
import 'package:dart2wasm/reference_extensions.dart';
import 'package:dart2wasm/sync_star.dart';
import 'package:dart2wasm/translator.dart';
import 'package:dart2wasm/types.dart';

import 'package:kernel/ast.dart';
import 'package:kernel/type_environment.dart';

import 'package:wasm_builder/wasm_builder.dart' as w;

/// Main code generator for member bodies.
///
/// The [generate] method first collects all local functions and function
/// expressions in the body and then generates code for the body. Code for the
/// local functions and function expressions must be generated separately by
/// calling the [generateLambda] method on all lambdas in [closures].
///
/// A new [CodeGenerator] object must be created for each new member or lambda.
///
/// Every visitor method for an expression takes in the Wasm type that it is
/// expected to leave on the stack (or the special [voidMarker] to indicate that
/// it should leave nothing). It returns what it actually left on the stack. The
/// code generation for every expression or subexpression is done via the [wrap]
/// method, which emits appropriate conversion code if the produced type is not
/// a subtype of the expected type.
class CodeGenerator extends ExpressionVisitor1<w.ValueType, w.ValueType>
    with ExpressionVisitor1DefaultMixin<w.ValueType, w.ValueType>
    implements InitializerVisitor<void>, StatementVisitor<void> {
  final Translator translator;
  w.FunctionBuilder function;
  final Reference reference;
  late final List<w.Local> paramLocals;
  final w.Label? returnLabel;

  late final Intrinsifier intrinsifier;
  late final StaticTypeContext typeContext;

  late final Closures closures;

  bool exceptionLocationPrinted = false;

  final Map<VariableDeclaration, w.Local> locals = {};
  w.Local? thisLocal;
  w.Local? preciseThisLocal;
  w.Local? returnValueLocal;
  final Map<TypeParameter, w.Local> typeLocals = {};

  // Maps a classes' fields to corresponding locals so that we can update the
  // local directly if a field has both a default value and a FieldInitializer.
  final Map<Field, w.Local> fieldLocals = {};

  /// Finalizers to run on `return`.
  final List<TryBlockFinalizer> returnFinalizers = [];

  /// Finalizers to run on a `break`. `breakFinalizers[L].last` (which should
  /// always be present) is the `br` target for the label `L` that will run the
  /// finalizers, or break out of the loop.
  final LinkedHashMap<LabeledStatement, List<w.Label>> breakFinalizers =
      LinkedHashMap();

  final List<w.Label> tryLabels = [];

  final Map<SwitchCase, w.Label> switchLabels = {};

  /// Maps a switch statement to the information used when doing a backward
  /// jump to one of the cases in the switch statement
  final Map<SwitchStatement, SwitchBackwardJumpInfo> switchBackwardJumpInfos =
      {};

  /// Create a code generator for a member or one of its lambdas.
  ///
  /// The [paramLocals] and [returnLabel] parameters can be used to generate
  /// code for an inlined function by specifying the locals containing the
  /// parameters (instead of the function inputs) and the label to jump to on
  /// return (instead of emitting a `return` instruction).
  CodeGenerator(this.translator, this.function, this.reference,
      {List<w.Local>? paramLocals, this.returnLabel}) {
    this.paramLocals = paramLocals ?? function.locals.toList();
    intrinsifier = Intrinsifier(this);
    typeContext = StaticTypeContext(member, translator.typeEnvironment);
  }

  /// Factory constructor for instantiating a code generator appropriate for
  /// generating code for the given function. This will either return a
  /// [CodeGenerator] or a [SyncStarCodeGenerator].
  factory CodeGenerator.forFunction(
      Translator translator,
      FunctionNode? functionNode,
      w.FunctionBuilder function,
      Reference reference) {
    bool isSyncStar = functionNode?.asyncMarker == AsyncMarker.SyncStar &&
        !reference.isTearOffReference;
    bool isAsync = functionNode?.asyncMarker == AsyncMarker.Async &&
        !reference.isTearOffReference;
    bool isTypeChecker = reference.isTypeCheckerReference;

    if (!isTypeChecker && isSyncStar) {
      return SyncStarCodeGenerator(translator, function, reference);
    } else if (!isTypeChecker && isAsync) {
      return AsyncCodeGenerator(translator, function, reference);
    } else {
      return CodeGenerator(translator, function, reference);
    }
  }

  w.ModuleBuilder get m => translator.m;
  w.InstructionsBuilder get b => function.body;

  Member get member => reference.asMember;

  List<w.ValueType> get outputs =>
      returnLabel?.targetTypes ?? function.type.outputs;

  w.ValueType get returnType => translator.outputOrVoid(outputs);

  TranslatorOptions get options => translator.options;

  w.ValueType get voidMarker => translator.voidMarker;

  Types get types => translator.types;

  w.ValueType translateType(DartType type) => translator.translateType(type);

  w.Local addLocal(w.ValueType type) {
    return function.addLocal(type);
  }

  DartType dartTypeOf(Expression exp) {
    return exp.getStaticType(typeContext);
  }

  void unimplemented(
      TreeNode node, Object message, List<w.ValueType> expectedTypes) {
    final text = "Not implemented: $message at ${node.location}";
    print(text);
    b.comment(text);
    b.block(const [], expectedTypes);
    b.unreachable();
    b.end();
  }

  @override
  w.ValueType defaultExpression(Expression node, w.ValueType expectedType) {
    unimplemented(
        node, node.runtimeType, [if (expectedType != voidMarker) expectedType]);
    return expectedType;
  }

  /// Generate code for the member.
  void generate() {
    Member member = this.member;

    if (member is Constructor) {
      // Closures are built when constructor functions are added to worklist.
      closures = translator.constructorClosures[member.reference]!;
    } else {
      // Build closure information.
      closures = Closures(this.translator, this.member);
    }

    if (reference.isTearOffReference) {
      return generateTearOffGetter(member as Procedure);
    }

    if (reference.isTypeCheckerReference) {
      if (member is Field || (member is Procedure && member.isSetter)) {
        return _generateFieldSetterTypeCheckerMethod();
      } else {
        return _generateProcedureTypeCheckerMethod();
      }
    }

    if (intrinsifier.generateMemberIntrinsic(
        reference, function, paramLocals, returnLabel)) {
      b.end();
      return;
    }

    if (member.isExternal) {
      b.comment("Unimplemented external member $member at ${member.location}");
      if (member.isInstanceMember) {
        b.local_get(paramLocals[0]);
      } else {
        b.ref_null(w.HeapType.none);
      }
      translator.constants.instantiateConstant(
          function,
          b,
          SymbolConstant(member.name.text, null),
          translator.classInfo[translator.symbolClass]!.nonNullableType);
      call(translator
          .noSuchMethodErrorThrowUnimplementedExternalMemberError.reference);
      b.unreachable();
      b.end();
      return;
    }

    if (member is Constructor) {
      translator.membersBeingGenerated.add(member);
      if (reference.isConstructorBodyReference) {
        generateConstructorBody(reference);
      } else if (reference.isInitializerReference) {
        generateInitializerList(reference);
      } else {
        generateConstructorAllocator(member);
      }
      translator.membersBeingGenerated.remove(member);
      return;
    }

    if (member is Field) {
      if (member.isStatic) {
        return generateStaticFieldInitializer(member);
      } else {
        return generateImplicitAccessor(member);
      }
    }

    assert(member.function!.asyncMarker != AsyncMarker.SyncStar);
    assert(member.function!.asyncMarker != AsyncMarker.Async);

    translator.membersBeingGenerated.add(member);
    generateBody(member);
    translator.membersBeingGenerated.remove(member);
  }

  void generateTearOffGetter(Procedure procedure) {
    _initializeThis(member.reference);
    DartType functionType = translator.getTearOffType(procedure);
    ClosureImplementation closure = translator.getTearOffClosure(procedure);
    w.StructType struct = closure.representation.closureStruct;

    ClassInfo info = translator.closureInfo;
    translator.functions.recordClassAllocation(info.classId);

    b.i32_const(info.classId);
    b.i32_const(initialIdentityHash);
    b.local_get(paramLocals[0]); // `this` as context
    b.global_get(closure.vtable);
    types.makeType(this, functionType);
    b.struct_new(struct);
    b.end();
  }

  void generateStaticFieldInitializer(Field field) {
    // Static field initializer function
    assert(reference == field.fieldReference);
    closures.findCaptures(field);
    closures.collectContexts(field);
    closures.buildContexts();

    w.Global global = translator.globals.getGlobal(field);
    w.Global? flag = translator.globals.getGlobalInitializedFlag(field);
    wrap(field.initializer!, global.type.type);
    b.global_set(global);
    if (flag != null) {
      b.i32_const(1);
      b.global_set(flag);
    }
    b.global_get(global);
    translator.convertType(function, global.type.type, outputs.single);
    b.end();
  }

  void generateImplicitAccessor(Field field) {
    // Implicit getter or setter
    w.StructType struct = translator.classInfo[field.enclosingClass!]!.struct;
    int fieldIndex = translator.fieldIndex[field]!;
    w.ValueType fieldType = struct.fields[fieldIndex].type.unpacked;

    void getThis() {
      w.Local thisLocal = paramLocals[0];
      w.RefType structType = w.RefType.def(struct, nullable: false);
      b.local_get(thisLocal);
      translator.convertType(function, thisLocal.type, structType);
    }

    if (reference.isImplicitGetter) {
      // Implicit getter
      getThis();
      b.struct_get(struct, fieldIndex);
      translator.convertType(function, fieldType, returnType);
    } else {
      // Implicit setter
      w.Local valueLocal = paramLocals[1];
      getThis();
      b.local_get(valueLocal);
      translator.convertType(function, valueLocal.type, fieldType);
      b.struct_set(struct, fieldIndex);
    }
    b.end();
  }

  void _setupLocalParameters(Member member, ParameterInfo paramInfo,
      int parameterOffset, int implicitParams) {
    List<TypeParameter> typeParameters = member is Constructor
        ? member.enclosingClass.typeParameters
        : member.function!.typeParameters;
    for (int i = 0; i < typeParameters.length; i++) {
      typeLocals[typeParameters[i]] = paramLocals[parameterOffset + i];
    }

    void setupParamLocal(
        VariableDeclaration variable, int index, Constant? defaultValue) {
      w.Local local = paramLocals[implicitParams + index];
      locals[variable] = local;
      if (defaultValue == ParameterInfo.defaultValueSentinel) {
        // The default value for this parameter differs between implementations
        // within the same selector. This means that callers will pass the
        // default value sentinel to indicate that the parameter is not given.
        // The callee must check for the sentinel value and substitute the
        // actual default value.
        b.local_get(local);
        translator.constants.instantiateConstant(
            function, b, ParameterInfo.defaultValueSentinel, local.type);
        b.ref_eq();
        b.if_();
        wrap(variable.initializer!, local.type);
        b.local_set(local);
        b.end();
      }
    }

    List<VariableDeclaration> positional =
        member.function!.positionalParameters;
    for (int i = 0; i < positional.length; i++) {
      setupParamLocal(positional[i], i, paramInfo.positional[i]);
    }
    List<VariableDeclaration> named = member.function!.namedParameters;
    for (var param in named) {
      setupParamLocal(
          param, paramInfo.nameIndex[param.name]!, paramInfo.named[param.name]);
    }

    // For all parameters whose Wasm type has been forced to `externref` due to
    // this function being an export, internalize and cast the parameter to the
    // canonical representation type for its Dart type.
    locals.forEach((parameter, local) {
      DartType parameterType = parameter.type;
      if (local.type == w.RefType.extern(nullable: true) &&
          !(parameterType is InterfaceType &&
              parameterType.classNode == translator.wasmExternRefClass)) {
        w.Local newLocal = addLocal(translateType(parameterType));
        b.local_get(local);
        translator.convertType(function, local.type, newLocal.type);
        b.local_set(newLocal);
        locals[parameter] = newLocal;
      }
    });
  }

  void setupParameters(Reference reference) {
    Member member = reference.asMember;
    ParameterInfo paramInfo = translator.paramInfoFor(reference);

    int parameterOffset = _initializeThis(reference);
    int implicitParams = parameterOffset + paramInfo.typeParamCount;

    _setupLocalParameters(member, paramInfo, parameterOffset, implicitParams);
  }

  void setupParametersAndContexts(Reference reference) {
    setupParameters(reference);

    closures.findCaptures(member);
    closures.collectContexts(member);
    closures.buildContexts();

    allocateContext(member.function!);
    captureParameters();
  }

  void setupInitializerListParametersAndContexts(Reference reference) {
    setupParameters(reference);
    allocateContext(member);
    captureParameters();
  }

  void setupConstructorBodyParametersAndContexts(Reference reference) {
    Constructor member = reference.asConstructor;
    ParameterInfo paramInfo = translator.paramInfoFor(reference);

    // For constructor body functions, the first parameter is always the
    // receiver parameter, and the second parameter is a reference to the
    // current context (if it exists).
    Context? context = closures.contexts[member];
    bool hasConstructorContext = context != null;

    if (hasConstructorContext) {
      assert(!context.isEmpty);
      _initializeContextLocals(member, contextParamIndex: 1);
    }

    // Skips the receiver param (_initializeThis will return 1), and the
    // context param if this exists.
    int parameterOffset =
        _initializeThis(reference) + (hasConstructorContext ? 1 : 0);
    int implicitParams = parameterOffset + paramInfo.typeParamCount;

    _setupLocalParameters(member, paramInfo, parameterOffset, implicitParams);
    allocateContext(member.function);
  }

  void _setupDefaultFieldValues(ClassInfo info) {
    fieldLocals.clear();

    for (Field field in info.cls!.fields) {
      if (field.isInstanceMember && field.initializer != null) {
        int fieldIndex = translator.fieldIndex[field]!;
        w.Local local = addLocal(info.struct.fields[fieldIndex].type.unpacked);

        wrap(field.initializer!, info.struct.fields[fieldIndex].type.unpacked);
        b.local_set(local);
        fieldLocals[field] = local;
      }
    }
  }

  List<w.Local> _generateInitializers(Constructor member) {
    Class cls = member.enclosingClass;
    ClassInfo info = translator.classInfo[cls]!;
    List<w.Local> superclassFields = [];

    _setupDefaultFieldValues(info);

    // Generate initializer list
    for (Initializer initializer in member.initializers) {
      visitInitializer(initializer);

      if (initializer is SuperInitializer) {
        // Save super classes' fields to locals
        ClassInfo superInfo = info.superInfo!;

        for (w.ValueType outputType
            in superInfo.getClassFieldTypes().reversed) {
          w.Local local = addLocal(outputType);
          b.local_set(local);
          superclassFields.add(local);
        }
      } else if (initializer is RedirectingInitializer) {
        // Save redirected classes' fields to locals
        List<w.Local> redirectedFields = [];

        for (w.ValueType outputType in info.getClassFieldTypes().reversed) {
          w.Local local = addLocal(outputType);
          b.local_set(local);
          redirectedFields.add(local);
        }

        return redirectedFields.reversed.toList();
      }
    }

    List<w.Local> typeFields = [];

    for (TypeParameter typeParam in cls.typeParameters) {
      TypeParameter? match = info.typeParameterMatch[typeParam];

      if (match == null) {
        // Type is not contained in super class' fields
        typeFields.add(typeLocals[typeParam]!);
      }
    }

    List<w.Local> orderedFieldLocals = Map.fromEntries(
            fieldLocals.entries.toList()
              ..sort((x, y) => translator.fieldIndex[x.key]!
                  .compareTo(translator.fieldIndex[y.key]!)))
        .values
        .toList();

    return superclassFields.reversed.toList() + typeFields + orderedFieldLocals;
  }

  void generateTypeChecks(List<TypeParameter> typeParameters,
      FunctionNode function, ParameterInfo paramInfo) {
    if (translator.options.omitImplicitTypeChecks) {
      return;
    }

    for (TypeParameter typeParameter in typeParameters) {
      if (typeParameter.isCovariantByClass &&
          typeParameter.bound != translator.coreTypes.objectNullableRawType) {
        _generateTypeArgumentBoundCheck(typeParameter.name!,
            typeLocals[typeParameter]!, typeParameter.bound);
      }
    }

    // Local for the parameter type if any of the parameters need type checks
    w.Local? parameterExpectedTypeLocal;

    final int parameterOffset = thisLocal == null ? 0 : 1;
    final int implicitParams = parameterOffset + paramInfo.typeParamCount;
    void generateValueParameterCheck(VariableDeclaration variable, int index) {
      if (!variable.isCovariantByClass && !variable.isCovariantByDeclaration) {
        return;
      }
      final w.Local local = paramLocals[implicitParams + index];
      final typeLocal = parameterExpectedTypeLocal ??=
          addLocal(translator.classInfo[translator.typeClass]!.nonNullableType);
      _generateArgumentTypeCheck(
        variable.name!,
        () => b.local_get(local),
        () => types.makeType(this, variable.type),
        local,
        typeLocal,
      );
    }

    final List<VariableDeclaration> positional = function.positionalParameters;
    for (int i = 0; i < positional.length; i++) {
      generateValueParameterCheck(positional[i], i);
    }

    final List<VariableDeclaration> named = function.namedParameters;
    for (var param in named) {
      generateValueParameterCheck(param, paramInfo.nameIndex[param.name]!);
    }
  }

  List<w.Local> _getConstructorArgumentLocals(Reference target,
      [reverse = false]) {
    Constructor member = target.asConstructor;
    List<w.Local> constructorArgs = [];

    List<TypeParameter> typeParameters = member.enclosingClass.typeParameters;

    for (int i = 0; i < typeParameters.length; i++) {
      constructorArgs.add(typeLocals[typeParameters[i]]!);
    }

    List<VariableDeclaration> positional = member.function.positionalParameters;
    for (VariableDeclaration pos in positional) {
      constructorArgs.add(locals[pos]!);
    }

    Map<String, w.Local> namedArgs = {};
    List<VariableDeclaration> named = member.function.namedParameters;
    for (VariableDeclaration param in named) {
      namedArgs[param.name!] = locals[param]!;
    }

    final ParameterInfo paramInfo = translator.paramInfoFor(target);

    for (String name in paramInfo.names) {
      w.Local namedLocal = namedArgs[name]!;
      constructorArgs.add(namedLocal);
    }

    if (reverse) {
      return constructorArgs.reversed.toList();
    }

    return constructorArgs;
  }

  void generateBody(Member member) {
    assert(member is! Constructor);
    setupParametersAndContexts(member.reference);

    final List<TypeParameter> typeParameters = member.function!.typeParameters;
    generateTypeChecks(
        typeParameters, member.function!, translator.paramInfoFor(reference));

    Statement? body = member.function!.body;
    if (body != null) {
      visitStatement(body);
    }

    _implicitReturn();
    b.end();
  }

  // Generates a function for allocating an object. This calls the separate
  // initializer list and constructor body methods, and allocates a struct for
  // the object.
  void generateConstructorAllocator(Constructor member) {
    setupParameters(member.reference);

    final List<TypeParameter> typeParameters =
        member.enclosingClass.typeParameters;
    generateTypeChecks(
        typeParameters, member.function, translator.paramInfoFor(reference));

    w.FunctionType initializerMethodType =
        translator.functions.getFunctionType(member.initializerReference);

    List<w.Local> constructorArgs =
        _getConstructorArgumentLocals(member.reference);

    for (w.Local local in constructorArgs) {
      b.local_get(local);
    }

    b.comment("Direct call of '${member} Initializer'");
    call(member.initializerReference);

    ClassInfo info = translator.classInfo[member.enclosingClass]!;

    // Add evaluated fields to locals
    List<w.Local> orderedFieldLocals = [];

    List<w.FieldType> fieldTypes = info.struct.fields
        .sublist(FieldIndex.objectFieldBase)
        .reversed
        .toList();

    for (w.FieldType field in fieldTypes) {
      w.Local local = addLocal(field.type.unpacked);
      orderedFieldLocals.add(local);
      b.local_set(local);
    }

    Context? context = closures.contexts[member];
    w.Local? contextLocal = null;

    bool hasContext = context != null;

    if (hasContext) {
      assert(!context.isEmpty);
      w.ValueType contextRef = w.RefType.struct(nullable: true);
      contextLocal = addLocal(contextRef);
      b.local_set(contextLocal);
    }

    List<w.ValueType> initializerOutputTypes = initializerMethodType.outputs;
    int numConstructorBodyArgs = initializerOutputTypes.length -
        fieldTypes.length -
        (hasContext ? 1 : 0);

    // Pop all arguments to constructor body
    List<w.ValueType> constructorArgTypes =
        initializerOutputTypes.sublist(0, numConstructorBodyArgs);

    List<w.Local> constructorArguments = [];

    for (w.ValueType argType in constructorArgTypes.reversed) {
      w.Local local = addLocal(argType);
      b.local_set(local);
      constructorArguments.add(local);
    }

    // Set field values
    b.i32_const(info.classId);
    b.i32_const(initialIdentityHash);

    for (w.Local local in orderedFieldLocals.reversed) {
      b.local_get(local);
    }

    // create new struct with these fields and set to local
    w.Local temp = addLocal(info.nonNullableType);
    b.struct_new(info.struct);
    b.local_tee(temp);

    // Push context local if it is present
    if (contextLocal != null) {
      b.local_get(contextLocal);
    }

    // Push all constructor arguments
    for (w.Local constructorArg in constructorArguments) {
      b.local_get(constructorArg);
    }

    b.comment("Direct call of ${member} Constructor Body");
    call(member.constructorBodyReference);

    b.local_get(temp);
    b.end();
  }

  void setupLambdaParametersAndContexts(Lambda lambda) {
    FunctionNode functionNode = lambda.functionNode;
    _initializeContextLocals(functionNode);

    int paramIndex = 1;
    for (TypeParameter typeParam in functionNode.typeParameters) {
      typeLocals[typeParam] = paramLocals[paramIndex++];
    }
    for (VariableDeclaration param in functionNode.positionalParameters) {
      locals[param] = paramLocals[paramIndex++];
    }
    for (VariableDeclaration param in functionNode.namedParameters) {
      locals[param] = paramLocals[paramIndex++];
    }

    allocateContext(functionNode);
    captureParameters();
  }

  /// Generate code for the body of a lambda.
  w.BaseFunction generateLambda(Lambda lambda, Closures closures) {
    // Initialize closure information from enclosing member.
    this.closures = closures;

    assert(lambda.functionNode.asyncMarker != AsyncMarker.Async);

    setupLambdaParametersAndContexts(lambda);

    visitStatement(lambda.functionNode.body!);
    _implicitReturn();
    b.end();

    return function;
  }

  /// Initialize locals containing `this` in constructors and instance members.
  /// Returns the number of parameter locals taken up by the receiver parameter,
  /// i.e. the parameter offset for the first type parameter (or the first
  /// parameter if there are no type parameters).
  int _initializeThis(Reference reference) {
    Member member = reference.asMember;
    bool hasThis =
        member.isInstanceMember || reference.isConstructorBodyReference;
    if (hasThis) {
      thisLocal = paramLocals[0];
      assert(!thisLocal!.type.nullable);
      Class cls = member.enclosingClass!;
      w.StorageType? builtin = translator.builtinTypes[cls];
      w.ValueType thisType = translator.boxedClasses.containsKey(builtin)
          ? builtin as w.ValueType
          : translator.classInfo[cls]!.nonNullableType;
      if (translator.needsConversion(thisLocal!.type, thisType) &&
          !(cls == translator.objectInfo.cls ||
              cls == translator.ffiPointerClass ||
              translator.isFfiCompound(cls) ||
              translator.isWasmType(cls))) {
        preciseThisLocal = addLocal(thisType);
        b.local_get(thisLocal!);
        translator.convertType(function, thisLocal!.type, thisType);
        b.local_set(preciseThisLocal!);
      } else {
        preciseThisLocal = thisLocal!;
      }
      return 1;
    }
    return 0;
  }

  /// Initialize locals pointing to every context in the context chain of a
  /// closure, plus the locals containing `this` if `this` is captured by the
  /// closure.
  void _initializeContextLocals(TreeNode node, {int contextParamIndex = 0}) {
    Context? context = null;

    if (node is Constructor) {
      // The context parameter is for the constructor context.
      context = closures.contexts[node];
    } else {
      assert(node is FunctionNode);
      // The context parameter is for the parent context.
      context = closures.contexts[node]?.parent;
    }

    if (context != null) {
      assert(!context.isEmpty);
      w.RefType contextType = w.RefType.def(context.struct, nullable: false);

      b.local_get(paramLocals[contextParamIndex]);
      b.ref_cast(contextType);

      while (true) {
        w.Local contextLocal = addLocal(contextType);
        context!.currentLocal = contextLocal;

        if (context.parent != null || context.containsThis) {
          b.local_tee(contextLocal);
        } else {
          b.local_set(contextLocal);
        }

        if (context.containsThis) {
          thisLocal = addLocal(context
              .struct.fields[context.thisFieldIndex].type.unpacked
              .withNullability(false));
          preciseThisLocal = thisLocal;

          b.struct_get(context.struct, context.thisFieldIndex);
          b.ref_as_non_null();
          b.local_set(thisLocal!);

          if (context.parent != null) {
            b.local_get(contextLocal);
          }
        }

        if (context.parent == null) break;

        b.struct_get(context.struct, context.parentFieldIndex);
        b.ref_as_non_null();
        context = context.parent!;
        contextType = w.RefType.def(context.struct, nullable: false);
      }
    }
  }

  void _implicitReturn() {
    if (outputs.isNotEmpty) {
      w.ValueType returnType = outputs.single;
      if (returnType is w.RefType && returnType.nullable) {
        // Dart body may have an implicit return null.
        b.ref_null(returnType.heapType.bottomType);
      } else {
        b.comment("Unreachable implicit return");
        b.unreachable();
      }
    }
  }

  void allocateContext(TreeNode node) {
    Context? context = closures.contexts[node];
    if (context != null && !context.isEmpty) {
      w.Local contextLocal =
          addLocal(w.RefType.def(context.struct, nullable: true));
      context.currentLocal = contextLocal;
      b.struct_new_default(context.struct);
      b.local_set(contextLocal);
      if (context.containsThis) {
        b.local_get(contextLocal);
        b.local_get(preciseThisLocal!);
        b.struct_set(context.struct, context.thisFieldIndex);
      }
      if (context.parent != null) {
        w.Local parentLocal = context.parent!.currentLocal;
        b.local_get(contextLocal);
        b.local_get(parentLocal);
        b.struct_set(context.struct, context.parentFieldIndex);
      }
    }
  }

  void captureParameters() {
    locals.forEach((variable, local) {
      Capture? capture = closures.captures[variable];
      if (capture != null) {
        b.local_get(capture.context.currentLocal);
        b.local_get(local);
        translator.convertType(function, local.type, capture.type);
        b.struct_set(capture.context.struct, capture.fieldIndex);
      }
    });
    typeLocals.forEach((parameter, local) {
      Capture? capture = closures.captures[parameter];
      if (capture != null) {
        b.local_get(capture.context.currentLocal);
        b.local_get(local);
        translator.convertType(function, local.type, capture.type);
        b.struct_set(capture.context.struct, capture.fieldIndex);
      }
    });
  }

  /// Helper function to throw a Wasm ref downcast error.
  void throwWasmRefError(String expected) {
    _emitString(expected);
    call(translator.stackTraceCurrent.reference);
    call(translator.throwWasmRefError.reference);
    b.unreachable();
  }

  /// Generates code for an expression plus conversion code to convert the
  /// result to the expected type if needed. All expression code generation goes
  /// through this method.
  w.ValueType wrap(Expression node, w.ValueType expectedType) {
    try {
      w.ValueType resultType = node.accept1(this, expectedType);
      translator.convertType(function, resultType, expectedType);
      return expectedType;
    } catch (_) {
      _printLocation(node);
      rethrow;
    }
  }

  void visitStatement(Statement node) {
    try {
      node.accept(this);
    } catch (_) {
      _printLocation(node);
      rethrow;
    }
  }

  void visitInitializer(Initializer node) {
    try {
      node.accept(this);
    } catch (_) {
      _printLocation(node);
      rethrow;
    }
  }

  void _printLocation(TreeNode node) {
    if (!exceptionLocationPrinted) {
      print("Exception in ${node.runtimeType} at ${node.location}");
      exceptionLocationPrinted = true;
    }
  }

  List<w.ValueType> call(Reference target) {
    if (translator.shouldInline(target)) {
      w.FunctionType targetFunctionType =
          translator.functions.getFunctionType(target);
      List<w.Local> inlinedLocals =
          targetFunctionType.inputs.map((t) => addLocal(t)).toList();
      for (w.Local local in inlinedLocals.reversed) {
        b.local_set(local);
      }
      w.Label block = b.block(const [], targetFunctionType.outputs);
      b.comment("Inlined ${target.asMember}");
      CodeGenerator(translator, function, target,
              paramLocals: inlinedLocals, returnLabel: block)
          .generate();
      return targetFunctionType.outputs;
    } else {
      w.BaseFunction targetFunction = translator.functions.getFunction(target);
      String access =
          target.isGetter ? "get" : (target.isSetter ? "set" : "call");
      b.comment("Direct $access of '${target.asMember}'");
      b.call(targetFunction);
      return targetFunction.type.outputs;
    }
  }

  @override
  void visitInvalidInitializer(InvalidInitializer node) {}

  @override
  void visitAssertInitializer(AssertInitializer node) {
    visitStatement(node.statement);
  }

  @override
  void visitLocalInitializer(LocalInitializer node) {
    visitStatement(node.variable);
  }

  @override
  void visitFieldInitializer(FieldInitializer node) {
    Class cls = (node.parent as Constructor).enclosingClass;
    w.StructType struct = translator.classInfo[cls]!.struct;
    Field field = node.field;
    int fieldIndex = translator.fieldIndex[field]!;

    w.Local? local = fieldLocals[field];

    if (local == null) {
      local = addLocal(struct.fields[fieldIndex].type.unpacked);
    }

    wrap(node.value, struct.fields[fieldIndex].type.unpacked);
    b.local_set(local);
    fieldLocals[field] = local;
  }

  @override
  void visitRedirectingInitializer(RedirectingInitializer node) {
    Class cls = (node.parent as Constructor).enclosingClass;

    final Member targetMember = node.targetReference.asMember;

    for (TypeParameter typeParam in cls.typeParameters) {
      types.makeType(
          this, TypeParameterType(typeParam, Nullability.nonNullable));
    }

    _visitArguments(node.arguments, targetMember.initializerReference,
        cls.typeParameters.length);

    b.comment("Direct call of '${targetMember} Redirected Initializer'");
    call(targetMember.initializerReference);
  }

  @override
  void visitSuperInitializer(SuperInitializer node) {
    Supertype? supertype =
        (node.parent as Constructor).enclosingClass.supertype;
    Supertype? supersupertype = node.target.enclosingClass.supertype;

    // Skip calls to the constructor for Object, as this is empty
    if (supersupertype != null) {
      final Member targetMember = node.targetReference.asMember;

      for (DartType typeArg in supertype!.typeArguments) {
        types.makeType(this, typeArg);
      }

      _visitArguments(node.arguments, targetMember.initializerReference,
          supertype.typeArguments.length);

      b.comment("Direct call of '${targetMember} Initializer'");
      call(targetMember.initializerReference);
    }
  }

  @override
  void visitBlock(Block node) {
    for (Statement statement in node.statements) {
      visitStatement(statement);
    }
  }

  @override
  void visitLabeledStatement(LabeledStatement node) {
    w.Label label = b.block();
    breakFinalizers[node] = <w.Label>[label];
    visitStatement(node.body);
    breakFinalizers.remove(node);
    b.end();
  }

  @override
  void visitBreakStatement(BreakStatement node) {
    b.br(breakFinalizers[node.target]!.last);
  }

  @override
  void visitVariableDeclaration(VariableDeclaration node) {
    w.ValueType type = translateType(node.type);
    w.Local? local;
    Capture? capture = closures.captures[node];
    if (capture == null || !capture.written) {
      local = addLocal(type);
      locals[node] = local;
    }

    // Handle variable initialization. Nullable variables have an implicit
    // initializer.
    if (node.initializer != null ||
        node.type.nullability == Nullability.nullable) {
      Expression initializer =
          node.initializer ?? ConstantExpression(NullConstant());
      if (capture != null) {
        w.ValueType expectedType = capture.written ? capture.type : local!.type;
        b.local_get(capture.context.currentLocal);
        wrap(initializer, expectedType);
        if (!capture.written) {
          b.local_tee(local!);
        }
        b.struct_set(capture.context.struct, capture.fieldIndex);
      } else {
        wrap(initializer, local!.type);
        b.local_set(local);
      }
    } else if (local != null && !local.type.defaultable) {
      // Uninitialized variable
      translator.globals.instantiateDummyValue(b, local.type);
      b.local_set(local);
    }
  }

  /// Initialize a variable [node] to an initial value which must be left on
  /// the stack by [pushInitialValue].
  ///
  /// This is similar to [visitVariableDeclaration] but it gives more control
  /// over how the variable is initialized.
  void initializeVariable(VariableDeclaration node, void pushInitialValue()) {
    final w.ValueType type = translateType(node.type);
    w.Local? local;
    final Capture? capture = closures.captures[node];
    if (capture == null || !capture.written) {
      local = addLocal(type);
      locals[node] = local;
    }

    if (capture != null) {
      b.local_get(capture.context.currentLocal);
      pushInitialValue();
      if (!capture.written) {
        b.local_tee(local!);
      }
      b.struct_set(capture.context.struct, capture.fieldIndex);
    } else {
      pushInitialValue();
      b.local_set(local!);
    }
  }

  @override
  void visitEmptyStatement(EmptyStatement node) {}

  @override
  void visitAssertStatement(AssertStatement node) {
    if (options.enableAsserts) {
      w.Label assertBlock = b.block();
      wrap(node.condition, w.NumType.i32);
      b.br_if(assertBlock);

      Expression? message = node.message;
      if (message != null) {
        wrap(message, translator.topInfo.nullableType);
      } else {
        b.ref_null(w.HeapType.none);
      }
      call(translator.throwAssertionError.reference);

      b.unreachable();
      b.end();
    }
  }

  @override
  void visitAssertBlock(AssertBlock node) {
    if (!options.enableAsserts) return;

    for (Statement statement in node.statements) {
      visitStatement(statement);
    }
  }

  @override
  void visitTryCatch(TryCatch node) {
    // It is not valid dart to have a try without a catch.
    assert(node.catches.isNotEmpty);

    // We lower a [TryCatch] to a wasm try block.
    w.Label try_ = b.try_();
    visitStatement(node.body);
    b.br(try_);

    // Note: We must wait to add the try block to the [tryLabels] stack until
    // after we have visited the body of the try. This is to handle the case of
    // a rethrow nested within a try nested within a catch, that is we need the
    // rethrow to target the last try block with a catch.
    tryLabels.add(try_);

    // Stash the original exception in a local so we can push it back onto the
    // stack after each type test. Also, store the stack trace in a local.
    w.Local thrownException = addLocal(translator.topInfo.nonNullableType);
    w.Local thrownStackTrace =
        addLocal(translator.stackTraceInfo.repr.nonNullableType);

    void emitCatchBlock(Catch catch_, bool emitGuard) {
      // For each catch node:
      //   1) Create a block for the catch.
      //   2) Push the caught exception onto the stack.
      //   3) Add a type test based on the guard of the catch.
      //   4) If the test fails, we jump to the next catch. Otherwise, we
      //      execute the body of the catch.
      w.Label catchBlock = b.block();
      DartType guard = catch_.guard;

      // Only emit the type test if the guard is not [Object].
      if (emitGuard) {
        b.local_get(thrownException);
        types.emitIsTest(
            this, guard, translator.coreTypes.objectNonNullableRawType, catch_);
        b.i32_eqz();
        b.br_if(catchBlock);
      }

      final VariableDeclaration? exceptionDeclaration = catch_.exception;
      if (exceptionDeclaration != null) {
        initializeVariable(exceptionDeclaration, () {
          b.local_get(thrownException);
          // Type test passed, downcast the exception to the expected type.
          translator.convertType(
            function,
            thrownException.type,
            translator.translateType(exceptionDeclaration.type),
          );
        });
      }

      final VariableDeclaration? stackTraceDeclaration = catch_.stackTrace;
      if (stackTraceDeclaration != null) {
        initializeVariable(
            stackTraceDeclaration, () => b.local_get(thrownStackTrace));
      }

      visitStatement(catch_.body);

      // Jump out of the try entirely if we enter any catch block.
      b.br(try_);
      b.end(); // end catchBlock.
    }

    // Insert a catch instruction which will catch any thrown Dart
    // exceptions.
    b.catch_(translator.exceptionTag);

    b.local_set(thrownStackTrace);
    b.local_set(thrownException);
    for (final Catch catch_ in node.catches) {
      // Only insert type checks if the guard is not `Object`
      final bool shouldEmitGuard =
          catch_.guard != translator.coreTypes.objectNonNullableRawType;
      emitCatchBlock(catch_, shouldEmitGuard);
      if (!shouldEmitGuard) {
        // If we didn't emit a guard, we won't ever fall through to the
        // following catch blocks.
        break;
      }
    }
    // Rethrow if all the catch blocks fall through
    b.rethrow_(try_);

    bool guardCanMatchJSException(DartType guard) {
      if (guard is DynamicType) {
        return true;
      }
      if (guard is InterfaceType) {
        return translator.hierarchy
            .isSubInterfaceOf(translator.javaScriptErrorClass, guard.classNode);
      }
      if (guard is TypeParameterType) {
        return guardCanMatchJSException(guard.bound);
      }
      return false;
    }

    // If we have a catches that are generic enough to catch a JavaScript
    // error, we need to put that into a catch_all block.
    final Iterable<Catch> catchAllCatches =
        node.catches.where((c) => guardCanMatchJSException(c.guard));

    if (catchAllCatches.isNotEmpty) {
      // This catches any objects that aren't dart exceptions, such as
      // JavaScript exceptions or objects.
      b.catch_all();

      // We can't inspect the thrown object in a catch_all and get a stack
      // trace, so we just attach the current stack trace.
      call(translator.stackTraceCurrent.reference);
      b.local_set(thrownStackTrace);

      // We create a generic JavaScript error in this case.
      call(translator.javaScriptErrorFactory.reference);
      b.local_set(thrownException);

      for (final c in catchAllCatches) {
        // Type guards based on a type parameter are special, in that we cannot
        // statically determine whether a JavaScript error will always satisfy
        // the guard, so we should emit the type checking code for it. All
        // other guards will always match a JavaScript error, however, so no
        // need to emit type checks for those.
        final bool shouldEmitGuard = c.guard is TypeParameterType;
        emitCatchBlock(c, shouldEmitGuard);
        if (!shouldEmitGuard) {
          // If we didn't emit a guard, we won't ever fall through to the
          // following catch blocks.
          break;
        }
      }

      // Rethrow if the catch block falls through
      b.rethrow_(try_);
    }

    tryLabels.removeLast();
    b.end(); // end try_.
  }

  @override
  void visitTryFinally(TryFinally node) {
    // We lower a [TryFinally] to a number of nested blocks, depending on how
    // many different code paths we have that run the finally block.
    //
    // We emit the finalizer once in a catch, to handle the case where the try
    // throws. Once outside of the catch, to handle the case where the try does
    // not throw. If there is a return within the try block, then we emit the
    // finalizer one more time along with logic to continue walking up the
    // stack.
    //
    // A `break L` can run more than one finalizer, and each of those
    // finalizers will need to be run in a different `try` block. So for each
    // wrapping label we generate a block to run the finalizer on `break` and
    // then branch to the right Wasm block to either run the next finalizer or
    // break.

    // The block for the try-finally statement. Used as `br` target in normal
    // execution after the finalizer (no throws, returns, or breaks).
    w.Label tryFinallyBlock = b.block();

    // Create one block for each wrapping label.
    for (final labelBlocks in breakFinalizers.values.toList().reversed) {
      labelBlocks.add(b.block());
    }

    // Continuation of this block runs the finalizer and returns (or jumps to
    // the next finalizer block). Used as `br` target on `return`.
    w.Label returnFinalizerBlock = b.block();
    returnFinalizers.add(TryBlockFinalizer(returnFinalizerBlock));

    w.Label tryBlock = b.try_();
    visitStatement(node.body);

    final bool mustHandleReturn =
        returnFinalizers.removeLast().mustHandleReturn;

    // `break` statements in the current finalizer and the rest will not run
    // the current finalizer, update the `break` targets.
    final removedBreakTargets = <LabeledStatement, w.Label>{};
    for (final breakFinalizerEntry in breakFinalizers.entries) {
      removedBreakTargets[breakFinalizerEntry.key] =
          breakFinalizerEntry.value.removeLast();
    }

    // Handle Dart exceptions.
    b.catch_(translator.exceptionTag);
    visitStatement(node.finalizer);
    b.rethrow_(tryBlock);

    // Handle JS exceptions.
    b.catch_all();
    visitStatement(node.finalizer);
    b.rethrow_(tryBlock);

    b.end(); // tryBlock

    // Run finalizer on normal execution (no breaks, throws, or returns).
    visitStatement(node.finalizer);
    b.br(tryFinallyBlock);
    b.end(); // returnFinalizerBlock

    // Run the finalizer on `return`.
    if (mustHandleReturn) {
      visitStatement(node.finalizer);
      if (returnFinalizers.isNotEmpty) {
        b.br(returnFinalizers.last.label);
      } else {
        if (returnValueLocal != null) {
          b.local_get(returnValueLocal!);
          translator.convertType(function, returnValueLocal!.type, returnType);
        }
        _returnFromFunction();
      }
    }

    // Generate finalizers for `break`s in the `try` block.
    for (final removedBreakTargetEntry in removedBreakTargets.entries) {
      b.end();
      visitStatement(node.finalizer);
      b.br(breakFinalizers[removedBreakTargetEntry.key]!.last);
    }

    b.end(); // tryFinallyBlock
  }

  @override
  void visitExpressionStatement(ExpressionStatement node) {
    wrap(node.expression, voidMarker);
  }

  bool _hasLogicalOperator(Expression condition) {
    while (condition is Not) {
      condition = condition.operand;
    }
    return condition is LogicalExpression;
  }

  void branchIf(Expression? condition, w.Label target,
      {required bool negated}) {
    if (condition == null) {
      if (!negated) b.br(target);
      return;
    }
    while (condition is Not) {
      negated = !negated;
      condition = condition.operand;
    }
    if (condition is LogicalExpression) {
      bool isConjunctive =
          (condition.operatorEnum == LogicalExpressionOperator.AND) ^ negated;
      if (isConjunctive) {
        w.Label conditionBlock = b.block();
        branchIf(condition.left, conditionBlock, negated: !negated);
        branchIf(condition.right, target, negated: negated);
        b.end();
      } else {
        branchIf(condition.left, target, negated: negated);
        branchIf(condition.right, target, negated: negated);
      }
    } else {
      wrap(condition!, w.NumType.i32);
      if (negated) {
        b.i32_eqz();
      }
      b.br_if(target);
    }
  }

  void _conditional(Expression condition, void then(), void otherwise()?,
      List<w.ValueType> result) {
    if (!_hasLogicalOperator(condition)) {
      // Simple condition
      wrap(condition, w.NumType.i32);
      b.if_(const [], result);
      then();
      if (otherwise != null) {
        b.else_();
        otherwise();
      }
      b.end();
    } else {
      // Complex condition
      w.Label ifBlock = b.block(const [], result);
      if (otherwise != null) {
        w.Label elseBlock = b.block();
        branchIf(condition, elseBlock, negated: true);
        then();
        b.br(ifBlock);
        b.end();
        otherwise();
      } else {
        branchIf(condition, ifBlock, negated: true);
        then();
      }
      b.end();
    }
  }

  @override
  void visitIfStatement(IfStatement node) {
    _conditional(
        node.condition,
        () => visitStatement(node.then),
        node.otherwise != null ? () => visitStatement(node.otherwise!) : null,
        const []);
  }

  @override
  void visitDoStatement(DoStatement node) {
    w.Label loop = b.loop();
    allocateContext(node);
    visitStatement(node.body);
    branchIf(node.condition, loop, negated: false);
    b.end();
  }

  @override
  void visitWhileStatement(WhileStatement node) {
    w.Label block = b.block();
    w.Label loop = b.loop();
    branchIf(node.condition, block, negated: true);
    allocateContext(node);
    visitStatement(node.body);
    b.br(loop);
    b.end();
    b.end();
  }

  @override
  void visitForStatement(ForStatement node) {
    allocateContext(node);
    for (VariableDeclaration variable in node.variables) {
      visitStatement(variable);
    }
    w.Label block = b.block();
    w.Label loop = b.loop();
    branchIf(node.condition, block, negated: true);
    visitStatement(node.body);

    emitForStatementUpdate(node);

    b.br(loop);
    b.end();
    b.end();
  }

  void emitForStatementUpdate(ForStatement node) {
    Context? context = closures.contexts[node];
    if (context != null && !context.isEmpty) {
      // Create a new context for each iteration of the loop.
      w.Local oldContext = context.currentLocal;
      allocateContext(node);
      w.Local newContext = context.currentLocal;

      // Copy the values of captured loop variables to the new context.
      for (VariableDeclaration variable in node.variables) {
        Capture? capture = closures.captures[variable];
        if (capture != null) {
          assert(capture.context == context);
          b.local_get(newContext);
          b.local_get(oldContext);
          b.struct_get(context.struct, capture.fieldIndex);
          b.struct_set(context.struct, capture.fieldIndex);
        }
      }

      // Update the context local to point to the new context.
      b.local_get(newContext);
      b.local_set(oldContext);
    }

    for (Expression update in node.updates) {
      wrap(update, voidMarker);
    }
  }

  @override
  void visitForInStatement(ForInStatement node) {
    throw "ForInStatement should have been desugared: $node";
  }

  /// Handle the return from this function, either by jumping to [returnLabel]
  /// in the case this function was inlined or just inserting a return
  /// instruction.
  void _returnFromFunction() {
    if (returnLabel != null) {
      b.br(returnLabel!);
    } else {
      b.return_();
    }
  }

  @override
  void visitReturnStatement(ReturnStatement node) {
    Expression? expression = node.expression;
    if (expression != null) {
      wrap(expression, returnType);
    } else {
      translator.convertType(function, voidMarker, returnType);
    }

    // If we are wrapped in a [TryFinally] node then we have to run finalizers
    // as the stack unwinds. When we get to the top of the finalizer stack, we
    // will handle the return using [returnValueLocal] if this function returns
    // a value.
    if (returnFinalizers.isNotEmpty) {
      for (TryBlockFinalizer finalizer in returnFinalizers) {
        finalizer.mustHandleReturn = true;
      }
      if (returnType != voidMarker) {
        // Since the flow of the return value through the returnValueLocal
        // crosses control-flow constructs, the local needs to always have a
        // defaultable type in order for the Wasm code to validate.
        returnValueLocal ??= addLocal(returnType.withNullability(true));
        b.local_set(returnValueLocal!);
      }
      b.br(returnFinalizers.last.label);
    } else {
      _returnFromFunction();
    }
  }

  @override
  void visitSwitchStatement(SwitchStatement node) {
    // If we have an empty switch, just evaluate the expression for any
    // potential side effects. In this case, the return type does not matter.
    if (node.cases.isEmpty) {
      wrap(node.expression, voidMarker);
      return;
    }

    final switchInfo = SwitchInfo(this, node);

    bool isNullable = dartTypeOf(node.expression).isPotentiallyNullable;

    // When the type is nullable we use two variables: one for the nullable
    // value, one after the null check, with non-nullable type.
    w.Local switchValueNonNullableLocal = addLocal(switchInfo.nonNullableType);
    w.Local? switchValueNullableLocal =
        isNullable ? addLocal(switchInfo.nullableType) : null;

    // Initialize switch value local
    wrap(node.expression,
        isNullable ? switchInfo.nullableType : switchInfo.nonNullableType);
    b.local_set(
        isNullable ? switchValueNullableLocal! : switchValueNonNullableLocal);

    // Special cases
    SwitchCase? defaultCase = switchInfo.defaultCase;
    SwitchCase? nullCase = switchInfo.nullCase;

    // Create `loop` for backward jumps
    w.Label loopLabel = b.loop();

    // Set `switchValueLocal` for backward jumps
    w.Local switchValueLocal =
        isNullable ? switchValueNullableLocal! : switchValueNonNullableLocal;

    // Add backward jump info
    switchBackwardJumpInfos[node] =
        SwitchBackwardJumpInfo(switchValueLocal, loopLabel);

    // Set up blocks, in reverse order of cases so they end in forward order
    w.Label doneLabel = b.block();
    for (SwitchCase c in node.cases.reversed) {
      switchLabels[c] = b.block();
    }

    // Compute value and handle null
    if (isNullable) {
      w.Label nullLabel = nullCase != null
          ? switchLabels[nullCase]!
          : defaultCase != null
              ? switchLabels[defaultCase]!
              : doneLabel;
      b.local_get(switchValueNullableLocal!);
      b.br_on_null(nullLabel);
      translator.convertType(
          function,
          switchInfo.nullableType.withNullability(false),
          switchInfo.nonNullableType);
      b.local_set(switchValueNonNullableLocal);
    }

    // Compare against all case values
    for (SwitchCase c in node.cases) {
      for (Expression exp in c.expressions) {
        if (exp is NullLiteral ||
            exp is ConstantExpression && exp.constant is NullConstant) {
          // Null already checked, skip
        } else {
          wrap(exp, switchInfo.nonNullableType);
          b.local_get(switchValueNonNullableLocal);
          switchInfo.compare();
          b.br_if(switchLabels[c]!);
        }
      }
    }

    // No explicit cases matched
    if (node.isExplicitlyExhaustive) {
      b.unreachable();
    } else {
      w.Label defaultLabel =
          defaultCase != null ? switchLabels[defaultCase]! : doneLabel;
      b.br(defaultLabel);
    }

    // Emit case bodies
    for (SwitchCase c in node.cases) {
      b.end();
      // Remove backward jump target from forward jump labels
      switchLabels.remove(c);

      // Create a `loop` in default case to allow backward jumps to it
      if (c.isDefault) {
        switchBackwardJumpInfos[node]!.defaultLoopLabel = b.loop();
      }

      visitStatement(c.body);

      if (c.isDefault) {
        b.end(); // defaultLoopLabel
      }

      b.br(doneLabel);
    }
    b.end(); // doneLabel
    b.end(); // loopLabel

    // Remove backward jump info
    final removed = switchBackwardJumpInfos.remove(node);
    assert(removed != null);
  }

  @override
  void visitContinueSwitchStatement(ContinueSwitchStatement node) {
    w.Label? label = switchLabels[node.target];
    if (label != null) {
      b.br(label);
    } else {
      // Backward jump. Find the case literal in jump target, set the switched
      // values to the jump target's value, and loop.
      final SwitchCase targetSwitchCase = node.target;
      final SwitchStatement targetSwitch =
          targetSwitchCase.parent! as SwitchStatement;
      final SwitchBackwardJumpInfo targetInfo =
          switchBackwardJumpInfos[targetSwitch]!;
      if (targetSwitchCase.expressions.isEmpty) {
        // Default case
        assert(targetSwitchCase.isDefault);
        b.br(targetInfo.defaultLoopLabel!);
        return;
      }
      final Expression targetValue =
          targetSwitchCase.expressions[0]; // pick any of the values
      wrap(targetValue, targetInfo.switchValueLocal.type);
      b.local_set(targetInfo.switchValueLocal);
      b.br(targetInfo.loopLabel);
    }
  }

  @override
  void visitYieldStatement(YieldStatement node) {
    unimplemented(node, node.runtimeType, const []);
  }

  @override
  w.ValueType visitAwaitExpression(
      AwaitExpression node, w.ValueType expectedType) {
    throw 'Await expression in code generator: $node (${node.location})';
  }

  @override
  w.ValueType visitBlockExpression(
      BlockExpression node, w.ValueType expectedType) {
    visitStatement(node.body);
    return wrap(node.value, expectedType);
  }

  @override
  w.ValueType visitLet(Let node, w.ValueType expectedType) {
    visitStatement(node.variable);
    return wrap(node.body, expectedType);
  }

  @override
  w.ValueType visitThisExpression(
      ThisExpression node, w.ValueType expectedType) {
    return visitThis(expectedType);
  }

  w.ValueType visitThis(w.ValueType expectedType) {
    w.ValueType thisType = thisLocal!.type;
    w.ValueType preciseThisType = preciseThisLocal!.type;
    assert(!thisType.nullable);
    assert(!preciseThisType.nullable);
    if (!thisType.isSubtypeOf(expectedType) &&
        preciseThisType.isSubtypeOf(expectedType)) {
      b.local_get(preciseThisLocal!);
      return preciseThisType;
    } else {
      b.local_get(thisLocal!);
      return thisType;
    }
  }

  @override
  w.ValueType visitConstructorInvocation(
      ConstructorInvocation node, w.ValueType expectedType) {
    w.ValueType? intrinsicResult =
        intrinsifier.generateConstructorIntrinsic(node);
    if (intrinsicResult != null) return intrinsicResult;

    ClassInfo info = translator.classInfo[node.target.enclosingClass]!;
    translator.functions.recordClassAllocation(info.classId);

    _visitArguments(node.arguments, node.targetReference, 0);

    return call(node.targetReference).single;
  }

  @override
  w.ValueType visitStaticInvocation(
      StaticInvocation node, w.ValueType expectedType) {
    w.ValueType? intrinsicResult = intrinsifier.generateStaticIntrinsic(node);
    if (intrinsicResult != null) return intrinsicResult;

    _visitArguments(node.arguments, node.targetReference, 0);
    return translator.outputOrVoid(call(node.targetReference));
  }

  Member _lookupSuperTarget(Member interfaceTarget, {required bool setter}) {
    return translator.hierarchy.getDispatchTarget(
        member.enclosingClass!.superclass!, interfaceTarget.name,
        setter: setter)!;
  }

  @override
  w.ValueType visitSuperMethodInvocation(
      SuperMethodInvocation node, w.ValueType expectedType) {
    Reference target =
        _lookupSuperTarget(node.interfaceTarget, setter: false).reference;
    w.FunctionType targetFunctionType =
        translator.functions.getFunctionType(target);
    w.ValueType receiverType = targetFunctionType.inputs[0];

    // When calling `==` and the argument is potentially nullable, check if the
    // argument is `null`.
    if (node.name.text == '==') {
      assert(node.arguments.positional.length == 1);
      assert(node.arguments.named.isEmpty);
      final argument = node.arguments.positional[0];
      if (dartTypeOf(argument).isPotentiallyNullable) {
        w.Label resultBlock = b.block(const [], const [w.NumType.i32]);

        w.ValueType argumentType = targetFunctionType.inputs[1];
        // `==` arguments are non-nullable.
        assert(argumentType.nullable == false);

        final argumentNullBlock = b.block(const [], const []);

        visitThis(receiverType);
        wrap(argument, argumentType.withNullability(true));
        b.br_on_null(argumentNullBlock);

        final resultType = translator.outputOrVoid(call(target));
        // `super ==` should return bool.
        assert(resultType == w.NumType.i32);
        b.br(resultBlock);

        b.end(); // argumentNullBlock

        b.i32_const(0); // false
        b.br(resultBlock);

        b.end(); // resultBlock
        return w.NumType.i32;
      }
    }

    visitThis(receiverType);
    _visitArguments(node.arguments, target, 1);
    return translator.outputOrVoid(call(target));
  }

  @override
  w.ValueType visitInstanceInvocation(
      InstanceInvocation node, w.ValueType expectedType) {
    w.ValueType? intrinsicResult = intrinsifier.generateInstanceIntrinsic(node);
    if (intrinsicResult != null) return intrinsicResult;

    w.ValueType callWithNullCheck(
        Procedure target, void Function(w.ValueType) onNull) {
      late w.Label done;
      final w.ValueType resultType =
          _virtualCall(node, target, _VirtualCallKind.Call, (signature) {
        done = b.block(const [], signature.outputs);
        final w.Label nullReceiver = b.block();
        wrap(node.receiver, translator.topInfo.nullableType);
        b.br_on_null(nullReceiver);
      }, (_) {
        _visitArguments(node.arguments, node.interfaceTargetReference, 1);
      });
      b.br(done);
      b.end(); // end nullReceiver
      onNull(resultType);
      b.end();
      return resultType;
    }

    final Procedure target = node.interfaceTarget;
    if (node.kind == InstanceAccessKind.Object) {
      switch (target.name.text) {
        case "toString":
          return callWithNullCheck(
              target, (resultType) => wrap(StringLiteral("null"), resultType));
        case "noSuchMethod":
          return callWithNullCheck(target, (resultType) {
            // Object? receiver
            b.ref_null(translator.topInfo.struct);
            // Invocation invocation
            _visitArguments(node.arguments, node.interfaceTargetReference, 1);
            call(translator.noSuchMethodErrorThrowWithInvocation.reference);
          });
        default:
          unimplemented(node, "Nullable invocation of ${target.name.text}",
              [if (expectedType != voidMarker) expectedType]);
          return expectedType;
      }
    }

    Member? singleTarget = translator.singleTarget(node);
    if (singleTarget != null) {
      w.FunctionType targetFunctionType =
          translator.functions.getFunctionType(singleTarget.reference);
      wrap(node.receiver, targetFunctionType.inputs.first);
      _visitArguments(node.arguments, node.interfaceTargetReference, 1);
      return translator.outputOrVoid(call(singleTarget.reference));
    }
    return _virtualCall(node, target, _VirtualCallKind.Call,
        (signature) => wrap(node.receiver, signature.inputs.first), (_) {
      _visitArguments(node.arguments, node.interfaceTargetReference, 1);
    });
  }

  @override
  w.ValueType visitDynamicInvocation(
      DynamicInvocation node, w.ValueType expectedType) {
    // Call dynamic invocation forwarder
    final receiver = node.receiver;
    final typeArguments = node.arguments.types;
    final positionalArguments = node.arguments.positional;
    final namedArguments = node.arguments.named;
    final forwarder = translator.dynamicForwarders
        .getDynamicInvocationForwarder(node.name.text);

    // Evaluate receiver
    wrap(receiver, translator.topInfo.nullableType);
    final nullableReceiverLocal =
        function.addLocal(translator.topInfo.nullableType);
    b.local_set(nullableReceiverLocal);

    // Evaluate type arguments.
    final typeArgsLocal = function.addLocal(
        makeArray(translator.typeArrayType, typeArguments.length,
            (elementType, elementIdx) {
      translator.types.makeType(this, typeArguments[elementIdx]);
    }));
    b.local_set(typeArgsLocal);

    // Evaluate positional arguments
    final positionalArgsLocal = function.addLocal(makeArray(
        translator.nullableObjectArrayType, positionalArguments.length,
        (elementType, elementIdx) {
      wrap(positionalArguments[elementIdx], elementType);
    }));
    b.local_set(positionalArgsLocal);

    // Evaluate named arguments. The arguments need to be evaluated in the
    // order they appear in the AST, but need to be sorted based on names in
    // the argument list passed to the dynamic forwarder. Create a local for
    // each argument to allow adding values to the list in expected order.
    final List<MapEntry<String, w.Local>> namedArgumentLocals = [];
    for (final namedArgument in namedArguments) {
      wrap(namedArgument.value, translator.topInfo.nullableType);
      final argumentLocal = function.addLocal(translator.topInfo.nullableType);
      b.local_set(argumentLocal);
      namedArgumentLocals.add(MapEntry(namedArgument.name, argumentLocal));
    }
    namedArgumentLocals.sort((e1, e2) => e1.key.compareTo(e2.key));

    // Create named argument array
    final namedArgsLocal = function.addLocal(
        makeArray(translator.nullableObjectArrayType, namedArguments.length * 2,
            (elementType, elementIdx) {
      if (elementIdx % 2 == 0) {
        final name = namedArgumentLocals[elementIdx ~/ 2].key;
        final w.ValueType symbolValueType =
            translator.classInfo[translator.symbolClass]!.nonNullableType;
        translator.constants.instantiateConstant(
            function, b, SymbolConstant(name, null), symbolValueType);
      } else {
        final local = namedArgumentLocals[elementIdx ~/ 2].value;
        b.local_get(local);
      }
    }));
    b.local_set(namedArgsLocal);

    final nullBlock = b.block([], [translator.topInfo.nonNullableType]);
    b.local_get(nullableReceiverLocal);
    b.br_on_non_null(nullBlock);
    // Throw `NoSuchMethodError`. Normally this needs to happen via instance
    // invocation of `noSuchMethod` (done in [_callNoSuchMethod]), but we don't
    // have a `Null` class in dart2wasm so we throw directly.
    b.local_get(nullableReceiverLocal);
    createInvocationObject(translator, function, forwarder.memberName,
        typeArgsLocal, positionalArgsLocal, namedArgsLocal);

    call(translator.noSuchMethodErrorThrowWithInvocation.reference);
    b.unreachable();
    b.end(); // nullBlock

    b.local_get(typeArgsLocal);
    b.local_get(positionalArgsLocal);
    b.local_get(namedArgsLocal);
    b.call(forwarder.function);

    return translator.topInfo.nullableType;
  }

  @override
  w.ValueType visitEqualsCall(EqualsCall node, w.ValueType expectedType) {
    w.ValueType? intrinsicResult = intrinsifier.generateEqualsIntrinsic(node);
    if (intrinsicResult != null) return intrinsicResult;

    Member? singleTarget = translator.singleTarget(node);
    if (singleTarget == translator.coreTypes.objectEquals) {
      // Plain reference comparison
      wrap(node.left, w.RefType.eq(nullable: true));
      wrap(node.right, w.RefType.eq(nullable: true));
      b.ref_eq();
    } else {
      // Check operands for null, then call implementation
      bool leftNullable = dartTypeOf(node.left).isPotentiallyNullable;
      bool rightNullable = dartTypeOf(node.right).isPotentiallyNullable;
      w.RefType leftType = translator.topInfo.typeWithNullability(leftNullable);
      w.RefType rightType =
          translator.topInfo.typeWithNullability(rightNullable);
      w.Local leftLocal = addLocal(leftType);
      w.Local rightLocal = addLocal(rightType);
      w.Label? operandNull;
      w.Label? done;
      if (leftNullable || rightNullable) {
        done = b.block(const [], const [w.NumType.i32]);
        operandNull = b.block();
      }
      wrap(node.left, leftLocal.type);
      b.local_set(leftLocal);
      wrap(node.right, rightLocal.type);
      if (rightNullable) {
        b.local_tee(rightLocal);
        b.br_on_null(operandNull!);
        b.drop();
      } else {
        b.local_set(rightLocal);
      }

      void left([_]) {
        b.local_get(leftLocal);
        if (leftNullable) {
          b.br_on_null(operandNull!);
        }
      }

      void right([_]) {
        b.local_get(rightLocal);
        if (rightNullable) {
          b.ref_as_non_null();
        }
      }

      if (singleTarget != null) {
        left();
        right();
        call(singleTarget.reference);
      } else {
        _virtualCall(
          node,
          node.interfaceTarget,
          _VirtualCallKind.Call,
          left,
          right,
        );
      }
      if (leftNullable || rightNullable) {
        b.br(done!);
        b.end(); // operandNull
        if (leftNullable && rightNullable) {
          // Both sides nullable - compare references
          b.local_get(leftLocal);
          b.local_get(rightLocal);
          b.ref_eq();
        } else {
          // Only one side nullable - not equal if one is null
          b.i32_const(0);
        }
        b.end(); // done
      }
    }
    return w.NumType.i32;
  }

  @override
  w.ValueType visitEqualsNull(EqualsNull node, w.ValueType expectedType) {
    wrap(node.expression, const w.RefType.any(nullable: true));
    b.ref_is_null();
    return w.NumType.i32;
  }

  w.ValueType _virtualCall(
      TreeNode node,
      Member interfaceTarget,
      _VirtualCallKind kind,
      void pushReceiver(w.FunctionType signature),
      void pushArguments(w.FunctionType signature)) {
    SelectorInfo selector = translator.dispatchTable.selectorForTarget(
        interfaceTarget.referenceAs(
            getter: kind.isGetter, setter: kind.isSetter));
    assert(selector.name == interfaceTarget.name.text);

    pushReceiver(selector.signature);

    if (selector.targetCount == 1) {
      pushArguments(selector.signature);
      return translator.outputOrVoid(call(selector.singularTarget!));
    }

    int? offset = selector.offset;
    if (offset == null) {
      // Unreachable call
      assert(selector.targetCount == 0);
      b.comment("Virtual call of ${selector.name} with no targets"
          " at ${node.location}");
      b.drop();
      b.block(const [], selector.signature.outputs);
      b.unreachable();
      b.end();
      return translator.outputOrVoid(selector.signature.outputs);
    }

    // Receiver is already on stack.
    w.Local receiverVar = addLocal(selector.signature.inputs.first);
    assert(!receiverVar.type.nullable);
    b.local_tee(receiverVar);
    pushArguments(selector.signature);

    if (options.polymorphicSpecialization) {
      _polymorphicSpecialization(selector, receiverVar);
    } else {
      b.comment("Instance $kind of '${selector.name}'");
      b.local_get(receiverVar);
      b.struct_get(translator.topInfo.struct, FieldIndex.classId);
      if (offset != 0) {
        b.i32_const(offset);
        b.i32_add();
      }
      b.call_indirect(selector.signature, translator.dispatchTable.wasmTable);

      translator.functions.recordSelectorUse(selector);
    }

    return translator.outputOrVoid(selector.signature.outputs);
  }

  void _polymorphicSpecialization(SelectorInfo selector, w.Local receiver) {
    Map<int, Reference> implementations = Map.from(selector.targets);
    implementations.removeWhere((id, target) => target.asMember.isAbstract);

    w.Local idVar = addLocal(w.NumType.i32);
    b.local_get(receiver);
    b.struct_get(translator.topInfo.struct, FieldIndex.classId);
    b.local_set(idVar);

    w.Label block =
        b.block(selector.signature.inputs, selector.signature.outputs);
    calls:
    while (Set.from(implementations.values).length > 1) {
      for (int id in implementations.keys) {
        Reference target = implementations[id]!;
        if (implementations.values.where((t) => t == target).length == 1) {
          // Single class id implements method.
          b.local_get(idVar);
          b.i32_const(id);
          b.i32_eq();
          b.if_(selector.signature.inputs, selector.signature.inputs);
          call(target);
          b.br(block);
          b.end();
          implementations.remove(id);
          continue calls;
        }
      }
      // Find class id that separates remaining classes in two.
      List<int> sorted = implementations.keys.toList()..sort();
      int pivotId = sorted.firstWhere(
          (id) => implementations[id] != implementations[sorted.first]);
      // Fail compilation if no such id exists.
      assert(sorted.lastWhere(
              (id) => implementations[id] != implementations[pivotId]) ==
          pivotId - 1);
      Reference target = implementations[sorted.first]!;
      b.local_get(idVar);
      b.i32_const(pivotId);
      b.i32_lt_u();
      b.if_(selector.signature.inputs, selector.signature.inputs);
      call(target);
      b.br(block);
      b.end();
      for (int id in sorted) {
        if (id == pivotId) break;
        implementations.remove(id);
      }
      continue calls;
    }
    // Call remaining implementation.
    Reference target = implementations.values.first;
    call(target);
    b.end();
  }

  @override
  w.ValueType visitVariableGet(VariableGet node, w.ValueType expectedType) {
    w.Local? local = locals[node.variable];
    Capture? capture = closures.captures[node.variable];
    if (capture != null) {
      if (!capture.written && local != null) {
        b.local_get(local);
        return local.type;
      } else {
        b.local_get(capture.context.currentLocal);
        b.struct_get(capture.context.struct, capture.fieldIndex);
        return capture.type;
      }
    } else {
      if (local == null) {
        throw "Read of undefined variable ${node.variable}";
      }
      b.local_get(local);
      return local.type;
    }
  }

  @override
  w.ValueType visitVariableSet(VariableSet node, w.ValueType expectedType) {
    w.Local? local = locals[node.variable];
    Capture? capture = closures.captures[node.variable];
    bool preserved = expectedType != voidMarker;
    if (capture != null) {
      assert(capture.written);
      b.local_get(capture.context.currentLocal);
      wrap(node.value, capture.type);
      if (preserved) {
        w.Local temp = addLocal(capture.type);
        b.local_tee(temp);
        b.struct_set(capture.context.struct, capture.fieldIndex);
        b.local_get(temp);
        return temp.type;
      } else {
        b.struct_set(capture.context.struct, capture.fieldIndex);
        return voidMarker;
      }
    } else {
      if (local == null) {
        throw "Write of undefined variable ${node.variable}";
      }
      wrap(node.value, local.type);
      if (preserved) {
        b.local_tee(local);
        return local.type;
      } else {
        b.local_set(local);
        return voidMarker;
      }
    }
  }

  @override
  w.ValueType visitStaticGet(StaticGet node, w.ValueType expectedType) {
    w.ValueType? intrinsicResult =
        intrinsifier.generateStaticGetterIntrinsic(node);
    if (intrinsicResult != null) return intrinsicResult;

    Member target = node.target;
    if (target is Field) {
      return translator.globals.readGlobal(b, target);
    } else {
      return translator.outputOrVoid(call(target.reference));
    }
  }

  @override
  w.ValueType visitStaticTearOff(StaticTearOff node, w.ValueType expectedType) {
    translator.constants.instantiateConstant(
        function, b, StaticTearOffConstant(node.target), expectedType);
    return expectedType;
  }

  @override
  w.ValueType visitStaticSet(StaticSet node, w.ValueType expectedType) {
    bool preserved = expectedType != voidMarker;
    Member target = node.target;
    if (target is Field) {
      w.Global global = translator.globals.getGlobal(target);
      w.Global? flag = translator.globals.getGlobalInitializedFlag(target);
      wrap(node.value, global.type.type);
      b.global_set(global);
      if (flag != null) {
        b.i32_const(1); // true
        b.global_set(flag);
      }
      if (preserved) {
        b.global_get(global);
        return global.type.type;
      } else {
        return voidMarker;
      }
    } else {
      w.FunctionType targetFunctionType =
          translator.functions.getFunctionType(target.reference);
      w.ValueType paramType = targetFunctionType.inputs.single;
      wrap(node.value, paramType);
      w.Local? temp;
      if (preserved) {
        temp = addLocal(paramType);
        b.local_tee(temp);
      }
      call(target.reference);
      if (preserved) {
        b.local_get(temp!);
        return temp.type;
      } else {
        return voidMarker;
      }
    }
  }

  @override
  w.ValueType visitSuperPropertyGet(
      SuperPropertyGet node, w.ValueType expectedType) {
    Member target = _lookupSuperTarget(node.interfaceTarget, setter: false);
    if (target is Procedure && !target.isGetter) {
      // Super tear-off
      w.StructType closureStruct = _pushClosure(
          translator.getTearOffClosure(target),
          translator.getTearOffType(target),
          () => visitThis(w.RefType.struct(nullable: false)));
      return w.RefType.def(closureStruct, nullable: false);
    }
    return _directGet(target, ThisExpression(), () => null);
  }

  @override
  w.ValueType visitSuperPropertySet(
      SuperPropertySet node, w.ValueType expectedType) {
    Member target = _lookupSuperTarget(node.interfaceTarget, setter: true);
    return _directSet(target, ThisExpression(), node.value,
        preserved: expectedType != voidMarker);
  }

  @override
  w.ValueType visitInstanceGet(InstanceGet node, w.ValueType expectedType) {
    Member target = node.interfaceTarget;
    if (node.kind == InstanceAccessKind.Object) {
      late w.Label doneLabel;
      w.ValueType resultType =
          _virtualCall(node, target, _VirtualCallKind.Get, (signature) {
        doneLabel = b.block(const [], signature.outputs);
        w.Label nullLabel = b.block();
        wrap(node.receiver, translator.topInfo.nullableType);
        b.br_on_null(nullLabel);
      }, (_) {});
      b.br(doneLabel);
      b.end(); // nullLabel
      switch (target.name.text) {
        case "hashCode":
          b.i64_const(2011);
          break;
        case "runtimeType":
          wrap(ConstantExpression(TypeLiteralConstant(NullType())), resultType);
          break;
        default:
          unimplemented(
              node, "Nullable get of ${target.name.text}", [resultType]);
          break;
      }
      b.end(); // doneLabel
      return resultType;
    }
    Member? singleTarget = translator.singleTarget(node);
    if (singleTarget != null) {
      return _directGet(singleTarget, node.receiver,
          () => intrinsifier.generateInstanceGetterIntrinsic(node));
    } else {
      return _virtualCall(node, target, _VirtualCallKind.Get,
          (signature) => wrap(node.receiver, signature.inputs.first), (_) {});
    }
  }

  @override
  w.ValueType visitDynamicGet(DynamicGet node, w.ValueType expectedType) {
    final receiver = node.receiver;
    final forwarder =
        translator.dynamicForwarders.getDynamicGetForwarder(node.name.text);

    // Evaluate receiver
    wrap(receiver, translator.topInfo.nullableType);
    final nullableReceiverLocal =
        function.addLocal(translator.topInfo.nullableType);
    b.local_set(nullableReceiverLocal);

    final nullBlock = b.block([], [translator.topInfo.nonNullableType]);
    b.local_get(nullableReceiverLocal);
    b.br_on_non_null(nullBlock);
    // Throw `NoSuchMethodError`. Normally this needs to happen via instance
    // invocation of `noSuchMethod` (done in [_callNoSuchMethod]), but we don't
    // have a `Null` class in dart2wasm so we throw directly.
    b.local_get(nullableReceiverLocal);
    createGetterInvocationObject(translator, function, forwarder.memberName);

    call(translator.noSuchMethodErrorThrowWithInvocation.reference);
    b.unreachable();
    b.end(); // nullBlock

    // Call get forwarder
    b.call(forwarder.function);

    return translator.topInfo.nullableType;
  }

  @override
  w.ValueType visitDynamicSet(DynamicSet node, w.ValueType expectedType) {
    final receiver = node.receiver;
    final value = node.value;
    final forwarder =
        translator.dynamicForwarders.getDynamicSetForwarder(node.name.text);

    // Evaluate receiver
    wrap(receiver, translator.topInfo.nullableType);
    final nullableReceiverLocal =
        function.addLocal(translator.topInfo.nullableType);
    b.local_set(nullableReceiverLocal);

    // Evaluate positional arg
    wrap(value, translator.topInfo.nullableType);
    final positionalArgLocal =
        function.addLocal(translator.topInfo.nullableType);
    b.local_set(positionalArgLocal);

    final nullBlock = b.block([], [translator.topInfo.nonNullableType]);
    b.local_get(nullableReceiverLocal);
    b.br_on_non_null(nullBlock);
    // Throw `NoSuchMethodError`. Normally this needs to happen via instance
    // invocation of `noSuchMethod` (done in [_callNoSuchMethod]), but we don't
    // have a `Null` class in dart2wasm so we throw directly.
    b.local_get(nullableReceiverLocal);
    createSetterInvocationObject(
        translator, function, forwarder.memberName, positionalArgLocal);

    call(translator.noSuchMethodErrorThrowWithInvocation.reference);
    b.unreachable();
    b.end(); // nullBlock

    // Call set forwarder
    b.local_get(positionalArgLocal);
    b.call(forwarder.function);

    return translator.topInfo.nullableType;
  }

  w.ValueType _directGet(
      Member target, Expression receiver, w.ValueType? Function() intrinsify) {
    w.ValueType? intrinsicResult = intrinsify();
    if (intrinsicResult != null) return intrinsicResult;

    if (target is Field) {
      ClassInfo info = translator.classInfo[target.enclosingClass]!;
      int fieldIndex = translator.fieldIndex[target]!;
      w.ValueType receiverType = info.nonNullableType;
      w.ValueType fieldType = info.struct.fields[fieldIndex].type.unpacked;
      wrap(receiver, receiverType);
      b.struct_get(info.struct, fieldIndex);
      return fieldType;
    } else {
      // Instance call of getter
      assert(target is Procedure && target.isGetter);
      w.FunctionType targetFunctionType =
          translator.functions.getFunctionType(target.reference);
      wrap(receiver, targetFunctionType.inputs.single);
      return translator.outputOrVoid(call(target.reference));
    }
  }

  @override
  w.ValueType visitInstanceTearOff(
      InstanceTearOff node, w.ValueType expectedType) {
    Member target = node.interfaceTarget;

    if (node.kind == InstanceAccessKind.Object) {
      late w.Label doneLabel;
      w.ValueType resultType =
          _virtualCall(node, target, _VirtualCallKind.Get, (signature) {
        doneLabel = b.block(const [], signature.outputs);
        w.Label nullLabel = b.block();
        wrap(node.receiver, translator.topInfo.nullableType);
        b.br_on_null(nullLabel);
        translator.convertType(
            function, translator.topInfo.nullableType, signature.inputs[0]);
      }, (_) {});
      b.br(doneLabel);
      b.end(); // nullLabel
      switch (target.name.text) {
        case "toString":
          wrap(
              ConstantExpression(
                  StaticTearOffConstant(translator.nullToString)),
              resultType);
          break;
        case "noSuchMethod":
          wrap(
              ConstantExpression(
                  StaticTearOffConstant(translator.nullNoSuchMethod)),
              resultType);
          break;
        default:
          unimplemented(
              node, "Nullable tear-off of ${target.name.text}", [resultType]);
          break;
      }
      b.end(); // doneLabel
      return resultType;
    }

    return _virtualCall(node, target, _VirtualCallKind.Get,
        (signature) => wrap(node.receiver, signature.inputs.first), (_) {});
  }

  @override
  w.ValueType visitInstanceSet(InstanceSet node, w.ValueType expectedType) {
    bool preserved = expectedType != voidMarker;
    w.Local? temp;
    Member? singleTarget = translator.singleTarget(node);
    if (singleTarget != null) {
      return _directSet(singleTarget, node.receiver, node.value,
          preserved: preserved);
    } else {
      _virtualCall(node, node.interfaceTarget, _VirtualCallKind.Set,
          (signature) => wrap(node.receiver, signature.inputs.first),
          (signature) {
        w.ValueType paramType = signature.inputs.last;
        wrap(node.value, paramType);
        if (preserved) {
          temp = addLocal(paramType);
          b.local_tee(temp!);
        }
      });
      if (preserved) {
        b.local_get(temp!);
        return temp!.type;
      } else {
        return voidMarker;
      }
    }
  }

  w.ValueType _directSet(Member target, Expression receiver, Expression value,
      {required bool preserved}) {
    w.Local? temp;
    if (target is Field) {
      ClassInfo info = translator.classInfo[target.enclosingClass]!;
      int fieldIndex = translator.fieldIndex[target]!;
      w.ValueType receiverType = info.nonNullableType;
      w.ValueType fieldType = info.struct.fields[fieldIndex].type.unpacked;
      wrap(receiver, receiverType);
      wrap(value, fieldType);
      if (preserved) {
        temp = addLocal(fieldType);
        b.local_tee(temp);
      }
      b.struct_set(info.struct, fieldIndex);
    } else {
      w.FunctionType targetFunctionType =
          translator.functions.getFunctionType(target.reference);
      w.ValueType paramType = targetFunctionType.inputs.last;
      wrap(receiver, targetFunctionType.inputs.first);
      wrap(value, paramType);
      if (preserved) {
        temp = addLocal(paramType);
        b.local_tee(temp);
      }
      call(target.reference);
    }
    if (preserved) {
      b.local_get(temp!);
      return temp.type;
    } else {
      return voidMarker;
    }
  }

  @override
  void visitFunctionDeclaration(FunctionDeclaration node) {
    Capture? capture = closures.captures[node.variable];
    bool locallyClosurized = closures.closurizedFunctions.contains(node);
    if (capture != null || locallyClosurized) {
      if (capture != null) {
        b.local_get(capture.context.currentLocal);
      }
      w.StructType struct = _instantiateClosure(node.function);
      if (locallyClosurized) {
        w.Local local = addLocal(w.RefType.def(struct, nullable: false));
        locals[node.variable] = local;
        if (capture != null) {
          b.local_tee(local);
        } else {
          b.local_set(local);
        }
      }
      if (capture != null) {
        b.struct_set(capture.context.struct, capture.fieldIndex);
      }
    }
  }

  @override
  w.ValueType visitFunctionExpression(
      FunctionExpression node, w.ValueType expectedType) {
    w.StructType struct = _instantiateClosure(node.function);
    return w.RefType.def(struct, nullable: false);
  }

  w.StructType _instantiateClosure(FunctionNode functionNode) {
    Lambda lambda = closures.lambdas[functionNode]!;
    ClosureImplementation closure = translator.getClosure(
        functionNode,
        lambda.function,
        ParameterInfo.fromLocalFunction(functionNode),
        "closure wrapper at ${functionNode.location}");
    return _pushClosure(
        closure,
        functionNode.computeFunctionType(Nullability.nonNullable),
        () => _pushContext(functionNode));
  }

  w.StructType _pushClosure(ClosureImplementation closure,
      DartType functionType, void pushContext()) {
    w.StructType struct = closure.representation.closureStruct;

    ClassInfo info = translator.closureInfo;
    translator.functions.recordClassAllocation(info.classId);

    b.i32_const(info.classId);
    b.i32_const(initialIdentityHash);
    pushContext();
    b.global_get(closure.vtable);
    types.makeType(this, functionType);
    b.struct_new(struct);

    return struct;
  }

  void _pushContext(FunctionNode functionNode) {
    Context? context = closures.contexts[functionNode]?.parent;
    if (context != null) {
      assert(!context.isEmpty);
      b.local_get(context.currentLocal);
      if (context.currentLocal.type.nullable) {
        b.ref_as_non_null();
      }
    } else {
      b.global_get(translator.globals.dummyStructGlobal); // Dummy context
    }
  }

  @override
  w.ValueType visitFunctionInvocation(
      FunctionInvocation node, w.ValueType expectedType) {
    w.ValueType? intrinsicResult =
        intrinsifier.generateFunctionCallIntrinsic(node);
    if (intrinsicResult != null) return intrinsicResult;

    if (node.kind == FunctionAccessKind.Function) {
      // Type of function is `Function`, without the argument types.
      return visitDynamicInvocation(
          DynamicInvocation(DynamicAccessKind.Dynamic, node.receiver, node.name,
              node.arguments),
          expectedType);
    }

    final Expression receiver = node.receiver;
    final Arguments arguments = node.arguments;

    int typeCount = arguments.types.length;
    int posArgCount = arguments.positional.length;
    List<String> argNames = arguments.named.map((a) => a.name).toList()..sort();
    ClosureRepresentation? representation = translator.closureLayouter
        .getClosureRepresentation(typeCount, posArgCount, argNames);
    if (representation == null) {
      // This is a dynamic function call with a signature that matches no
      // functions in the program.
      b.unreachable();
      return translator.topInfo.nullableType;
    }

    // Evaluate receiver
    w.StructType struct = representation.closureStruct;
    w.Local temp = addLocal(w.RefType.def(struct, nullable: false));
    wrap(receiver, temp.type);
    b.local_tee(temp);
    b.struct_get(struct, FieldIndex.closureContext);

    // Type arguments
    for (DartType typeArg in arguments.types) {
      types.makeType(this, typeArg);
    }

    // Positional arguments
    for (Expression arg in arguments.positional) {
      wrap(arg, translator.topInfo.nullableType);
    }

    // Named arguments
    final Map<String, w.Local> namedLocals = {};
    for (final namedArg in arguments.named) {
      final w.Local namedLocal = addLocal(translator.topInfo.nullableType);
      namedLocals[namedArg.name] = namedLocal;
      wrap(namedArg.value, namedLocal.type);
      b.local_set(namedLocal);
    }
    for (String name in argNames) {
      b.local_get(namedLocals[name]!);
    }

    // Call entry point in vtable
    int vtableFieldIndex =
        representation.fieldIndexForSignature(posArgCount, argNames);
    w.FunctionType functionType =
        representation.getVtableFieldType(vtableFieldIndex);
    b.local_get(temp);
    b.struct_get(struct, FieldIndex.closureVtable);
    b.struct_get(representation.vtableStruct, vtableFieldIndex);
    b.call_ref(functionType);
    return translator.topInfo.nullableType;
  }

  @override
  w.ValueType visitLocalFunctionInvocation(
      LocalFunctionInvocation node, w.ValueType expectedType) {
    var decl = node.variable.parent as FunctionDeclaration;
    Lambda lambda = closures.lambdas[decl.function]!;
    _pushContext(decl.function);
    Arguments arguments = node.arguments;
    visitArgumentsLists(arguments.positional, lambda.function.type,
        ParameterInfo.fromLocalFunction(decl.function), 1,
        typeArguments: arguments.types, named: arguments.named);
    b.comment("Local call of ${decl.variable.name}");
    b.call(lambda.function);
    return translator.outputOrVoid(lambda.function.type.outputs);
  }

  @override
  w.ValueType visitInstantiation(Instantiation node, w.ValueType expectedType) {
    DartType type = dartTypeOf(node.expression);
    if (type is FunctionType) {
      int typeCount = type.typeParameters.length;
      int posArgCount = type.positionalParameters.length;
      List<String> argNames = type.namedParameters.map((a) => a.name).toList();
      ClosureRepresentation representation = translator.closureLayouter
          .getClosureRepresentation(typeCount, posArgCount, argNames)!;

      // Operand closure
      w.RefType closureType =
          w.RefType.def(representation.closureStruct, nullable: false);
      w.Local closureTemp = addLocal(closureType);
      wrap(node.expression, closureType);
      b.local_tee(closureTemp);

      // Type arguments
      for (DartType typeArg in node.typeArguments) {
        types.makeType(this, typeArg);
      }

      // Instantiation function
      b.local_get(closureTemp);
      b.struct_get(representation.closureStruct, FieldIndex.closureVtable);
      b.struct_get(
          representation.vtableStruct, FieldIndex.vtableInstantiationFunction);

      // Call instantiation function
      b.call_ref(representation.instantiationFunctionType);
      return representation.instantiationFunctionType.outputs.single;
    } else {
      // Only other alternative is `NeverType`.
      assert(type is NeverType);
      b.unreachable();
      return voidMarker;
    }
  }

  @override
  w.ValueType visitLogicalExpression(
      LogicalExpression node, w.ValueType expectedType) {
    _conditional(node, () => b.i32_const(1), () => b.i32_const(0),
        const [w.NumType.i32]);
    return w.NumType.i32;
  }

  @override
  w.ValueType visitNot(Not node, w.ValueType expectedType) {
    wrap(node.operand, w.NumType.i32);
    b.i32_eqz();
    return w.NumType.i32;
  }

  @override
  w.ValueType visitConditionalExpression(
      ConditionalExpression node, w.ValueType expectedType) {
    _conditional(
        node.condition,
        () => wrap(node.then, expectedType),
        () => wrap(node.otherwise, expectedType),
        [if (expectedType != voidMarker) expectedType]);
    return expectedType;
  }

  @override
  w.ValueType visitNullCheck(NullCheck node, w.ValueType expectedType) {
    return _nullCheck(node.operand, translator.throwNullCheckError);
  }

  w.ValueType _nullCheck(Expression operand, Procedure errorProcedure) {
    w.ValueType operandType = translator.translateType(dartTypeOf(operand));
    w.ValueType nonNullOperandType = operandType.withNullability(false);
    w.Label nullCheckBlock = b.block(const [], [nonNullOperandType]);
    wrap(operand, operandType);

    // We lower a null check to a br_on_non_null, throwing a [TypeError] in the
    // null case.
    b.br_on_non_null(nullCheckBlock);
    call(translator.stackTraceCurrent.reference);
    call(errorProcedure.reference);
    b.unreachable();
    b.end();
    return nonNullOperandType;
  }

  void visitArgumentsLists(List<Expression> positional,
      w.FunctionType signature, ParameterInfo paramInfo, int signatureOffset,
      {List<DartType> typeArguments = const [],
      List<NamedExpression> named = const []}) {
    for (int i = 0; i < typeArguments.length; i++) {
      types.makeType(this, typeArguments[i]);
    }
    signatureOffset += typeArguments.length;
    for (int i = 0; i < positional.length; i++) {
      wrap(positional[i], signature.inputs[signatureOffset + i]);
    }
    // Default values for positional parameters
    for (int i = positional.length; i < paramInfo.positional.length; i++) {
      final w.ValueType type = signature.inputs[signatureOffset + i];
      translator.constants
          .instantiateConstant(function, b, paramInfo.positional[i]!, type);
    }
    // Named arguments
    final Map<String, w.Local> namedLocals = {};
    for (var namedArg in named) {
      final w.ValueType type = signature
          .inputs[signatureOffset + paramInfo.nameIndex[namedArg.name]!];
      final w.Local namedLocal = addLocal(type);
      namedLocals[namedArg.name] = namedLocal;
      wrap(namedArg.value, namedLocal.type);
      b.local_set(namedLocal);
    }
    for (String name in paramInfo.names) {
      w.Local? namedLocal = namedLocals[name];
      final w.ValueType type =
          signature.inputs[signatureOffset + paramInfo.nameIndex[name]!];
      if (namedLocal != null) {
        b.local_get(namedLocal);
      } else {
        translator.constants
            .instantiateConstant(function, b, paramInfo.named[name]!, type);
      }
    }
  }

  void _visitArguments(Arguments node, Reference target, int signatureOffset) {
    final w.FunctionType signature = translator.signatureFor(target);
    final ParameterInfo paramInfo = translator.paramInfoFor(target);
    visitArgumentsLists(node.positional, signature, paramInfo, signatureOffset,
        typeArguments: node.types, named: node.named);
  }

  @override
  w.ValueType visitStringConcatenation(
      StringConcatenation node, w.ValueType expectedType) {
    bool isConstantString(Expression expr) =>
        expr is StringLiteral ||
        (expr is ConstantExpression && expr.constant is StringConstant);

    String extractConstantString(Expression expr) {
      if (expr is StringLiteral) {
        return expr.value;
      } else {
        return ((expr as ConstantExpression).constant as StringConstant).value;
      }
    }

    if (node.expressions.every(isConstantString)) {
      StringBuffer result = StringBuffer();
      for (final expr in node.expressions) {
        result.write(extractConstantString(expr));
      }
      final expr = StringLiteral(result.toString());
      return visitStringLiteral(expr, expectedType);
    }

    makeArrayFromExpressions(node.expressions,
        translator.coreTypes.objectRawType(Nullability.nullable));
    return translator.outputOrVoid(call(translator.options.jsCompatibility
        ? translator.jsStringInterpolate.reference
        : translator.stringInterpolate.reference));
  }

  @override
  w.ValueType visitThrow(Throw node, w.ValueType expectedType) {
    // Front-end wraps the argument with `as Object` when necessary, so we can
    // assume non-nullable here.
    assert(!dartTypeOf(node.expression).isPotentiallyNullable);
    wrap(node.expression, translator.topInfo.nonNullableType);
    call(translator.errorThrowWithCurrentStackTrace.reference);
    b.unreachable();
    return expectedType;
  }

  @override
  w.ValueType visitRethrow(Rethrow node, w.ValueType expectedType) {
    b.rethrow_(tryLabels.last);
    return expectedType;
  }

  @override
  w.ValueType visitConstantExpression(
      ConstantExpression node, w.ValueType expectedType) {
    translator.constants
        .instantiateConstant(function, b, node.constant, expectedType);
    return expectedType;
  }

  @override
  w.ValueType visitNullLiteral(NullLiteral node, w.ValueType expectedType) {
    translator.constants
        .instantiateConstant(function, b, NullConstant(), expectedType);
    return expectedType;
  }

  @override
  w.ValueType visitStringLiteral(StringLiteral node, w.ValueType expectedType) {
    translator.constants.instantiateConstant(
        function, b, StringConstant(node.value), expectedType);
    return expectedType;
  }

  @override
  w.ValueType visitBoolLiteral(BoolLiteral node, w.ValueType expectedType) {
    translator.constants.instantiateConstant(
        function, b, BoolConstant(node.value), expectedType);
    return expectedType;
  }

  @override
  w.ValueType visitIntLiteral(IntLiteral node, w.ValueType expectedType) {
    translator.constants.instantiateConstant(
        function, b, IntConstant(node.value), expectedType);
    return expectedType;
  }

  @override
  w.ValueType visitDoubleLiteral(DoubleLiteral node, w.ValueType expectedType) {
    translator.constants.instantiateConstant(
        function, b, DoubleConstant(node.value), expectedType);
    return expectedType;
  }

  @override
  w.ValueType visitListLiteral(ListLiteral node, w.ValueType expectedType) {
    return makeListFromExpressions(node.expressions, node.typeArgument,
        isGrowable: true);
  }

  /// Allocate a Dart `List` with element type [typeArg], length [length] and
  /// push the list to the stack.
  ///
  /// [generateItem] will be called [length] times to initialize list elements.
  ///
  /// Concrete type of the list will be `_GrowableList` if [isGrowable] is
  /// true, `_List` otherwise.
  w.ValueType makeList(DartType typeArg, int length,
      void Function(w.ValueType, int) generateItem,
      {bool isGrowable = false}) {
    return translator.makeList(
        function, (b) => types.makeType(this, typeArg), length, generateItem,
        isGrowable: isGrowable);
  }

  w.ValueType makeListFromExpressions(
          List<Expression> expressions, DartType typeArg,
          {bool isGrowable = false}) =>
      makeList(typeArg, expressions.length,
          (w.ValueType elementType, int i) => wrap(expressions[i], elementType),
          isGrowable: isGrowable);

  w.ValueType makeArrayFromExpressions(
      List<Expression> expressions, InterfaceType elementType) {
    return makeArray(
        translator.arrayTypeForDartType(elementType), expressions.length,
        (w.ValueType type, int i) {
      wrap(expressions[i], type);
    });
  }

  w.ValueType makeArray(w.ArrayType arrayType, int length,
      void Function(w.ValueType, int) generateItem) {
    return translator.makeArray(function, arrayType, length, generateItem);
  }

  @override
  w.ValueType visitMapLiteral(MapLiteral node, w.ValueType expectedType) {
    types.makeType(this, node.keyType);
    types.makeType(this, node.valueType);
    w.ValueType factoryReturnType =
        call(translator.mapFactory.reference).single;
    if (node.entries.isEmpty) {
      return factoryReturnType;
    }
    w.FunctionType mapPutType =
        translator.functions.getFunctionType(translator.mapPut.reference);
    w.ValueType putReceiverType = mapPutType.inputs[0];
    w.ValueType putKeyType = mapPutType.inputs[1];
    w.ValueType putValueType = mapPutType.inputs[2];
    w.Local mapLocal = addLocal(putReceiverType);
    translator.convertType(function, factoryReturnType, mapLocal.type);
    b.local_set(mapLocal);
    for (MapLiteralEntry entry in node.entries) {
      b.local_get(mapLocal);
      wrap(entry.key, putKeyType);
      wrap(entry.value, putValueType);
      call(translator.mapPut.reference);
      b.drop();
    }
    b.local_get(mapLocal);
    return mapLocal.type;
  }

  @override
  w.ValueType visitSetLiteral(SetLiteral node, w.ValueType expectedType) {
    types.makeType(this, node.typeArgument);
    w.ValueType factoryReturnType =
        call(translator.setFactory.reference).single;
    if (node.expressions.isEmpty) {
      return factoryReturnType;
    }
    w.FunctionType setAddType =
        translator.functions.getFunctionType(translator.setAdd.reference);
    w.ValueType addReceiverType = setAddType.inputs[0];
    w.ValueType addKeyType = setAddType.inputs[1];
    w.Local setLocal = addLocal(addReceiverType);
    translator.convertType(function, factoryReturnType, setLocal.type);
    b.local_set(setLocal);
    for (Expression element in node.expressions) {
      b.local_get(setLocal);
      wrap(element, addKeyType);
      call(translator.setAdd.reference);
      b.drop();
    }
    b.local_get(setLocal);
    return setLocal.type;
  }

  @override
  w.ValueType visitTypeLiteral(TypeLiteral node, w.ValueType expectedType) {
    return types.makeType(this, node.type);
  }

  @override
  w.ValueType visitIsExpression(IsExpression node, w.ValueType expectedType) {
    final operandType = dartTypeOf(node.operand);
    final boxedOperandType = operandType.isPotentiallyNullable
        ? translator.topInfo.nullableType
        : translator.topInfo.nonNullableType;
    wrap(node.operand, boxedOperandType);
    types.emitIsTest(this, node.type, operandType, node);
    return w.NumType.i32;
  }

  @override
  w.ValueType visitAsExpression(AsExpression node, w.ValueType expectedType) {
    if (translator.options.omitExplicitTypeChecks || node.isUnchecked) {
      return wrap(node.operand, expectedType);
    }

    final operandType = dartTypeOf(node.operand);
    final boxedOperandType = operandType.isPotentiallyNullable
        ? translator.topInfo.nullableType
        : translator.topInfo.nonNullableType;
    wrap(node.operand, boxedOperandType);
    return types.emitAsCheck(
        this, node.type, operandType, boxedOperandType, node);
  }

  @override
  w.ValueType visitLoadLibrary(LoadLibrary node, w.ValueType expectedType) {
    LibraryDependency import = node.import;
    _emitString(import.enclosingLibrary.importUri.toString());
    _emitString(import.name!);
    return translator.outputOrVoid(call(translator.loadLibrary.reference));
  }

  @override
  w.ValueType visitCheckLibraryIsLoaded(
      CheckLibraryIsLoaded node, w.ValueType expectedType) {
    LibraryDependency import = node.import;
    _emitString(import.enclosingLibrary.importUri.toString());
    _emitString(import.name!);
    return translator
        .outputOrVoid(call(translator.checkLibraryIsLoaded.reference));
  }

  /// Pushes the `_Type` object for a function or class type parameter to the
  /// stack and returns the value type of the object.
  w.ValueType instantiateTypeParameter(TypeParameter parameter) {
    w.ValueType resultType;

    // `this` will not be initialized yet for constructor initializer lists
    if (parameter.declaration is GenericFunction ||
        reference.isInitializerReference) {
      // Type argument to function
      w.Local? local = typeLocals[parameter];
      if (local != null) {
        b.local_get(local);
        resultType = local.type;
      } else {
        Capture capture = closures.captures[parameter]!;
        b.local_get(capture.context.currentLocal);
        b.struct_get(capture.context.struct, capture.fieldIndex);
        resultType = capture.type;
      }
    } else {
      // Type argument of class
      Class cls = parameter.declaration as Class;
      ClassInfo info = translator.classInfo[cls]!;
      int fieldIndex = translator.typeParameterIndex[parameter]!;
      visitThis(info.nonNullableType);
      b.struct_get(info.struct, fieldIndex);
      resultType = info.struct.fields[fieldIndex].type.unpacked;
    }
    translator.convertType(function, resultType, types.nonNullableTypeType);
    return types.nonNullableTypeType;
  }

  @override
  w.ValueType visitRecordLiteral(RecordLiteral node, w.ValueType expectedType) {
    final ClassInfo recordClassInfo =
        translator.getRecordClassInfo(node.recordType);
    translator.functions.recordClassAllocation(recordClassInfo.classId);

    b.i32_const(recordClassInfo.classId);
    b.i32_const(initialIdentityHash);
    for (Expression positional in node.positional) {
      wrap(positional, translator.topInfo.nullableType);
    }
    for (NamedExpression named in node.named) {
      wrap(named.value, translator.topInfo.nullableType);
    }
    b.struct_new(recordClassInfo.struct);

    return recordClassInfo.nonNullableType;
  }

  @override
  w.ValueType visitRecordIndexGet(
      RecordIndexGet node, w.ValueType expectedType) {
    final RecordShape recordShape = RecordShape.fromType(node.receiverType);
    final ClassInfo recordClassInfo =
        translator.getRecordClassInfo(node.receiverType);

    wrap(node.receiver, translator.topInfo.nonNullableType);
    b.ref_cast(w.RefType(recordClassInfo.struct, nullable: false));
    b.struct_get(
        recordClassInfo.struct, recordShape.getPositionalIndex(node.index));

    return translator.topInfo.nullableType;
  }

  @override
  w.ValueType visitRecordNameGet(RecordNameGet node, w.ValueType expectedType) {
    final RecordShape recordShape = RecordShape.fromType(node.receiverType);
    final ClassInfo recordClassInfo =
        translator.getRecordClassInfo(node.receiverType);

    wrap(node.receiver, translator.topInfo.nonNullableType);
    b.ref_cast(w.RefType(recordClassInfo.struct, nullable: false));
    b.struct_get(recordClassInfo.struct, recordShape.getNameIndex(node.name));

    return translator.topInfo.nullableType;
  }

  // Generates a function for a constructor's body, where the allocated struct
  // object is passed to this function.
  void generateConstructorBody(Reference target) {
    assert(target.isConstructorBodyReference);
    Constructor member = target.asConstructor;

    setupConstructorBodyParametersAndContexts(target);

    int getStartIndexForSuperOrRedirectedConstructorArguments() {
      // Skips the receiver param and the current constructor's context
      // (if it exists)
      Context? context = closures.contexts[member];
      bool hasContext = context != null;

      if (hasContext) {
        assert(!context.isEmpty);
      }

      int numSkippedParams = hasContext ? 2 : 1;

      // Skips the current constructor's arguments
      int numConstructorArgs = _getConstructorArgumentLocals(target).length;

      return numSkippedParams + numConstructorArgs;
    }

    // Call super class' constructor body, or redirected constructor
    for (Initializer initializer in member.initializers) {
      if (initializer is SuperInitializer ||
          initializer is RedirectingInitializer) {
        Constructor target = initializer is SuperInitializer
            ? initializer.target
            : (initializer as RedirectingInitializer).target;

        Supertype? supersupertype = target.enclosingClass.supertype;

        if (supersupertype == null) {
          break;
        }

        int startIndex =
            getStartIndexForSuperOrRedirectedConstructorArguments();

        List<w.Local> superOrRedirectedConstructorArgs =
            paramLocals.sublist(startIndex);

        w.Local object = thisLocal!;
        b.local_get(object);

        for (w.Local local in superOrRedirectedConstructorArgs) {
          b.local_get(local);
        }

        call(target.constructorBodyReference);
        break;
      }
    }

    Statement? body = member.function.body;

    if (body != null) {
      visitStatement(body);
    }

    b.end();
  }

  // Generates a constructor's initializer list method, and returns:
  // 1. Arguments and contexts returned from a super or redirecting initializer
  //    method (in reverse order).
  // 2. Arguments for this constructor (in reverse order).
  // 3. A reference to the context for this constructor (or null if there is no
  //    context).
  // 4. Class fields (including superclass fields, excluding class id and
  //    identity hash).
  void generateInitializerList(Reference target) {
    assert(target.isInitializerReference);
    Constructor member = target.asConstructor;

    setupInitializerListParametersAndContexts(target);

    Class cls = member.enclosingClass;
    ClassInfo info = translator.classInfo[cls]!;

    List<w.Local> initializedFields = _generateInitializers(member);
    bool containsSuperInitializer = false;
    bool containsRedirectingInitializer = false;

    for (Initializer initializer in member.initializers) {
      if (initializer is SuperInitializer) {
        containsSuperInitializer = true;
      } else if (initializer is RedirectingInitializer) {
        containsRedirectingInitializer = true;
      }
    }

    if (cls.superclass != null && !containsRedirectingInitializer) {
      // checks if a SuperInitializer was dropped because the constructor body
      // throws an error
      if (!containsSuperInitializer) {
        b.unreachable();
        b.end();
        return;
      }

      // checks if a FieldInitializer was dropped because the constructor body
      // throws an error
      for (Field field in info.cls!.fields) {
        if (field.isInstanceMember && !fieldLocals.containsKey(field)) {
          b.unreachable();
          b.end();
          return;
        }
      }
    }

    // push constructor arguments
    List<w.Local> constructorArgs =
        _getConstructorArgumentLocals(member.reference, true);

    for (w.Local arg in constructorArgs) {
      b.local_get(arg);
    }

    // push reference to context
    Context? context = closures.contexts[member];
    if (context != null) {
      assert(!context.isEmpty);
      b.local_get(context.currentLocal);
    }

    // push initialized fields
    for (w.Local field in initializedFields) {
      b.local_get(field);
    }

    b.end();
  }

  /// Generate type checker method for a setter.
  ///
  /// This function will be called by a setter forwarder in a dynamic set to
  /// type check the setter argument before calling the actual setter.
  void _generateFieldSetterTypeCheckerMethod() {
    final receiverLocal = function.locals[0];
    final positionalArgLocal = function.locals[1];

    _initializeThis(member.reference);

    // Local for the argument.
    final argLocal = addLocal(translator.topInfo.nullableType);

    // Local for the expected type of the argument.
    final typeType =
        translator.classInfo[translator.typeClass]!.nonNullableType;
    final argTypeLocal = addLocal(typeType);

    final member_ = member;
    DartType paramType;
    if (member_ is Field) {
      paramType = member_.type;
    } else {
      paramType = (member_ as Procedure).setterType;
    }

    _generateArgumentTypeCheck(
      member.name.text,
      () => b.local_get(positionalArgLocal),
      () => types.makeType(this, paramType),
      argLocal,
      argTypeLocal,
    );

    ClassInfo info = translator.classInfo[member_.enclosingClass]!;
    if (member_ is Field) {
      int fieldIndex = translator.fieldIndex[member_]!;
      b.local_get(receiverLocal);
      translator.convertType(
          function, receiverLocal.type, info.nonNullableType);
      b.local_get(argLocal);
      translator.convertType(function, argLocal.type,
          info.struct.fields[fieldIndex].type.unpacked);
      b.struct_set(info.struct, fieldIndex);
    } else {
      final setterProcedure = member_ as Procedure;
      final setterProcedureWasmType =
          translator.functions.getFunctionType(setterProcedure.reference);
      final setterWasmInputs = setterProcedureWasmType.inputs;
      assert(setterWasmInputs.length == 2);
      b.local_get(receiverLocal);
      translator.convertType(function, receiverLocal.type, setterWasmInputs[0]);
      b.local_get(argLocal);
      translator.convertType(function, argLocal.type, setterWasmInputs[1]);
      call(setterProcedure.reference);
    }

    b.local_get(argLocal);
    b.end(); // end function
  }

  /// Generate type checker method for a method.
  ///
  /// This function will be called by an invocation forwarder in a dynamic
  /// invocation to type check parameters before calling the actual method.
  void _generateProcedureTypeCheckerMethod() {
    final receiverLocal = function.locals[0];
    final typeArgsLocal = function.locals[1];
    final positionalArgsLocal = function.locals[2];
    final namedArgsLocal = function.locals[3];

    _initializeThis(member.reference);

    final typeType =
        translator.classInfo[translator.typeClass]!.nonNullableType;

    final targetParamInfo = translator.paramInfoFor(member.reference);

    final procedure = member as Procedure;

    // Bind type parameters
    final memberTypeParams = procedure.function.typeParameters;
    assert(memberTypeParams.length == targetParamInfo.typeParamCount);

    if (memberTypeParams.isNotEmpty) {
      // Type argument list is either empty or have the right number of types
      // (checked by the forwarder).
      b.local_get(typeArgsLocal);
      b.array_len();
      b.i32_eqz();
      b.if_([], List.generate(memberTypeParams.length, (_) => typeType));
      // No type arguments passed, initialize with defaults
      for (final typeParam in memberTypeParams) {
        types.makeType(this, typeParam.defaultType);
      }
      b.else_();
      for (int typeParamIdx = 0;
          typeParamIdx < memberTypeParams.length;
          typeParamIdx += 1) {
        b.local_get(typeArgsLocal);
        b.i32_const(typeParamIdx);
        b.array_get(translator.typeArrayType);
      }
      b.end();

      // Create locals for type parameters. These will be used by `makeType`
      // below when generating types of parameters, for type checks, and when
      // pushing the type parameters when calling the actual member.
      for (int typeParamIdx = memberTypeParams.length - 1;
          typeParamIdx >= 0;
          typeParamIdx -= 1) {
        final local = addLocal(typeType);
        b.local_set(local);
        typeLocals[memberTypeParams[typeParamIdx]] = local;
      }
    }

    if (!translator.options.omitImplicitTypeChecks) {
      // Check type parameter bounds
      for (TypeParameter typeParameter in memberTypeParams) {
        if (typeParameter.bound != translator.coreTypes.objectNullableRawType) {
          _generateTypeArgumentBoundCheck(typeParameter.name!,
              typeLocals[typeParameter]!, typeParameter.bound);
        }
      }

      // Check positional argument types
      final List<VariableDeclaration> memberPositionalParams =
          procedure.function.positionalParameters;

      // Local for the current argument being checked. Used to avoid indexing the
      // positional parameters array again when throwing type error.
      final argLocal = addLocal(translator.topInfo.nullableType);

      // Local for the expected type of the current positional arguments. Used to
      // avoid generating the type again when throwing type error.
      final argTypeLocal = addLocal(typeType);

      for (int positionalParamIdx = 0;
          positionalParamIdx < memberPositionalParams.length;
          positionalParamIdx += 1) {
        final param = memberPositionalParams[positionalParamIdx];
        _generateArgumentTypeCheck(
          param.name!,
          () {
            b.local_get(positionalArgsLocal);
            b.i32_const(positionalParamIdx);
            b.array_get(translator.nullableObjectArrayType);
          },
          () {
            types.makeType(this, param.type);
          },
          argLocal,
          argTypeLocal,
        );
      }

      // Check named argument types
      final memberNamedParams = procedure.function.namedParameters;

      /// Maps a named parameter in the member's signature to the parameter's
      /// index in the array [namedArgsLocal].
      int mapNamedParameterToArrayIndex(String name) {
        int? idx;
        for (int i = 0; i < targetParamInfo.names.length; i += 1) {
          if (targetParamInfo.names[i] == name) {
            idx = i;
            break;
          }
        }
        return idx!;
      }

      for (int namedParamIdx = 0;
          namedParamIdx < memberNamedParams.length;
          namedParamIdx += 1) {
        final param = memberNamedParams[namedParamIdx];
        _generateArgumentTypeCheck(
          param.name!,
          () {
            b.local_get(namedArgsLocal);
            b.i32_const(mapNamedParameterToArrayIndex(param.name!));
            b.array_get(translator.nullableObjectArrayType);
          },
          () {
            types.makeType(this, param.type);
          },
          argLocal,
          argTypeLocal,
        );
      }
    }

    // Argument types are as expected, call the member function
    final w.FunctionType memberWasmFunctionType =
        translator.functions.getFunctionType(member.reference);
    final List<w.ValueType> memberWasmInputs = memberWasmFunctionType.inputs;

    b.local_get(receiverLocal);
    translator.convertType(function, receiverLocal.type, memberWasmInputs[0]);

    for (final typeParam in memberTypeParams) {
      b.local_get(typeLocals[typeParam]!);
    }

    int memberParamIdx =
        1 + targetParamInfo.typeParamCount; // skip receiver and type args

    void pushArgument(w.Local listLocal, int listIdx, int wasmInputIdx) {
      b.local_get(listLocal);
      b.i32_const(listIdx);
      b.array_get(translator.nullableObjectArrayType);
      translator.convertType(function, translator.topInfo.nullableType,
          memberWasmInputs[wasmInputIdx]);
    }

    for (int positionalParamIdx = 0;
        positionalParamIdx < targetParamInfo.positional.length;
        positionalParamIdx += 1) {
      pushArgument(positionalArgsLocal, positionalParamIdx, memberParamIdx);
      memberParamIdx += 1;
    }

    for (int namedParamIdx = 0;
        namedParamIdx < targetParamInfo.names.length;
        namedParamIdx += 1) {
      pushArgument(namedArgsLocal, namedParamIdx, memberParamIdx);
      memberParamIdx += 1;
    }

    call(member.reference);

    translator.convertType(
        function,
        translator.outputOrVoid(memberWasmFunctionType.outputs),
        translator.topInfo.nullableType);

    b.return_();
    b.end();
  }

  /// Generate code that checks type of an argument against an expected type
  /// and throws a `TypeError` on failure.
  ///
  /// Does not expect any values on stack and does not leave any values on
  /// stack.
  ///
  /// Locals [argLocal] and [argExpectedTypeLocal] are used to store values
  /// pushed by [pushArg] and [pushArgExpectedType] and reuse the values.
  ///
  /// [argName] is used in the type error as the name of the argument that
  /// doesn't match the expected type.
  void _generateArgumentTypeCheck(
    String argName,
    void Function() pushArg,
    void Function() pushArgExpectedType,
    w.Local argLocal,
    w.Local argExpectedTypeLocal,
  ) {
    // Argument
    pushArg();
    b.local_tee(argLocal);

    // Expected type
    pushArgExpectedType();
    b.local_tee(argExpectedTypeLocal);

    // Check that argument type is subtype of expected type
    call(translator.isSubtype.reference);

    b.i32_eqz();
    b.if_();
    // Type check failed
    b.local_get(argLocal);
    b.local_get(argExpectedTypeLocal);
    _emitString(argName);
    call(translator.stackTraceCurrent.reference);
    call(translator.throwArgumentTypeCheckError.reference);
    b.unreachable();
    b.end();
  }

  void _generateTypeArgumentBoundCheck(
    String argName,
    w.Local typeLocal,
    DartType bound,
  ) {
    b.local_get(typeLocal);
    final boundLocal = function
        .addLocal(translator.classInfo[translator.typeClass]!.nonNullableType);
    types.makeType(this, bound);
    b.local_tee(boundLocal);
    call(translator.isTypeSubtype.reference);

    b.i32_eqz();
    b.if_();
    // Type check failed
    b.local_get(typeLocal);
    b.local_get(boundLocal);
    _emitString(argName);
    call(translator.stackTraceCurrent.reference);
    call(translator.throwTypeArgumentBoundCheckError.reference);
    b.unreachable();
    b.end();
  }

  void _emitString(String str) => wrap(StringLiteral(str),
      translator.translateType(translator.coreTypes.stringNonNullableRawType));

  @override
  void visitPatternSwitchStatement(PatternSwitchStatement node) {
    // This node is internal to the front end and removed by the constant
    // evaluator.
    throw new UnsupportedError("CodeGenerator.visitPatternSwitchStatement");
  }

  @override
  void visitPatternVariableDeclaration(PatternVariableDeclaration node) {
    // This node is internal to the front end and removed by the constant
    // evaluator.
    throw new UnsupportedError("CodeGenerator.visitPatternVariableDeclaration");
  }

  @override
  void visitIfCaseStatement(IfCaseStatement node) {
    // This node is internal to the front end and removed by the constant
    // evaluator.
    throw new UnsupportedError("CodeGenerator.visitIfCaseStatement");
  }

  void debugRuntimePrint(String s) {
    final printFunction =
        translator.functions.getFunction(translator.printToConsole.reference);
    translator.constants.instantiateConstant(
        function, b, StringConstant(s), printFunction.type.inputs[0]);
    b.call(printFunction);
  }

  @override
  void visitAuxiliaryStatement(AuxiliaryStatement node) {
    throw UnsupportedError(
        "Unsupported auxiliary statement ${node} (${node.runtimeType}).");
  }

  @override
  void visitAuxiliaryInitializer(AuxiliaryInitializer node) {
    throw new UnsupportedError(
        "Unsupported auxiliary initializer ${node} (${node.runtimeType}).");
  }
}

class TryBlockFinalizer {
  /// `br` target to run the finalizer
  final w.Label label;

  /// Whether the last finalizer in the chain should return. When this is
  /// `false` the block won't be used, as the block is for running finalizers
  /// when returning.
  bool mustHandleReturn = false;

  TryBlockFinalizer(this.label);
}

/// Holds information of a switch statement, to be used when doing a backward
/// jump to it
class SwitchBackwardJumpInfo {
  /// Wasm local for the value of the switched expression. For example, in a
  /// `switch` like:
  ///
  /// ```
  /// switch (expr) {
  ///   ...
  /// }
  /// ```
  ///
  /// This local holds the value of `expr`.
  ///
  /// This local is updated with a new value when doing backward jumps.
  final w.Local switchValueLocal;

  /// Label of the `loop` to use when doing backward jumps
  final w.Label loopLabel;

  /// When compiling a `default` case, label of the `loop` in the case body, to
  /// use when doing backward jumps to the same case.
  w.Label? defaultLoopLabel;

  SwitchBackwardJumpInfo(this.switchValueLocal, this.loopLabel)
      : defaultLoopLabel = null;
}

class SwitchInfo {
  /// Non-nullable Wasm type of the `switch` expression. Used when the
  /// expression is not nullable, and after the null check.
  late final w.ValueType nullableType;

  /// Nullable Wasm type of the `switch` expression. Only used when the
  /// expression is nullable.
  late final w.ValueType nonNullableType;

  /// Generates code that compares value of a `case` expression with the
  /// `switch` expression's value. Expects `case` and `switch` values to be on
  /// stack, in that order.
  late final void Function() compare;

  /// The `default: ...` case, if exists.
  late final SwitchCase? defaultCase;

  /// The `null: ...` case, if exists.
  late final SwitchCase? nullCase;

  SwitchInfo(CodeGenerator codeGen, SwitchStatement node) {
    final translator = codeGen.translator;

    final switchExprClass =
        translator.classForType(codeGen.dartTypeOf(node.expression));

    bool check<L extends Expression, C extends Constant>() =>
        node.cases.expand((c) => c.expressions).every((e) =>
            e is L ||
            e is NullLiteral ||
            (e is ConstantExpression &&
                (e.constant is C || e.constant is NullConstant) &&
                (translator.hierarchy.isSubInterfaceOf(
                    translator.classForType(codeGen.dartTypeOf(e)),
                    switchExprClass))));

    if (node.cases.every((c) =>
        c.expressions.isEmpty && c.isDefault ||
        c.expressions.every((e) =>
            e is NullLiteral ||
            e is ConstantExpression && e.constant is NullConstant))) {
      // default-only switch
      nonNullableType = w.RefType.eq(nullable: false);
      nullableType = w.RefType.eq(nullable: true);
      compare = () => throw "Comparison in default-only switch";
    } else if (check<BoolLiteral, BoolConstant>()) {
      // bool switch
      nonNullableType = w.NumType.i32;
      nullableType =
          translator.classInfo[translator.boxedBoolClass]!.nullableType;
      compare = () => codeGen.b.i32_eq();
    } else if (check<IntLiteral, IntConstant>()) {
      // int switch
      nonNullableType = w.NumType.i64;
      nullableType =
          translator.classInfo[translator.boxedIntClass]!.nullableType;
      compare = () => codeGen.b.i64_eq();
    } else if (check<StringLiteral, StringConstant>()) {
      // String switch
      nonNullableType = translator
          .classInfo[translator.coreTypes.stringClass]!.repr.nonNullableType;
      nullableType = translator
          .classInfo[translator.coreTypes.stringClass]!.repr.nullableType;
      compare = () => codeGen.call(translator.options.jsCompatibility
          ? translator.jsStringEquals.reference
          : translator.stringEquals.reference);
    } else {
      // Object switch
      nonNullableType = translator.topInfo.nonNullableType;
      nullableType = translator.topInfo.nullableType;
      compare =
          () => codeGen.call(translator.coreTypes.identicalProcedure.reference);
    }

    // Special cases
    defaultCase = node.cases
        .cast<SwitchCase?>()
        .firstWhere((c) => c!.isDefault, orElse: () => null);

    nullCase = node.cases.cast<SwitchCase?>().firstWhere(
        (c) => c!.expressions.any((e) =>
            e is NullLiteral ||
            e is ConstantExpression && e.constant is NullConstant),
        orElse: () => null);
  }
}

enum _VirtualCallKind {
  Get,
  Set,
  Call;

  String toString() {
    switch (this) {
      case _VirtualCallKind.Get:
        return "get";
      case _VirtualCallKind.Set:
        return "set";
      case _VirtualCallKind.Call:
        return "call";
    }
  }

  bool get isGetter => this == _VirtualCallKind.Get;

  bool get isSetter => this == _VirtualCallKind.Set;
}

extension MacroAssembler on w.InstructionsBuilder {
  /// `[i32] -> [i32]`
  ///
  /// Consumes an `i32` for a class ID, leaves an `i32` as `bool` for whether
  /// the class ID is in the given list of ranges.
  void emitClassIdRangeCheck(List<Range> ranges) {
    if (ranges.isEmpty) {
      drop();
      i32_const(0);
    } else if (ranges.length == 1) {
      final range = ranges[0];

      i32_const(range.start);
      if (range.length == 1) {
        i32_eq();
      } else {
        i32_sub();
        i32_const(range.length);
        i32_lt_u();
      }
    } else {
      w.Local idLocal = addLocal(w.NumType.i32, isParameter: false);
      local_set(idLocal);
      w.Label done = block(const [], const [w.NumType.i32]);
      i32_const(1);

      for (Range range in ranges) {
        local_get(idLocal);
        i32_const(range.start);
        if (range.length == 1) {
          i32_eq();
        } else {
          i32_sub();
          i32_const(range.length);
          i32_lt_u();
        }
        br_if(done);
      }
      drop();
      i32_const(0);
      end(); // done
    }
  }

  /// `[ref _Closure] -> [i32]`
  ///
  /// Given a closure reference returns whether the closure is an
  /// instantiation.
  void emitInstantiationClosureCheck(Translator translator) {
    ref_cast(w.RefType(translator.closureLayouter.closureBaseStruct,
        nullable: false));
    struct_get(translator.closureLayouter.closureBaseStruct,
        FieldIndex.closureContext);
    ref_test(w.RefType(
        translator.closureLayouter.instantiationContextBaseStruct,
        nullable: false));
  }

  /// `[ref _Closure] -> [ref _ClosureBase]`
  ///
  /// Given an instantiation closure returns the instantiated closure.
  void emitGetInstantiatedClosure(Translator translator) {
    // instantiation.context
    ref_cast(w.RefType(translator.closureLayouter.closureBaseStruct,
        nullable: false));
    struct_get(translator.closureLayouter.closureBaseStruct,
        FieldIndex.closureContext);
    ref_cast(w.RefType(
        translator.closureLayouter.instantiationContextBaseStruct,
        nullable: false));
    // instantiation.context.inner
    struct_get(translator.closureLayouter.instantiationContextBaseStruct,
        FieldIndex.instantiationContextInner);
  }

<<<<<<< HEAD
  /// `[ref _Closure] -> [i64]`
  ///
  /// Given an instantiation closure returns the hash code of types captured by
  /// the instantiation.
  void emitInstantiationClosureTypeHash(Translator translator) {
    final closureBaseLocal = addLocal(
        w.RefType(translator.closureLayouter.closureBaseStruct,
            nullable: false),
        isParameter: false);

    ref_cast(w.RefType(translator.closureLayouter.closureBaseStruct,
        nullable: false));
    local_tee(closureBaseLocal);

    struct_get(translator.closureLayouter.closureBaseStruct,
        FieldIndex.closureContext);
    ref_cast(w.RefType(
        translator.closureLayouter.instantiationContextBaseStruct,
        nullable: false));

    // Hash function.
    local_get(closureBaseLocal);
    emitGetInstantiationContextInner(translator);
    struct_get(
        translator.closureLayouter.closureBaseStruct, FieldIndex.closureVtable);
    ref_cast(w.RefType.def(translator.closureLayouter.genericVtableBaseStruct,
        nullable: false));
    struct_get(translator.closureLayouter.genericVtableBaseStruct,
        FieldIndex.vtableInstantiationTypeHashFunction);

    call_ref(
        translator.closureLayouter.instantiationClosureTypeHashFunctionType);
  }

  /// `[ref _Closure, ref _Closure] -> [i32]`
  ///
  ///
  /// Compares types of two instantiations on stack.
  void emitInstantiationClosureTypeEqualityCheck(Translator translator) {
    final w.StructType closureBaseStruct =
        translator.closureLayouter.closureBaseStruct;

    final w.RefType instantiationContextBase = w.RefType(
        translator.closureLayouter.instantiationContextBaseStruct,
        nullable: false);

    final closureBaseLocal2 = addLocal(
        w.RefType(closureBaseStruct, nullable: false),
        isParameter: false);

    ref_cast(w.RefType(closureBaseStruct, nullable: false));
    local_set(closureBaseLocal2);

    final closureBaseLocal1 = addLocal(
        w.RefType(closureBaseStruct, nullable: false),
        isParameter: false);

    ref_cast(w.RefType(closureBaseStruct, nullable: false));
    local_set(closureBaseLocal1);

    local_get(closureBaseLocal1);
    struct_get(closureBaseStruct, FieldIndex.closureContext);
    ref_cast(instantiationContextBase);

    local_get(closureBaseLocal2);
    struct_get(closureBaseStruct, FieldIndex.closureContext);
    ref_cast(instantiationContextBase);

    local_get(closureBaseLocal1);
    emitGetInstantiationContextInner(translator);
    struct_get(closureBaseStruct, FieldIndex.closureVtable);
    ref_cast(w.RefType.def(translator.closureLayouter.genericVtableBaseStruct,
        nullable: false));
    struct_get(translator.closureLayouter.genericVtableBaseStruct,
        FieldIndex.vtableInstantiationTypeComparisonFunction);

    call_ref(translator
        .closureLayouter.instantiationClosureTypeComparisonFunctionType);
  }

=======
>>>>>>> 003023d7
  /// `[ref #ClosureBase] -> [ref #InstantiationContextBase]`
  ///
  /// Given an instantiation closure returns the instantiated closure's
  /// context.
  void emitGetInstantiationContextInner(Translator translator) {
    // instantiation.context
    struct_get(translator.closureLayouter.closureBaseStruct,
        FieldIndex.closureContext);
    ref_cast(w.RefType(
        translator.closureLayouter.instantiationContextBaseStruct,
        nullable: false));
    // instantiation.context.inner
    struct_get(translator.closureLayouter.instantiationContextBaseStruct,
        FieldIndex.instantiationContextInner);
  }

  /// `[ref _Closure] -> [i32]`
  ///
  /// Given a closure returns whether the closure is a tear-off.
  void emitTearOffCheck(Translator translator) {
    ref_cast(w.RefType(translator.closureLayouter.closureBaseStruct,
        nullable: false));
    struct_get(translator.closureLayouter.closureBaseStruct,
        FieldIndex.closureContext);
    ref_test(translator.topInfo.nonNullableType);
  }

  /// `[ref _Closure] -> [ref #Top]`
  ///
  /// Given a closure returns the receiver of the closure.
  void emitGetTearOffReceiver(Translator translator) {
    ref_cast(w.RefType(translator.closureLayouter.closureBaseStruct,
        nullable: false));
    struct_get(translator.closureLayouter.closureBaseStruct,
        FieldIndex.closureContext);
    ref_cast(translator.topInfo.nonNullableType);
  }

  /// `[ref _Closure] -> [ref Any]
  ///
  /// Given a closure returns the vtable of the closure.
  void emitGetClosureVtable(Translator translator) {
    ref_cast(w.RefType(translator.closureLayouter.closureBaseStruct,
        nullable: false));
    struct_get(
        translator.closureLayouter.closureBaseStruct, FieldIndex.closureVtable);
  }
}<|MERGE_RESOLUTION|>--- conflicted
+++ resolved
@@ -3857,7 +3857,52 @@
         FieldIndex.instantiationContextInner);
   }
 
-<<<<<<< HEAD
+  /// `[ref _Closure, ref _Closure] -> [i32]`
+  ///
+  ///
+  /// Compares types of two instantiations on stack.
+  void emitInstantiationClosureTypeEqualityCheck(Translator translator) {
+    final w.StructType closureBaseStruct =
+        translator.closureLayouter.closureBaseStruct;
+
+    final w.RefType instantiationContextBase = w.RefType(
+        translator.closureLayouter.instantiationContextBaseStruct,
+        nullable: false);
+
+    final closureBaseLocal2 = addLocal(
+        w.RefType(closureBaseStruct, nullable: false),
+        isParameter: false);
+
+    ref_cast(w.RefType(closureBaseStruct, nullable: false));
+    local_set(closureBaseLocal2);
+
+    final closureBaseLocal1 = addLocal(
+        w.RefType(closureBaseStruct, nullable: false),
+        isParameter: false);
+
+    ref_cast(w.RefType(closureBaseStruct, nullable: false));
+    local_set(closureBaseLocal1);
+
+    local_get(closureBaseLocal1);
+    struct_get(closureBaseStruct, FieldIndex.closureContext);
+    ref_cast(instantiationContextBase);
+
+    local_get(closureBaseLocal2);
+    struct_get(closureBaseStruct, FieldIndex.closureContext);
+    ref_cast(instantiationContextBase);
+
+    local_get(closureBaseLocal1);
+    emitGetInstantiationContextInner(translator);
+    struct_get(closureBaseStruct, FieldIndex.closureVtable);
+    ref_cast(w.RefType.def(translator.closureLayouter.genericVtableBaseStruct,
+        nullable: false));
+    struct_get(translator.closureLayouter.genericVtableBaseStruct,
+        FieldIndex.vtableInstantiationTypeComparisonFunction);
+
+    call_ref(translator
+        .closureLayouter.instantiationClosureTypeComparisonFunctionType);
+  }
+
   /// `[ref _Closure] -> [i64]`
   ///
   /// Given an instantiation closure returns the hash code of types captured by
@@ -3892,54 +3937,6 @@
         translator.closureLayouter.instantiationClosureTypeHashFunctionType);
   }
 
-  /// `[ref _Closure, ref _Closure] -> [i32]`
-  ///
-  ///
-  /// Compares types of two instantiations on stack.
-  void emitInstantiationClosureTypeEqualityCheck(Translator translator) {
-    final w.StructType closureBaseStruct =
-        translator.closureLayouter.closureBaseStruct;
-
-    final w.RefType instantiationContextBase = w.RefType(
-        translator.closureLayouter.instantiationContextBaseStruct,
-        nullable: false);
-
-    final closureBaseLocal2 = addLocal(
-        w.RefType(closureBaseStruct, nullable: false),
-        isParameter: false);
-
-    ref_cast(w.RefType(closureBaseStruct, nullable: false));
-    local_set(closureBaseLocal2);
-
-    final closureBaseLocal1 = addLocal(
-        w.RefType(closureBaseStruct, nullable: false),
-        isParameter: false);
-
-    ref_cast(w.RefType(closureBaseStruct, nullable: false));
-    local_set(closureBaseLocal1);
-
-    local_get(closureBaseLocal1);
-    struct_get(closureBaseStruct, FieldIndex.closureContext);
-    ref_cast(instantiationContextBase);
-
-    local_get(closureBaseLocal2);
-    struct_get(closureBaseStruct, FieldIndex.closureContext);
-    ref_cast(instantiationContextBase);
-
-    local_get(closureBaseLocal1);
-    emitGetInstantiationContextInner(translator);
-    struct_get(closureBaseStruct, FieldIndex.closureVtable);
-    ref_cast(w.RefType.def(translator.closureLayouter.genericVtableBaseStruct,
-        nullable: false));
-    struct_get(translator.closureLayouter.genericVtableBaseStruct,
-        FieldIndex.vtableInstantiationTypeComparisonFunction);
-
-    call_ref(translator
-        .closureLayouter.instantiationClosureTypeComparisonFunctionType);
-  }
-
-=======
->>>>>>> 003023d7
   /// `[ref #ClosureBase] -> [ref #InstantiationContextBase]`
   ///
   /// Given an instantiation closure returns the instantiated closure's
