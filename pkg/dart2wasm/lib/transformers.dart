--- conflicted
+++ resolved
@@ -60,11 +60,7 @@
 
   final ListFactorySpecializer _listFactorySpecializer;
 
-<<<<<<< HEAD
-  final PushWasmArrayTransformer _pushWasmArrayTransformer;
-=======
   final PushPopWasmArrayTransformer _pushPopWasmArrayTransformer;
->>>>>>> 65a4cb93
 
   StaticTypeContext get typeContext =>
       _cachedTypeContext ??= StaticTypeContext(_currentMember!, env);
@@ -111,11 +107,7 @@
         _streamControllerSetOnResume = coreTypes.index
             .getProcedure('dart:async', 'StreamController', 'set:onResume'),
         _listFactorySpecializer = ListFactorySpecializer(coreTypes),
-<<<<<<< HEAD
-        _pushWasmArrayTransformer = PushWasmArrayTransformer(coreTypes);
-=======
         _pushPopWasmArrayTransformer = PushPopWasmArrayTransformer(coreTypes);
->>>>>>> 65a4cb93
 
   @override
   defaultMember(Member node) {
@@ -741,20 +733,6 @@
     node.transformChildren(this);
     return typeCastsOptimizer.transformAsExpression(node, typeContext);
   }
-
-  @override
-  TreeNode visitExpressionStatement(ExpressionStatement node) {
-    node.transformChildren(this);
-    final expression = node.expression;
-    if (expression is StaticInvocation) {
-      final transformed =
-          _pushWasmArrayTransformer.transformStaticInvocation(expression);
-      if (transformed != null) {
-        return Block(transformed);
-      }
-    }
-    return node;
-  }
 }
 
 class _AsyncStarFrame {
@@ -775,8 +753,6 @@
 ///   array[length] = elem;
 ///   length += 1;
 ///
-<<<<<<< HEAD
-=======
 /// and `popWasmArray<T>(array, length)` to block expression:
 ///
 ///   {
@@ -785,20 +761,10 @@
 ///     array[length] = null;
 ///   } => _value
 ///
->>>>>>> 65a4cb93
 /// This allows unboxing growable list in class fields.
 ///
 /// `array` and `length` arguments need to be either `VariableGet` or
 /// `InstanceGet`.
-<<<<<<< HEAD
-class PushWasmArrayTransformer {
-  final CoreTypes _coreTypes;
-  final Procedure _intAdd;
-  final InterfaceType _intType;
-  final Procedure _pushWasmArray;
-  final Class _wasmArrayClass;
-  final Procedure _wasmArrayCopy;
-=======
 class PushPopWasmArrayTransformer {
   final CoreTypes _coreTypes;
   final Procedure _intAdd;
@@ -809,33 +775,23 @@
   final Class _wasmArrayClass;
   final Procedure _wasmArrayCopy;
   final Procedure _wasmArrayElementGet;
->>>>>>> 65a4cb93
   final Procedure _wasmArrayElementSet;
   final Procedure _wasmArrayFactory;
   final Member _wasmArrayLength;
 
-<<<<<<< HEAD
-  PushWasmArrayTransformer(this._coreTypes)
-      : _intAdd = _coreTypes.index.getProcedure('dart:core', 'num', '+'),
-        _intType = _coreTypes.intNonNullableRawType,
-=======
   PushPopWasmArrayTransformer(this._coreTypes)
       : _intAdd = _coreTypes.index.getProcedure('dart:core', 'num', '+'),
         _intSubtract = _coreTypes.index.getProcedure('dart:core', 'num', '-'),
         _intType = _coreTypes.intNonNullableRawType,
         _popWasmArray = _coreTypes.index
             .getTopLevelProcedure('dart:_internal', 'popWasmArray'),
->>>>>>> 65a4cb93
         _pushWasmArray = _coreTypes.index
             .getTopLevelProcedure('dart:_internal', 'pushWasmArray'),
         _wasmArrayClass = _coreTypes.index.getClass('dart:_wasm', 'WasmArray'),
         _wasmArrayCopy =
             _coreTypes.index.getProcedure('dart:_wasm', 'WasmArrayExt', 'copy'),
-<<<<<<< HEAD
-=======
         _wasmArrayElementGet =
             _coreTypes.index.getProcedure('dart:_wasm', 'WasmArrayExt', '[]'),
->>>>>>> 65a4cb93
         _wasmArrayElementSet =
             _coreTypes.index.getProcedure('dart:_wasm', 'WasmArrayExt', '[]='),
         _wasmArrayFactory =
@@ -843,13 +799,6 @@
         _wasmArrayLength = _coreTypes.index
             .getProcedure('dart:_wasm', 'WasmArrayRef', 'get:length');
 
-<<<<<<< HEAD
-  List<Statement>? transformStaticInvocation(StaticInvocation invocation) {
-    if (invocation.target != _pushWasmArray) {
-      return null;
-    }
-
-=======
   Expression transformStaticInvocation(StaticInvocation invocation) {
     if (invocation.target == _pushWasmArray) {
       return _transformPushWasmArray(invocation);
@@ -861,7 +810,6 @@
   }
 
   Expression _transformPushWasmArray(StaticInvocation invocation) {
->>>>>>> 65a4cb93
     final elementType = invocation.arguments.types[0];
 
     final positionalArguments = invocation.arguments.positional;
@@ -894,17 +842,8 @@
       return cloner.clone(node);
     }
 
-<<<<<<< HEAD
-    FunctionType procedureType(Procedure procedure) =>
-        procedure.signatureType ??
-        procedure.function.computeFunctionType(Nullability.nonNullable);
-
-    // array.length == length
-    final objectEqualsType = procedureType(_coreTypes.objectEquals);
-=======
     // array.length == length
     final objectEqualsType = _procedureType(_coreTypes.objectEquals);
->>>>>>> 65a4cb93
     final lengthCheck = EqualsCall(
         InstanceGet(InstanceAccessKind.Instance, array, Name('length'),
             interfaceTarget: _wasmArrayLength, resultType: _intType),
@@ -958,11 +897,7 @@
         Arguments([clone(array), clone(length), elem], types: [elementType])));
 
     // length + 1
-<<<<<<< HEAD
-    final intAddType = procedureType(_intAdd);
-=======
     final intAddType = _procedureType(_intAdd);
->>>>>>> 65a4cb93
     final lengthPlusOne = InstanceInvocation(InstanceAccessKind.Instance,
         clone(length), Name('+'), Arguments([IntLiteral(1)]),
         interfaceTarget: _intAdd, functionType: intAddType);
@@ -979,14 +914,6 @@
           VariableSet(lengthVariableGet.variable, lengthPlusOne));
     }
 
-<<<<<<< HEAD
-    return [
-      IfStatement(lengthCheck, Block(arrayGrowStatements), null),
-      arrayPush,
-      arrayLengthUpdate
-    ];
-  }
-=======
     return BlockExpression(
         Block([
           IfStatement(lengthCheck, Block(arrayGrowStatements), null),
@@ -1067,7 +994,6 @@
   static FunctionType _procedureType(Procedure procedure) =>
       procedure.signatureType ??
       procedure.function.computeFunctionType(Nullability.nonNullable);
->>>>>>> 65a4cb93
 }
 
 class _VariableCollector extends RecursiveVisitor {
