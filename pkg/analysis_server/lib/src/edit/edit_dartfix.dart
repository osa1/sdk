// Copyright (c) 2018, the Dart project authors.  Please see the AUTHORS file
// for details. All rights reserved. Use of this source code is governed by a
// BSD-style license that can be found in the LICENSE file.

import 'package:analysis_server/plugin/edit/fix/fix_core.dart';
import 'package:analysis_server/protocol/protocol.dart';
import 'package:analysis_server/protocol/protocol_generated.dart';
import 'package:analysis_server/src/analysis_server.dart';
import 'package:analysis_server/src/edit/fix/prefer_int_literals_fix.dart';
import 'package:analysis_server/src/edit/fix/prefer_mixin_fix.dart';
import 'package:analysis_server/src/services/correction/fix.dart';
import 'package:analysis_server/src/services/correction/fix_internal.dart';
import 'package:analyzer/analyzer.dart';
<<<<<<< HEAD
import 'package:analyzer/dart/analysis/results.dart';
=======
import 'package:analyzer/dart/analysis/session.dart';
>>>>>>> 31d0896a
import 'package:analyzer/dart/ast/ast.dart';
import 'package:analyzer/dart/element/element.dart';
import 'package:analyzer/file_system/file_system.dart';
import 'package:analyzer/src/generated/source.dart';
import 'package:analyzer/src/lint/linter.dart';
import 'package:analyzer/src/lint/linter_visitor.dart';
import 'package:analyzer/src/lint/registry.dart';
import 'package:analyzer/src/services/lint.dart';
import 'package:analyzer_plugin/protocol/protocol_common.dart'
    show Location, SourceChange, SourceEdit, SourceFileEdit;
import 'package:front_end/src/fasta/fasta_codes.dart';
import 'package:front_end/src/scanner/token.dart';
import 'package:source_span/src/span.dart';

class EditDartFix {
  final AnalysisServer server;
  final Request request;
  final fixFolders = <Folder>[];
  final fixFiles = <File>[];

  List<DartFixSuggestion> suggestions;
  List<DartFixSuggestion> otherSuggestions;
  SourceChange sourceChange;

  EditDartFix(this.server, this.request);

  void addFix(String description, Location location, SourceChange change) {
    suggestions.add(new DartFixSuggestion(description, location: location));
    for (SourceFileEdit fileEdit in change.edits) {
      for (SourceEdit sourceEdit in fileEdit.edits) {
        sourceChange.addEdit(fileEdit.file, fileEdit.fileStamp, sourceEdit);
      }
    }
  }

  void addRecommendation(String description, [Location location]) {
    otherSuggestions
        .add(new DartFixSuggestion(description, location: location));
  }

  Future<Response> compute() async {
    final params = new EditDartfixParams.fromRequest(request);

    // Validate each included file and directory.
    final resourceProvider = server.resourceProvider;
    final contextManager = server.contextManager;
    for (String filePath in params.included) {
      if (!server.isValidFilePath(filePath)) {
        return new Response.invalidFilePathFormat(request, filePath);
      }
      Resource res = resourceProvider.getResource(filePath);
      if (!res.exists ||
          !(contextManager.includedPaths.contains(filePath) ||
              contextManager.isInAnalysisRoot(filePath))) {
        return new Response.fileNotAnalyzed(request, filePath);
      }
      if (res is Folder) {
        fixFolders.add(res);
      } else {
        fixFiles.add(res);
      }
    }

    // Get the desired lints
    final lintRules = Registry.ruleRegistry;

    final preferMixin = lintRules['prefer_mixin'];
    final preferMixinFix = new PreferMixinFix(this);
    preferMixin.reporter = preferMixinFix;

    final preferIntLiterals = lintRules['prefer_int_literals'];
    final preferIntLiteralsFix = new PreferIntLiteralsFix(this);
    preferIntLiterals?.reporter = preferIntLiteralsFix;

    // Setup
    final linters = <Linter>[
      preferMixin,
      preferIntLiterals,
    ];
    final fixes = <LinterFix>[
      preferMixinFix,
      preferIntLiteralsFix,
    ];
    final lintVisitorsBySession = <AnalysisSession, _LintVisitors>{};

    // TODO(danrubel): Determine if a lint is configured to run as part of
    // standard analysis and use those results if available instead of
    // running the lint again.

    // Analyze each source file.
    final resources = <Resource>[];
    for (String rootPath in contextManager.includedPaths) {
      resources.add(resourceProvider.getResource(rootPath));
    }
    suggestions = <DartFixSuggestion>[];
    otherSuggestions = <DartFixSuggestion>[];
    sourceChange = new SourceChange('dartfix');
    bool hasErrors = false;
    while (resources.isNotEmpty) {
      Resource res = resources.removeLast();
      if (res is Folder) {
        for (Resource child in res.getChildren()) {
          if (!child.shortName.startsWith('.') &&
              contextManager.isInAnalysisRoot(child.path)) {
            resources.add(child);
          }
        }
        continue;
      }
      ResolvedUnitResult result = await server.getResolvedUnit(res.path);
      CompilationUnit unit = result?.unit;
      if (unit != null) {
        if (!hasErrors) {
          for (AnalysisError error in result.errors) {
            if (!(await fixError(result, error))) {
              if (error.errorCode.type == ErrorType.SYNTACTIC_ERROR) {
                hasErrors = true;
              }
            }
          }
        }
        Source source = result.unit.declaredElement.source;
        for (Linter linter in linters) {
          if (linter != null) {
            linter.reporter.source = source;
          }
        }
        var lintVisitors = lintVisitorsBySession[result.session] ??=
            await _setupLintVisitors(result, linters);
        if (lintVisitors.astVisitor != null) {
          unit.accept(lintVisitors.astVisitor);
        }
        unit.accept(lintVisitors.linterVisitor);
        for (LinterFix fix in fixes) {
          await fix.applyLocalFixes(result);
        }
      }
    }

    // Cleanup
    for (Linter linter in linters) {
      if (linter != null) {
        linter.reporter.source = null;
        linter.reporter = null;
      }
    }

    // Apply distributed fixes
    if (preferIntLiterals == null) {
      // TODO(danrubel): Remove this once linter rolled into sdk/third_party.
      addRecommendation('*** Convert double literal not available'
          ' because prefer_int_literal not found. May need to roll linter');
    }
    for (LinterFix fix in fixes) {
      await fix.applyRemainingFixes();
    }

    return new EditDartfixResult(
            suggestions, otherSuggestions, hasErrors, sourceChange.edits)
        .toResponse(request.id);
  }

  Future<bool> fixError(ResolvedUnitResult result, AnalysisError error) async {
    if (error.errorCode ==
        StaticTypeWarningCode.WRONG_NUMBER_OF_TYPE_ARGUMENTS_CONSTRUCTOR) {
      // TODO(danrubel): Rather than comparing the error codes individually,
      // it would be better if each error code could specify
      // whether or not it could be fixed automatically.

      // Fall through to calculate and apply the fix
    } else {
      // This error cannot be automatically fixed
      return false;
    }

    final dartContext = new DartFixContextImpl(result, error);
    final processor = new FixProcessor(dartContext);
    Fix fix = await processor.computeFix();
    final location = locationFor(result, error.offset, error.length);
    if (fix != null) {
      addFix(fix.change.message, location, fix.change);
    } else {
      // TODO(danrubel): Determine why the fix could not be applied
      // and report that in the description.
      addRecommendation('Could not fix "${error.message}"', location);
    }
    return true;
  }

  /// Return `true` if the path in within the set of `included` files
  /// or is within an `included` directory.
  bool isIncluded(String filePath) {
    if (filePath != null) {
      for (File file in fixFiles) {
        if (file.path == filePath) {
          return true;
        }
      }
      for (Folder folder in fixFolders) {
        if (folder.contains(filePath)) {
          return true;
        }
      }
    }
    return false;
  }

  Location locationFor(ResolvedUnitResult result, int offset, int length) {
    final locInfo = result.unit.lineInfo.getLocation(offset);
    final location = new Location(
        result.path, offset, length, locInfo.lineNumber, locInfo.columnNumber);
    return location;
  }

  Future<_LintVisitors> _setupLintVisitors(
      AnalysisResult result, List<Linter> linters) async {
    final visitors = <AstVisitor>[];
    final registry = new NodeLintRegistry(false);
    // TODO(paulberry): use an API that provides this information more readily
    var unitElement = result.unit.declaredElement;
    var session = result.session;
    var currentUnit = LinterContextUnit(result.content, result.unit);
    var allUnits = <LinterContextUnit>[];
    for (var cu in unitElement.library.units) {
      if (identical(cu, unitElement)) {
        allUnits.add(currentUnit);
      } else {
        var result = await session.getResolvedAst(cu.source.fullName);
        allUnits.add(LinterContextUnit(result.content, result.unit));
      }
    }
    var context = LinterContextImpl(allUnits, currentUnit,
        session.declaredVariables, result.typeProvider, result.typeSystem);
    for (Linter linter in linters) {
      if (linter != null) {
        final visitor = linter.getVisitor();
        if (visitor != null) {
          visitors.add(visitor);
        }
        if (linter is NodeLintRuleWithContext) {
          (linter as NodeLintRuleWithContext)
              .registerNodeProcessors(registry, context);
        } else if (linter is NodeLintRule) {
          (linter as NodeLintRule).registerNodeProcessors(registry);
        }
      }
    }
    final AstVisitor astVisitor = visitors.isNotEmpty
        ? new ExceptionHandlingDelegatingAstVisitor(
            visitors, ExceptionHandlingDelegatingAstVisitor.logException)
        : null;
    final AstVisitor linterVisitor = new LinterVisitor(
        registry, ExceptionHandlingDelegatingAstVisitor.logException);
    return _LintVisitors(astVisitor, linterVisitor);
  }
}

abstract class LinterFix implements ErrorReporter {
  final EditDartFix dartFix;

  @override
  Source source;

  LinterFix(this.dartFix);

  /// Apply fixes for the current compilation unit.
  Future<void> applyLocalFixes(ResolvedUnitResult result);

  /// Apply any fixes remaining after analysis is complete.
  Future<void> applyRemainingFixes();

  @override
  void reportError(AnalysisError error) {
    // ignored
  }

  @override
  void reportErrorForElement(ErrorCode errorCode, Element element,
      [List<Object> arguments]) {
    // ignored
  }

  @override
  void reportErrorForNode(ErrorCode errorCode, AstNode node,
      [List<Object> arguments]) {
    // ignored
  }

  @override
  void reportErrorForOffset(ErrorCode errorCode, int offset, int length,
      [List<Object> arguments]) {
    // ignored
  }

  @override
  void reportErrorForSpan(ErrorCode errorCode, SourceSpan span,
      [List<Object> arguments]) {
    // ignored
  }

  @override
  void reportErrorForToken(ErrorCode errorCode, Token token,
      [List<Object> arguments]) {
    // ignored
  }

  @override
  void reportErrorMessage(
      ErrorCode errorCode, int offset, int length, Message message) {
    // ignored
  }

  @override
  void reportTypeErrorForNode(
      ErrorCode errorCode, AstNode node, List<Object> arguments) {
    // ignored
  }
}

class _LintVisitors {
  final AstVisitor astVisitor;

  final AstVisitor linterVisitor;

  _LintVisitors(this.astVisitor, this.linterVisitor);
}<|MERGE_RESOLUTION|>--- conflicted
+++ resolved
@@ -11,11 +11,8 @@
 import 'package:analysis_server/src/services/correction/fix.dart';
 import 'package:analysis_server/src/services/correction/fix_internal.dart';
 import 'package:analyzer/analyzer.dart';
-<<<<<<< HEAD
 import 'package:analyzer/dart/analysis/results.dart';
-=======
 import 'package:analyzer/dart/analysis/session.dart';
->>>>>>> 31d0896a
 import 'package:analyzer/dart/ast/ast.dart';
 import 'package:analyzer/dart/element/element.dart';
 import 'package:analyzer/file_system/file_system.dart';
@@ -231,7 +228,7 @@
   }
 
   Future<_LintVisitors> _setupLintVisitors(
-      AnalysisResult result, List<Linter> linters) async {
+      ResolvedUnitResult result, List<Linter> linters) async {
     final visitors = <AstVisitor>[];
     final registry = new NodeLintRegistry(false);
     // TODO(paulberry): use an API that provides this information more readily
