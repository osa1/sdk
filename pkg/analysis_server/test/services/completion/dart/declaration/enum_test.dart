--- conflicted
+++ resolved
@@ -337,11 +337,7 @@
       newFile('$testPackageLibPath/a.dart', '''
 $declaration
 ''');
-<<<<<<< HEAD
-      newFile2('$testPackageLibPath/context_type.dart', '''
-=======
       newFile('$testPackageLibPath/context_type.dart', '''
->>>>>>> 15944496
 import 'a.dart'; // ignore: unused_import
 $declarationForContextType
 ''');
