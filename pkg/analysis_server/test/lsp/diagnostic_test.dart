--- conflicted
+++ resolved
@@ -327,11 +327,7 @@
       await openFile(mainFileUri, 'final a = Bad();');
       final diagnostics = await diagnosticsUpdate;
       expect(diagnostics, hasLength(1));
-<<<<<<< HEAD
-      final diagnostic = diagnostics.first;
-=======
       final diagnostic = diagnostics!.first;
->>>>>>> 5204465f
       expect(diagnostic.message, contains("The function 'Bad' isn't defined"));
     }
 
