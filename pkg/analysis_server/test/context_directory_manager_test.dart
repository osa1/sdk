--- conflicted
+++ resolved
@@ -28,17 +28,10 @@
   final Map<String, Map<String, int>> currentContextFilePaths = <String, Map<String, int>>{};
 
   @override
-<<<<<<< HEAD
-  void addContext(Folder folder, File pubspecFile) {
-    currentContextPaths.add(folder.path);
-    currentContextPubspecPaths[folder.path] = pubspecFile != null ? pubspecFile.path : null;
-    currentContextFilePaths[folder.path] = new Set<String>();
-=======
   void addContext(Folder folder) {
     String path = folder.path;
     currentContextPaths.add(path);
     currentContextFilePaths[path] = <String, int>{};
->>>>>>> 6bd9b19c
   }
 
   @override
@@ -57,8 +50,6 @@
       filePaths[source.fullName] = now;
     }
   }
-<<<<<<< HEAD
-=======
 
   @override
   void removeContext(Folder folder) {
@@ -66,7 +57,6 @@
     currentContextPaths.remove(path);
     currentContextFilePaths.remove(path);
   }
->>>>>>> 6bd9b19c
 }
 
 main() {
