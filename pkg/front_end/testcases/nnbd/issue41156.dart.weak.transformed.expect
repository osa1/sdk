--- conflicted
+++ resolved
@@ -235,11 +235,7 @@
           }
           on core::Object catch(final core::Object _) {
           }
-<<<<<<< HEAD
-          return let final<BottomType> #t7 = invalid-expression "pkg/front_end/testcases/nnbd/issue41156.dart:39:29: Error: A non-null value must be returned since the return type 'String' doesn't allow null.
-=======
           return let final Never #t7 = invalid-expression "pkg/front_end/testcases/nnbd/issue41156.dart:39:29: Error: A non-null value must be returned since the return type 'String' doesn't allow null.
->>>>>>> 64a5583f
   String Function(int) x2 = (int v) /* error */ {
                             ^" in null;
         };
@@ -249,11 +245,7 @@
           }
           on core::Object catch(final core::Object _) {
           }
-<<<<<<< HEAD
-          return let final<BottomType> #t8 = invalid-expression "pkg/front_end/testcases/nnbd/issue41156.dart:44:29: Error: A non-null value must be returned since the return type 'String' doesn't allow null.
-=======
           return let final Never #t8 = invalid-expression "pkg/front_end/testcases/nnbd/issue41156.dart:44:29: Error: A non-null value must be returned since the return type 'String' doesn't allow null.
->>>>>>> 64a5583f
   String Function(int) x3 = (int v) /* error */ {
                             ^" in null;
         };
@@ -263,11 +255,7 @@
           }
           on core::Object catch(final core::Object _) {
           }
-<<<<<<< HEAD
-          return let final<BottomType> #t10 = invalid-expression "pkg/front_end/testcases/nnbd/issue41156.dart:49:29: Error: A non-null value must be returned since the return type 'String' doesn't allow null.
-=======
           return let final Never #t10 = invalid-expression "pkg/front_end/testcases/nnbd/issue41156.dart:49:29: Error: A non-null value must be returned since the return type 'String' doesn't allow null.
->>>>>>> 64a5583f
   String Function(int) x5 = (int v) /* error */ {
                             ^" in null;
         };
@@ -277,11 +265,7 @@
           }
           on core::Object catch(final core::Object _) {
           }
-<<<<<<< HEAD
-          return let final<BottomType> #t12 = invalid-expression "pkg/front_end/testcases/nnbd/issue41156.dart:54:29: Error: A non-null value must be returned since the return type 'String' doesn't allow null.
-=======
           return let final Never #t12 = invalid-expression "pkg/front_end/testcases/nnbd/issue41156.dart:54:29: Error: A non-null value must be returned since the return type 'String' doesn't allow null.
->>>>>>> 64a5583f
   String Function(int) x6 = (int v) /* error */ {
                             ^" in null;
         };
@@ -302,11 +286,7 @@
                 }
                 on core::Object catch(final core::Object _) {
                 }
-<<<<<<< HEAD
-                :return_value = let final<BottomType> #t13 = invalid-expression "pkg/front_end/testcases/nnbd/issue41156.dart:59:37: Error: A non-null value must be returned since the return type 'String' doesn't allow null.
-=======
                 :return_value = let final Never #t13 = invalid-expression "pkg/front_end/testcases/nnbd/issue41156.dart:59:37: Error: A non-null value must be returned since the return type 'String' doesn't allow null.
->>>>>>> 64a5583f
   Future<String> Function(int) y2 = (int v) async /* error */ {
                                     ^" in null;
                 break #L8;
@@ -341,11 +321,7 @@
                 }
                 on core::Object catch(final core::Object _) {
                 }
-<<<<<<< HEAD
-                :return_value = let final<BottomType> #t14 = invalid-expression "pkg/front_end/testcases/nnbd/issue41156.dart:64:37: Error: A non-null value must be returned since the return type 'String' doesn't allow null.
-=======
                 :return_value = let final Never #t14 = invalid-expression "pkg/front_end/testcases/nnbd/issue41156.dart:64:37: Error: A non-null value must be returned since the return type 'String' doesn't allow null.
->>>>>>> 64a5583f
   Future<String> Function(int) y3 = (int v) async /* error */ {
                                     ^" in null;
                 break #L9;
@@ -379,11 +355,7 @@
                 }
                 on core::Object catch(final core::Object _) {
                 }
-<<<<<<< HEAD
-                :return_value = let final<BottomType> #t16 = invalid-expression "pkg/front_end/testcases/nnbd/issue41156.dart:69:37: Error: A non-null value must be returned since the return type 'String' doesn't allow null.
-=======
                 :return_value = let final Never #t16 = invalid-expression "pkg/front_end/testcases/nnbd/issue41156.dart:69:37: Error: A non-null value must be returned since the return type 'String' doesn't allow null.
->>>>>>> 64a5583f
   Future<String> Function(int) y5 = (int v) async /* error */ {
                                     ^" in null;
                 break #L10;
@@ -418,11 +390,7 @@
                 }
                 on core::Object catch(final core::Object _) {
                 }
-<<<<<<< HEAD
-                :return_value = let final<BottomType> #t18 = invalid-expression "pkg/front_end/testcases/nnbd/issue41156.dart:74:37: Error: A non-null value must be returned since the return type 'String' doesn't allow null.
-=======
                 :return_value = let final Never #t18 = invalid-expression "pkg/front_end/testcases/nnbd/issue41156.dart:74:37: Error: A non-null value must be returned since the return type 'String' doesn't allow null.
->>>>>>> 64a5583f
   Future<String> Function(int) y6 = (int v) async /* error */ {
                                     ^" in null;
                 break #L11;
