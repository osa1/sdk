--- conflicted
+++ resolved
@@ -220,13 +220,8 @@
     setupDone(a);
 
     TokenStreamRewriter rewriter = getTokenStreamRewriter();
-<<<<<<< HEAD
-    ReplacementToken replacement = rewriter
-        .replaceNextTokensWithSyntheticToken(a, 3, TokenType.AMPERSAND);
-=======
     ReplacementToken replacement =
         rewriter.replaceNextTokensWithSyntheticToken(a, 3, TokenType.AMPERSAND);
->>>>>>> 52519ea8
     expect(b.offset, same(replacement.offset));
     expect(b.precedingComments, same(replacement.precedingComments));
     expect(replacement.replacedToken, same(b));
@@ -251,13 +246,8 @@
     setupDone(a);
 
     TokenStreamRewriter rewriter = getTokenStreamRewriter();
-<<<<<<< HEAD
-    ReplacementToken replacement = rewriter
-        .replaceNextTokensWithSyntheticToken(a, 2, TokenType.AMPERSAND);
-=======
     ReplacementToken replacement =
         rewriter.replaceNextTokensWithSyntheticToken(a, 2, TokenType.AMPERSAND);
->>>>>>> 52519ea8
     expect(b.offset, same(replacement.offset));
     expect(b.precedingComments, same(replacement.precedingComments));
     expect(replacement.replacedToken, same(b));
