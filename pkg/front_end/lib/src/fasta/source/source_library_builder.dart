--- conflicted
+++ resolved
@@ -3628,17 +3628,10 @@
   }
 
   void reportTypeArgumentIssue(Message message, Uri fileUri, int fileOffset,
-<<<<<<< HEAD
-      {TypeParameter typeParameter,
-      DartType superBoundedAttempt,
-      DartType superBoundedAttemptInverted}) {
-    List<LocatedMessage> context;
-=======
       {TypeParameter? typeParameter,
       DartType? superBoundedAttempt,
       DartType? superBoundedAttemptInverted}) {
     List<LocatedMessage>? context;
->>>>>>> aa7d19d1
     // Skip reporting location for function-type type parameters as it's a
     // limitation of Kernel.
     if (typeParameter != null &&
