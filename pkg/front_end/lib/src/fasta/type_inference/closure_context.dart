--- conflicted
+++ resolved
@@ -526,13 +526,9 @@
               fileOffset: statement.expression.fileOffset,
               runtimeCheckedType:
                   inferrer.computeGreatestClosure2(_returnContext),
-<<<<<<< HEAD
-              isVoidAllowed: false)
-=======
               declaredContextType: returnType,
               isVoidAllowed: false,
               errorTemplate: templateInvalidReturnAsync)
->>>>>>> 4215dca7
             ..parent = statement;
         }
       }
