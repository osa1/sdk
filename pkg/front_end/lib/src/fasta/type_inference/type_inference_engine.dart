--- conflicted
+++ resolved
@@ -510,15 +510,9 @@
 
   @override
   bool isPropertyPromotable(covariant Member property) {
-<<<<<<< HEAD
-    Set<String>? unpromotablePrivateFieldNames =
-        this.unpromotablePrivateFieldNames;
-    if (unpromotablePrivateFieldNames == null) return false;
-=======
     FieldNonPromotabilityInfo? fieldNonPromotabilityInfo =
         this.fieldNonPromotabilityInfo;
     if (fieldNonPromotabilityInfo == null) return false;
->>>>>>> 077d768a
     if (property is Procedure) {
       if (property.isAbstractFieldAccessor || property.isLoweredLateField) {
         // Property was declared as a field; it was lowered to a getter or
