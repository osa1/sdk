--- conflicted
+++ resolved
@@ -103,15 +103,6 @@
 
 export '../fasta/hybrid_file_system.dart' show HybridFileSystem;
 
-<<<<<<< HEAD
-export '../fasta/kernel/redirecting_factory_body.dart'
-    show
-        expressionValueWrappedFinalizableName,
-        getRedirectingFactoryBody,
-        isRedirectingFactoryField;
-
-=======
->>>>>>> 1fbff78e
 export '../fasta/kernel/utils.dart'
     show
         createExpressionEvaluationComponent,
