// Copyright (c) 2013, the Dart project authors.  Please see the AUTHORS file
// for details. All rights reserved. Use of this source code is governed by a
// BSD-style license that can be found in the LICENSE file.

import 'dart:_js_helper' show patch;
import 'dart:async';
import 'dart:convert';
import 'dart:isolate' show SendPort;
import 'dart:typed_data';

@patch
class _Directory {
  @patch
  static _current(_Namespace namespace) {
    throw UnsupportedError("Directory._current");
  }

  @patch
  static _setCurrent(_Namespace namespace, Uint8List rawPath) {
    throw UnsupportedError("Directory_SetCurrent");
  }

  @patch
  static _createTemp(_Namespace namespace, Uint8List rawPath) {
    throw UnsupportedError("Directory._createTemp");
  }

  @patch
  static String _systemTemp(_Namespace namespace) {
    throw UnsupportedError("Directory._systemTemp");
  }

  @patch
  static _exists(_Namespace namespace, Uint8List rawPath) {
    throw UnsupportedError("Directory._exists");
  }

  @patch
  static _create(_Namespace namespace, Uint8List rawPath) {
    throw UnsupportedError("Directory._create");
  }

  @patch
  static _deleteNative(
      _Namespace namespace, Uint8List rawPath, bool recursive) {
    throw UnsupportedError("Directory._deleteNative");
  }

  @patch
  static _rename(_Namespace namespace, Uint8List rawPath, String newPath) {
    throw UnsupportedError("Directory._rename");
  }

  @patch
  static void _fillWithDirectoryListing(
      _Namespace namespace,
      List<FileSystemEntity> list,
      Uint8List rawPath,
      bool recursive,
      bool followLinks) {
    throw UnsupportedError("Directory._fillWithDirectoryListing");
  }
}

@patch
class _AsyncDirectoryListerOps {
  @patch
  factory _AsyncDirectoryListerOps(int pointer) {
    throw UnsupportedError("Directory._list");
  }
}

@patch
class _EventHandler {
  @patch
  static void _sendData(Object sender, SendPort sendPort, int data) {
    throw UnsupportedError("EventHandler._sendData");
  }
}

@patch
class FileStat {
  @patch
  static _statSync(_Namespace namespace, String path) {
    throw UnsupportedError("FileStat.stat");
  }
}

@patch
class FileSystemEntity {
  @patch
  static _getTypeNative(
      _Namespace namespace, Uint8List rawPath, bool followLinks) {
    throw UnsupportedError("FileSystemEntity._getType");
  }

  @patch
  static _identicalNative(_Namespace namespace, String path1, String path2) {
    throw UnsupportedError("FileSystemEntity._identical");
  }

  @patch
  static _resolveSymbolicLinks(_Namespace namespace, Uint8List rawPath) {
    throw UnsupportedError("FileSystemEntity._resolveSymbolicLinks");
  }
}

@patch
class _File {
  @patch
  static _exists(_Namespace namespace, Uint8List rawPath) {
    throw UnsupportedError("File._exists");
  }

  @patch
  static _create(_Namespace namespace, Uint8List rawPath) {
    throw UnsupportedError("File._create");
  }

  @patch
  static _createLink(_Namespace namespace, Uint8List rawPath, String target) {
    throw UnsupportedError("File._createLink");
  }

  @patch
  static _linkTarget(_Namespace namespace, Uint8List rawPath) {
    throw UnsupportedError("File._linkTarget");
  }

  @patch
  static _deleteNative(_Namespace namespace, Uint8List rawPath) {
    throw UnsupportedError("File._deleteNative");
  }

  @patch
  static _deleteLinkNative(_Namespace namespace, Uint8List rawPath) {
    throw UnsupportedError("File._deleteLinkNative");
  }

  @patch
  static _rename(_Namespace namespace, Uint8List oldPath, String newPath) {
    throw UnsupportedError("File._rename");
  }

  @patch
  static _renameLink(_Namespace namespace, Uint8List oldPath, String newPath) {
    throw UnsupportedError("File._renameLink");
  }

  @patch
  static _copy(_Namespace namespace, Uint8List oldPath, String newPath) {
    throw UnsupportedError("File._copy");
  }

  @patch
  static _lengthFromPath(_Namespace namespace, Uint8List rawPath) {
    throw UnsupportedError("File._lengthFromPath");
  }

  @patch
  static _lastModified(_Namespace namespace, Uint8List rawPath) {
    throw UnsupportedError("File._lastModified");
  }

  @patch
  static _lastAccessed(_Namespace namespace, Uint8List rawPath) {
    throw UnsupportedError("File._lastAccessed");
  }

  @patch
  static _setLastModified(_Namespace namespace, Uint8List rawPath, int millis) {
    throw UnsupportedError("File._setLastModified");
  }

  @patch
  static _setLastAccessed(_Namespace namespace, Uint8List rawPath, int millis) {
    throw UnsupportedError("File._setLastAccessed");
  }

  @patch
  static _open(_Namespace namespace, Uint8List rawPath, int mode) {
    throw UnsupportedError("File._open");
  }

  @patch
  static int _openStdio(int fd) {
    throw UnsupportedError("File._openStdio");
  }
}

@patch
class _Namespace {
  @patch
  static void _setupNamespace(var namespace) {
    throw UnsupportedError("_Namespace");
  }

  @patch
  static _Namespace get _namespace {
    throw UnsupportedError("_Namespace");
  }

  @patch
  static int get _namespacePointer {
    throw UnsupportedError("_Namespace");
  }
}

@patch
class _RandomAccessFileOps {
  @patch
  factory _RandomAccessFileOps(int pointer) {
    throw UnsupportedError("RandomAccessFile");
  }
}

@patch
class _IOCrypto {
  @patch
  static Uint8List getRandomBytes(int count) {
    throw UnsupportedError("_IOCrypto.getRandomBytes");
  }
}

@patch
class _Platform {
  @patch
  static int _numberOfProcessors() {
    throw UnsupportedError("Platform._numberOfProcessors");
  }

  @patch
  static String _pathSeparator() {
    throw UnsupportedError("Platform._pathSeparator");
  }

  @patch
  static String _operatingSystem() {
    throw UnsupportedError("Platform._operatingSystem");
  }

  @patch
  static _operatingSystemVersion() {
    throw UnsupportedError("Platform._operatingSystemVersion");
  }

  @patch
  static _localHostname() {
    throw UnsupportedError("Platform._localHostname");
  }

  @patch
  static _executable() {
    throw UnsupportedError("Platform._executable");
  }

  @patch
  static _resolvedExecutable() {
    throw UnsupportedError("Platform._resolvedExecutable");
  }

  @patch
  static List<String> _executableArguments() {
    throw UnsupportedError("Platform._executableArguments");
  }

  @patch
  static String _packageRoot() {
    throw UnsupportedError("Platform._packageRoot");
  }

  @patch
  static String _packageConfig() {
    throw UnsupportedError("Platform._packageConfig");
  }

  @patch
  static _environment() {
    throw UnsupportedError("Platform._environment");
  }

  @patch
  static String _version() {
    throw UnsupportedError("Platform._version");
  }

  @patch
  static String _localeName() {
    throw UnsupportedError("Platform._localeName");
  }

  @patch
  static Uri _script() {
    throw UnsupportedError("Platform._script");
  }
}

@patch
class _ProcessUtils {
  @patch
  static void _exit(int status) {
    throw UnsupportedError("ProcessUtils._exit");
  }

  @patch
  static void _setExitCode(int status) {
    throw UnsupportedError("ProcessUtils._setExitCode");
  }

  @patch
  static int _getExitCode() {
    throw UnsupportedError("ProcessUtils._getExitCode");
  }

  @patch
  static void _sleep(int millis) {
    throw UnsupportedError("ProcessUtils._sleep");
  }

  @patch
  static int _pid(Process process) {
    throw UnsupportedError("ProcessUtils._pid");
  }

  @patch
  static Stream<ProcessSignal> _watchSignal(ProcessSignal signal) {
    throw UnsupportedError("ProcessUtils._watchSignal");
  }
}

@patch
class ProcessInfo {
  @patch
  static int get currentRss {
    throw UnsupportedError("ProcessInfo.currentRss");
  }

  @patch
  static int get maxRss {
    throw UnsupportedError("ProcessInfo.maxRss");
  }
}

@patch
class Process {
  @patch
  static Future<Process> start(String executable, List<String> arguments,
      {String workingDirectory,
      Map<String, String> environment,
      bool includeParentEnvironment = true,
      bool runInShell = false,
      ProcessStartMode mode = ProcessStartMode.normal}) {
    throw UnsupportedError("Process.start");
  }

  @patch
  static Future<ProcessResult> run(String executable, List<String> arguments,
      {String workingDirectory,
      Map<String, String> environment,
      bool includeParentEnvironment = true,
      bool runInShell = false,
      Encoding stdoutEncoding = systemEncoding,
      Encoding stderrEncoding = systemEncoding}) {
    throw UnsupportedError("Process.run");
  }

  @patch
  static ProcessResult runSync(String executable, List<String> arguments,
      {String workingDirectory,
      Map<String, String> environment,
      bool includeParentEnvironment = true,
      bool runInShell = false,
      Encoding stdoutEncoding = systemEncoding,
      Encoding stderrEncoding = systemEncoding}) {
    throw UnsupportedError("Process.runSync");
  }

  @patch
  static bool killPid(int pid, [ProcessSignal signal = ProcessSignal.sigterm]) {
    throw UnsupportedError("Process.killPid");
  }
}

@patch
class InternetAddress {
  @patch
  static InternetAddress get LOOPBACK_IP_V4 {
    throw UnsupportedError("InternetAddress.LOOPBACK_IP_V4");
  }

  @patch
  static InternetAddress get LOOPBACK_IP_V6 {
    throw UnsupportedError("InternetAddress.LOOPBACK_IP_V6");
  }

  @patch
  static InternetAddress get ANY_IP_V4 {
    throw UnsupportedError("InternetAddress.ANY_IP_V4");
  }

  @patch
  static InternetAddress get ANY_IP_V6 {
    throw UnsupportedError("InternetAddress.ANY_IP_V6");
  }

  @patch
  factory InternetAddress(String address) {
    throw UnsupportedError("InternetAddress");
  }
  @patch
  static Future<List<InternetAddress>> lookup(String host,
      {InternetAddressType type = InternetAddressType.any}) {
    throw UnsupportedError("InternetAddress.lookup");
  }

  @patch
  static InternetAddress _cloneWithNewHost(
      InternetAddress address, String host) {
    throw UnsupportedError("InternetAddress._cloneWithNewHost");
  }
}

@patch
class NetworkInterface {
  @patch
  static bool get listSupported {
    throw UnsupportedError("NetworkInterface.listSupported");
  }

  @patch
  static Future<List<NetworkInterface>> list(
      {bool includeLoopback = false,
      bool includeLinkLocal = false,
      InternetAddressType type = InternetAddressType.any}) {
    throw UnsupportedError("NetworkInterface.list");
  }
}

@patch
class RawServerSocket {
  @patch
  static Future<RawServerSocket> bind(address, int port,
      {int backlog = 0, bool v6Only = false, bool shared = false}) {
    throw UnsupportedError("RawServerSocket.bind");
  }
}

@patch
class ServerSocket {
  @patch
  static Future<ServerSocket> bind(address, int port,
      {int backlog = 0, bool v6Only = false, bool shared = false}) {
    throw UnsupportedError("ServerSocket.bind");
  }
}

@patch
class RawSocket {
  @patch
  static Future<RawSocket> connect(host, int port,
      {sourceAddress, Duration timeout}) {
    throw UnsupportedError("RawSocket constructor");
  }

  @patch
  static Future<ConnectionTask<RawSocket>> startConnect(host, int port,
      {sourceAddress}) {
    throw UnsupportedError("RawSocket constructor");
  }
}

@patch
class Socket {
  @patch
  static Future<Socket> _connect(host, int port,
      {sourceAddress, Duration timeout}) {
    throw UnsupportedError("Socket constructor");
  }

  @patch
  static Future<ConnectionTask<Socket>> _startConnect(host, int port,
      {sourceAddress}) {
    throw UnsupportedError("Socket constructor");
  }
}

@patch
class SecureSocket {
  @patch
  factory SecureSocket._(RawSecureSocket rawSocket) {
    throw UnsupportedError("SecureSocket constructor");
  }
}

@patch
class RawSynchronousSocket {
  @patch
  static RawSynchronousSocket connectSync(host, int port) {
    throw UnsupportedError("RawSynchronousSocket.connectSync");
  }
}

@patch
class SecurityContext {
  @patch
<<<<<<< HEAD
  factory SecurityContext({bool withTrustedRoots: false}) {
    throw new UnsupportedError("SecurityContext constructor");
=======
  factory SecurityContext({bool withTrustedRoots = false}) {
    throw UnsupportedError("SecurityContext constructor");
>>>>>>> 95919cec
  }

  @patch
  static SecurityContext get defaultContext {
    throw UnsupportedError("default SecurityContext getter");
  }

  @patch
  static bool get alpnSupported {
    throw UnsupportedError("SecurityContext alpnSupported getter");
  }
}

@patch
class X509Certificate {
  @patch
  factory X509Certificate._() {
    throw UnsupportedError("X509Certificate constructor");
  }
}

@patch
class RawDatagramSocket {
  @patch
  static Future<RawDatagramSocket> bind(host, int port,
      {bool reuseAddress = true}) {
    throw UnsupportedError("RawDatagramSocket.bind");
  }
}

@patch
class _SecureFilter {
  @patch
  factory _SecureFilter() {
    throw UnsupportedError("_SecureFilter._SecureFilter");
  }
}

@patch
class _StdIOUtils {
  @patch
  static Stdin _getStdioInputStream(int fd) {
    throw UnsupportedError("StdIOUtils._getStdioInputStream");
  }

  @patch
  static _getStdioOutputStream(int fd) {
    throw UnsupportedError("StdIOUtils._getStdioOutputStream");
  }

  @patch
  static int _socketType(Socket socket) {
    throw UnsupportedError("StdIOUtils._socketType");
  }

  @patch
  static _getStdioHandleType(int fd) {
    throw UnsupportedError("StdIOUtils._getStdioHandleType");
  }
}

@patch
class _WindowsCodePageDecoder {
  @patch
  static String _decodeBytes(List<int> bytes) {
    throw UnsupportedError("_WindowsCodePageDecoder._decodeBytes");
  }
}

@patch
class _WindowsCodePageEncoder {
  @patch
  static List<int> _encodeString(String string) {
    throw UnsupportedError("_WindowsCodePageEncoder._encodeString");
  }
}

@patch
class RawZLibFilter {
  @patch
  static RawZLibFilter _makeZLibDeflateFilter(
      bool gzip,
      int level,
      int windowBits,
      int memLevel,
      int strategy,
      List<int> dictionary,
      bool raw) {
    throw UnsupportedError("_newZLibDeflateFilter");
  }

  @patch
  static RawZLibFilter _makeZLibInflateFilter(
      int windowBits, List<int> dictionary, bool raw) {
    throw UnsupportedError("_newZLibInflateFilter");
  }
}

@patch
class Stdin {
  @patch
  int readByteSync() {
    throw UnsupportedError("Stdin.readByteSync");
  }

  @patch
  bool get echoMode {
    throw UnsupportedError("Stdin.echoMode");
  }

  @patch
  void set echoMode(bool enabled) {
    throw UnsupportedError("Stdin.echoMode");
  }

  @patch
  bool get lineMode {
    throw UnsupportedError("Stdin.lineMode");
  }

  @patch
  void set lineMode(bool enabled) {
    throw UnsupportedError("Stdin.lineMode");
  }

  @patch
  bool get supportsAnsiEscapes {
    throw UnsupportedError("Stdin.supportsAnsiEscapes");
  }
}

@patch
class Stdout {
  @patch
  bool _hasTerminal(int fd) {
    throw UnsupportedError("Stdout.hasTerminal");
  }

  @patch
  int _terminalColumns(int fd) {
    throw UnsupportedError("Stdout.terminalColumns");
  }

  @patch
  int _terminalLines(int fd) {
    throw UnsupportedError("Stdout.terminalLines");
  }

  @patch
  static bool _supportsAnsiEscapes(int fd) {
    throw UnsupportedError("Stdout.supportsAnsiEscapes");
  }
}

@patch
class _FileSystemWatcher {
  @patch
  static Stream<FileSystemEvent> _watch(
      String path, int events, bool recursive) {
    throw UnsupportedError("_FileSystemWatcher.watch");
  }

  @patch
  static bool get isSupported {
    throw UnsupportedError("_FileSystemWatcher.isSupported");
  }
}

@patch
class _IOService {
  @patch
  static Future _dispatch(int request, List data) {
    throw UnsupportedError("_IOService._dispatch");
  }
}<|MERGE_RESOLUTION|>--- conflicted
+++ resolved
@@ -503,13 +503,8 @@
 @patch
 class SecurityContext {
   @patch
-<<<<<<< HEAD
-  factory SecurityContext({bool withTrustedRoots: false}) {
-    throw new UnsupportedError("SecurityContext constructor");
-=======
   factory SecurityContext({bool withTrustedRoots = false}) {
     throw UnsupportedError("SecurityContext constructor");
->>>>>>> 95919cec
   }
 
   @patch
