--- conflicted
+++ resolved
@@ -16,21 +16,11 @@
 pkg/browser: PubGetError
 pkg/third_party/html5lib: PubGetError # angular needs to be updated
 
-# These samples were patched to work with polymer-0.10.0-pre.7, but that version
-# of polymer was not merged in trunk:
-samples/polymer_intl: Fail
-samples/searchable_list: Fail
-samples/third_party/todomvc: Fail
-
 [ $use_public_packages ]
-<<<<<<< HEAD
-pkg/polymer: Fail # observe with analyzer 0.13.0 has not been published yet.
-=======
 pkg/oauth2: PubGetError # Uses -dev version of pkg/http.
 
 [ $use_public_packages && $builder_tag == russian ]
 samples/third_party/todomvc: Fail # Issue 18104
->>>>>>> da02c016
 
 [ $builder_tag == russian ]
 samples/pop_pop_win: Fail # Issue 16356
