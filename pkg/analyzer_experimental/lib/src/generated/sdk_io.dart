--- conflicted
+++ resolved
@@ -13,214 +13,121 @@
 import 'parser.dart';
 import 'sdk.dart';
 import 'engine.dart';
-<<<<<<< HEAD
-
-
-=======
->>>>>>> d86c7234
 /**
  * Instances of the class {@code DirectoryBasedDartSdk} represent a Dart SDK installed in a
  * specified directory.
  * @coverage dart.engine.sdk
  */
 class DirectoryBasedDartSdk implements DartSdk {
-<<<<<<< HEAD
-  
-=======
-
->>>>>>> d86c7234
+
   /**
    * The {@link AnalysisContext} which is used for all of the sources in this {@link DartSdk}.
    */
   InternalAnalysisContext _analysisContext;
-<<<<<<< HEAD
-  
-=======
-
->>>>>>> d86c7234
+
   /**
    * The directory containing the SDK.
    */
   JavaFile _sdkDirectory;
-<<<<<<< HEAD
-  
-=======
-
->>>>>>> d86c7234
+
   /**
    * The revision number of this SDK, or {@code "0"} if the revision number cannot be discovered.
    */
   String _sdkVersion;
-<<<<<<< HEAD
-  
-=======
-
->>>>>>> d86c7234
+
   /**
    * The file containing the Dartium executable.
    */
   JavaFile _dartiumExecutable;
-<<<<<<< HEAD
-  
-=======
-
->>>>>>> d86c7234
+
   /**
    * The file containing the VM executable.
    */
   JavaFile _vmExecutable;
-<<<<<<< HEAD
-  
-=======
-
->>>>>>> d86c7234
+
   /**
    * A mapping from Dart library URI's to the library represented by that URI.
    */
   LibraryMap _libraryMap;
-<<<<<<< HEAD
-  
-=======
-
->>>>>>> d86c7234
+
   /**
    * The name of the directory within the SDK directory that contains executables.
    */
   static String _BIN_DIRECTORY_NAME = "bin";
-<<<<<<< HEAD
-  
-=======
-
->>>>>>> d86c7234
+
   /**
    * The name of the directory within the SDK directory that contains Chromium.
    */
   static String _CHROMIUM_DIRECTORY_NAME = "chromium";
-<<<<<<< HEAD
-  
-=======
-
->>>>>>> d86c7234
+
   /**
    * The name of the environment variable whose value is the path to the default Dart SDK directory.
    */
   static String _DART_SDK_ENVIRONMENT_VARIABLE_NAME = "DART_SDK";
-<<<<<<< HEAD
-  
-=======
-
->>>>>>> d86c7234
+
   /**
    * The name of the file containing the Dartium executable on Linux.
    */
   static String _DARTIUM_EXECUTABLE_NAME_LINUX = "chrome";
-<<<<<<< HEAD
-  
-=======
-
->>>>>>> d86c7234
+
   /**
    * The name of the file containing the Dartium executable on Macintosh.
    */
   static String _DARTIUM_EXECUTABLE_NAME_MAC = "Chromium.app/Contents/MacOS/Chromium";
-<<<<<<< HEAD
-  
-=======
-
->>>>>>> d86c7234
+
   /**
    * The name of the file containing the Dartium executable on Windows.
    */
   static String _DARTIUM_EXECUTABLE_NAME_WIN = "Chrome.exe";
-<<<<<<< HEAD
-  
-=======
-
->>>>>>> d86c7234
+
   /**
    * The name of the {@link System} property whose value is the path to the default Dart SDK
    * directory.
    */
   static String _DEFAULT_DIRECTORY_PROPERTY_NAME = "com.google.dart.sdk";
-<<<<<<< HEAD
-  
-=======
-
->>>>>>> d86c7234
+
   /**
    * The name of the directory within the SDK directory that contains documentation for the
    * libraries.
    */
   static String _DOCS_DIRECTORY_NAME = "docs";
-<<<<<<< HEAD
-  
-=======
-
->>>>>>> d86c7234
+
   /**
    * The suffix added to the name of a library to derive the name of the file containing the
    * documentation for that library.
    */
   static String _DOC_FILE_SUFFIX = "_api.json";
-<<<<<<< HEAD
-  
-=======
-
->>>>>>> d86c7234
+
   /**
    * The name of the directory within the SDK directory that contains the libraries file.
    */
   static String _INTERNAL_DIR = "_internal";
-<<<<<<< HEAD
-  
-=======
-
->>>>>>> d86c7234
+
   /**
    * The name of the directory within the SDK directory that contains the libraries.
    */
   static String _LIB_DIRECTORY_NAME = "lib";
-<<<<<<< HEAD
-  
-=======
-
->>>>>>> d86c7234
+
   /**
    * The name of the libraries file.
    */
   static String _LIBRARIES_FILE = "libraries.dart";
-<<<<<<< HEAD
-  
-=======
-
->>>>>>> d86c7234
+
   /**
    * The name of the file within the SDK directory that contains the revision number of the SDK.
    */
   static String _REVISION_FILE_NAME = "revision";
-<<<<<<< HEAD
-  
-=======
-
->>>>>>> d86c7234
+
   /**
    * The name of the file containing the VM executable on the Windows operating system.
    */
   static String _VM_EXECUTABLE_NAME_WIN = "dart.exe";
-<<<<<<< HEAD
-  
-=======
-
->>>>>>> d86c7234
+
   /**
    * The name of the file containing the VM executable on non-Windows operating systems.
    */
   static String _VM_EXECUTABLE_NAME = "dart";
-<<<<<<< HEAD
-  
-=======
-
->>>>>>> d86c7234
+
   /**
    * Return the default Dart SDK, or {@code null} if the directory containing the default SDK cannot
    * be determined (or does not exist).
@@ -233,11 +140,7 @@
     }
     return new DirectoryBasedDartSdk(sdkDirectory);
   }
-<<<<<<< HEAD
-  
-=======
-
->>>>>>> d86c7234
+
   /**
    * Return the default directory for the Dart SDK, or {@code null} if the directory cannot be
    * determined (or does not exist). The default directory is provided by a {@link System} property
@@ -259,11 +162,7 @@
     }
     return sdkDirectory;
   }
-<<<<<<< HEAD
-  
-=======
-
->>>>>>> d86c7234
+
   /**
    * Initialize a newly created SDK to represent the Dart SDK installed in the given directory.
    * @param sdkDirectory the directory containing the SDK
@@ -283,11 +182,7 @@
   }
   Source fromEncoding(ContentCache contentCache, UriKind kind, Uri uri) => new FileBasedSource.con2(contentCache, new JavaFile.fromUri(uri), kind);
   AnalysisContext get context => _analysisContext;
-<<<<<<< HEAD
-  
-=======
-
->>>>>>> d86c7234
+
   /**
    * Return the file containing the Dartium executable, or {@code null} if it does not exist.
    * @return the file containing the Dartium executable
@@ -303,42 +198,26 @@
     }
     return _dartiumExecutable;
   }
-<<<<<<< HEAD
-  
-=======
-
->>>>>>> d86c7234
+
   /**
    * Return the directory where dartium can be found in the Dart SDK (the directory that will be the
    * working directory is Dartium is invoked without changing the default).
    * @return the directory where dartium can be found
    */
   JavaFile get dartiumWorkingDirectory => new JavaFile.relative(_sdkDirectory.getParentFile(), _CHROMIUM_DIRECTORY_NAME);
-<<<<<<< HEAD
-  
-=======
-
->>>>>>> d86c7234
+
   /**
    * Return the directory containing the SDK.
    * @return the directory containing the SDK
    */
   JavaFile get directory => _sdkDirectory;
-<<<<<<< HEAD
-  
-=======
-
->>>>>>> d86c7234
+
   /**
    * Return the directory containing documentation for the SDK.
    * @return the SDK's documentation directory
    */
   JavaFile get docDirectory => new JavaFile.relative(_sdkDirectory, _DOCS_DIRECTORY_NAME);
-<<<<<<< HEAD
-  
-=======
-
->>>>>>> d86c7234
+
   /**
    * Return the auxiliary documentation file for the given library, or {@code null} if no such file
    * exists.
@@ -358,11 +237,7 @@
     }
     return null;
   }
-<<<<<<< HEAD
-  
-=======
-
->>>>>>> d86c7234
+
   /**
    * Return the directory within the SDK directory that contains the libraries.
    * @return the directory that contains the libraries
@@ -370,11 +245,7 @@
   JavaFile get libraryDirectory => new JavaFile.relative(_sdkDirectory, _LIB_DIRECTORY_NAME);
   List<SdkLibrary> get sdkLibraries => _libraryMap.sdkLibraries;
   SdkLibrary getSdkLibrary(String dartUri) => _libraryMap.getLibrary(dartUri);
-<<<<<<< HEAD
-  
-=======
-
->>>>>>> d86c7234
+
   /**
    * Return the revision number of this SDK, or {@code "0"} if the revision number cannot be
    * discovered.
@@ -396,21 +267,13 @@
     }
     return _sdkVersion;
   }
-<<<<<<< HEAD
-  
-=======
-
->>>>>>> d86c7234
+
   /**
    * Return an array containing the library URI's for the libraries defined in this SDK.
    * @return the library URI's for the libraries defined in this SDK
    */
   List<String> get uris => _libraryMap.uris;
-<<<<<<< HEAD
-  
-=======
-
->>>>>>> d86c7234
+
   /**
    * Return the file containing the VM executable, or {@code null} if it does not exist.
    * @return the file containing the VM executable
@@ -426,21 +289,13 @@
     }
     return _vmExecutable;
   }
-<<<<<<< HEAD
-  
-=======
-
->>>>>>> d86c7234
+
   /**
    * Return {@code true} if this SDK includes documentation.
    * @return {@code true} if this installation of the SDK has documentation
    */
   bool hasDocumentation() => docDirectory.exists();
-<<<<<<< HEAD
-  
-=======
-
->>>>>>> d86c7234
+
   /**
    * Return {@code true} if the Dartium binary is available.
    * @return {@code true} if the Dartium binary is available
@@ -453,22 +308,14 @@
     }
     return new FileBasedSource.con2(contentCache, new JavaFile.relative(libraryDirectory, library.path), UriKind.DART_URI);
   }
-<<<<<<< HEAD
-  
-=======
-
->>>>>>> d86c7234
+
   /**
    * Ensure that the dart VM is executable. If it is not, make it executable and log that it was
    * necessary for us to do so.
    */
   void ensureVmIsExecutable() {
   }
-<<<<<<< HEAD
-  
-=======
-
->>>>>>> d86c7234
+
   /**
    * Return the name of the file containing the VM executable.
    * @return the name of the file containing the VM executable
@@ -480,11 +327,7 @@
       return _VM_EXECUTABLE_NAME;
     }
   }
-<<<<<<< HEAD
-  
-=======
-
->>>>>>> d86c7234
+
   /**
    * Return the name of the file containing the Dartium executable.
    * @return the name of the file containing the Dartium executable
@@ -498,11 +341,7 @@
       return _DARTIUM_EXECUTABLE_NAME_LINUX;
     }
   }
-<<<<<<< HEAD
-  
-=======
-
->>>>>>> d86c7234
+
   /**
    * Read all of the configuration files to initialize the library maps.
    */
@@ -516,11 +355,7 @@
       _libraryMap = new LibraryMap();
     }
   }
-<<<<<<< HEAD
-  
-=======
-
->>>>>>> d86c7234
+
   /**
    * Initialize the state of the SDK.
    */
@@ -530,7 +365,6 @@
     }
   }
 }
-
 /**
  * Instances of the class {@code SdkLibrariesReader} read and parse the libraries file
  * (dart-sdk/lib/_internal/libraries.dart) for information about the libraries in an SDK. The
@@ -554,11 +388,7 @@
  * @coverage dart.engine.sdk
  */
 class SdkLibrariesReader {
-<<<<<<< HEAD
-  
-=======
-
->>>>>>> d86c7234
+
   /**
    * Return the library map read from the given source.
    * @return the library map read from the given source
@@ -578,79 +408,47 @@
   }
 }
 class SdkLibrariesReader_LibraryBuilder extends RecursiveASTVisitor<Object> {
-<<<<<<< HEAD
-  
-=======
-
->>>>>>> d86c7234
+
   /**
    * The prefix added to the name of a library to form the URI used in code to reference the
    * library.
    */
   static String _LIBRARY_PREFIX = "dart:";
-<<<<<<< HEAD
-  
-=======
-
->>>>>>> d86c7234
+
   /**
    * The name of the optional parameter used to indicate whether the library is an implementation
    * library.
    */
   static String _IMPLEMENTATION = "implementation";
-<<<<<<< HEAD
-  
-=======
-
->>>>>>> d86c7234
+
   /**
    * The name of the optional parameter used to indicate whether the library is documented.
    */
   static String _DOCUMENTED = "documented";
-<<<<<<< HEAD
-  
-=======
-
->>>>>>> d86c7234
+
   /**
    * The name of the optional parameter used to specify the category of the library.
    */
   static String _CATEGORY = "category";
-<<<<<<< HEAD
-  
-=======
-
->>>>>>> d86c7234
+
   /**
    * The name of the optional parameter used to specify the platforms on which the library can be
    * used.
    */
   static String _PLATFORMS = "platforms";
-<<<<<<< HEAD
-  
-=======
-
->>>>>>> d86c7234
+
   /**
    * The value of the {@link #PLATFORMS platforms} parameter used to specify that the library can
    * be used on the VM.
    */
   static String _VM_PLATFORM = "VM_PLATFORM";
-<<<<<<< HEAD
-  
-=======
-
->>>>>>> d86c7234
+
   /**
    * The library map that is populated by visiting the AST structure parsed from the contents of
    * the libraries file.
    */
   LibraryMap _librariesMap = new LibraryMap();
-<<<<<<< HEAD
-  
-=======
-
->>>>>>> d86c7234
+
   /**
    * Return the library map that was populated by visiting the AST structure parsed from the
    * contents of the libraries file.
