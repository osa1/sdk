--- conflicted
+++ resolved
@@ -32,11 +32,7 @@
     _in::reachabilityFence(#this);
   } =>:expressionValueWrappedFinalizable;
 }
-<<<<<<< HEAD
-static method _extension#0|get#bar(lowered final ffi::Finalizable #this) → () → core::int
-=======
 static extension-member method _extension#0|get#bar(lowered final ffi::Finalizable #this) → () → core::int
->>>>>>> 1fbff78e
   return block {
     final synthesized () → core::int :expressionValueWrappedFinalizable = () → core::int => block {
       final synthesized core::int :expressionValueWrappedFinalizable = self::_extension#0|bar(#this);
@@ -44,22 +40,14 @@
     } =>:expressionValueWrappedFinalizable;
     _in::reachabilityFence(#this);
   } =>:expressionValueWrappedFinalizable;
-<<<<<<< HEAD
-static method _extension#1|baz(lowered final core::Object #this, self::Foo foo) → core::int {
-=======
 static extension-member method _extension#1|baz(lowered final core::Object #this, self::Foo foo) → core::int {
->>>>>>> 1fbff78e
   core::print("456");
   return block {
     final synthesized core::int :expressionValueWrappedFinalizable = 5;
     _in::reachabilityFence(foo);
   } =>:expressionValueWrappedFinalizable;
 }
-<<<<<<< HEAD
-static method _extension#1|get#baz(lowered final core::Object #this) → (self::Foo) → core::int
-=======
 static extension-member method _extension#1|get#baz(lowered final core::Object #this) → (self::Foo) → core::int
->>>>>>> 1fbff78e
   return (self::Foo foo) → core::int => block {
     final synthesized core::int :expressionValueWrappedFinalizable = self::_extension#1|baz(#this, foo);
     _in::reachabilityFence(foo);
