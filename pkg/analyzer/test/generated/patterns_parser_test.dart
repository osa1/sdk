--- conflicted
+++ resolved
@@ -3647,12 +3647,7 @@
           token: foo
       asToken: as
       type: NamedType
-<<<<<<< HEAD
-        name: SimpleIdentifier
-          token: when
-=======
         name: when
->>>>>>> 0c4f93a8
   colon: :
 ''');
   }
@@ -10015,7 +10010,6 @@
 
   test_variable_typedNamedUnderscore_insideCase() {
     // We need to make sure the `_` isn't misinterpreted as a wildcard pattern
-<<<<<<< HEAD
     _parse('''
 void f(x) {
   switch (x) {
@@ -10028,8 +10022,7 @@
     assertParsedNodeText(node, r'''
 DeclaredVariablePattern
   type: NamedType
-    name: SimpleIdentifier
-      token: _
+    name: _
   name: y
 ''');
   }
@@ -10058,49 +10051,6 @@
     _parse('''
 void f(x) {
   switch (x) {
-=======
-    _parse('''
-void f(x) {
-  switch (x) {
-    case _ y:
-      break;
-  }
-}
-''');
-    var node = findNode.singleGuardedPattern.pattern;
-    assertParsedNodeText(node, r'''
-DeclaredVariablePattern
-  type: NamedType
-    name: _
-  name: y
-''');
-  }
-
-  test_variable_var_inDeclarationContext() {
-    _parse('''
-void f(x) {
-  var (var y) = x;
-}
-''', errors: [
-      error(ParserErrorCode.VARIABLE_PATTERN_KEYWORD_IN_DECLARATION_CONTEXT, 19,
-          3),
-    ]);
-    var node = findNode.patternVariableDeclaration('= x').pattern;
-    assertParsedNodeText(node, r'''
-ParenthesizedPattern
-  leftParenthesis: (
-  pattern: DeclaredVariablePattern
-    keyword: var
-    name: y
-  rightParenthesis: )
-''');
-  }
-
-  test_variable_var_insideCase() {
-    _parse('''
-void f(x) {
-  switch (x) {
->>>>>>> 0c4f93a8
     case var y:
       break;
   }
@@ -10131,12 +10081,7 @@
     name: y
   asToken: as
   type: NamedType
-<<<<<<< HEAD
-    name: SimpleIdentifier
-      token: Object
-=======
     name: Object
->>>>>>> 0c4f93a8
 ''');
   }
 
