// Copyright (c) 2022, the Dart project authors. Please see the AUTHORS file
// for details. All rights reserved. Use of this source code is governed by a
// BSD-style license that can be found in the LICENSE file.

import 'package:analyzer/src/dart/error/syntactic_errors.dart';
import 'package:analyzer/src/test_utilities/find_node.dart';
import 'package:test_reflective_loader/test_reflective_loader.dart';

import '../src/dart/resolution/node_text_expectations.dart';
import '../src/diagnostics/parser_diagnostics.dart';
import 'test_support.dart';

main() {
  defineReflectiveSuite(() {
    defineReflectiveTests(PatternsTest);
    defineReflectiveTests(UpdateNodeTextExpectations);
  });
}

@reflectiveTest
class PatternsTest extends ParserDiagnosticsTest {
  late FindNode findNode;

  test_assignedVariable_namedAs() {
    _parse('''
void f(x) {
  dynamic as;
  (as) = x;
}
''', errors: [
      error(ParserErrorCode.ILLEGAL_PATTERN_ASSIGNMENT_VARIABLE_NAME, 29, 2)
    ]);
    var node = findNode.singlePatternAssignment.pattern;
    assertParsedNodeText(node, r'''
ParenthesizedPattern
  leftParenthesis: (
  pattern: AssignedVariablePattern
    name: as
  rightParenthesis: )
''');
  }

  test_assignedVariable_namedWhen() {
    _parse('''
void f(x) {
  dynamic when;
  (when) = x;
}
''', errors: [
      error(ParserErrorCode.ILLEGAL_PATTERN_ASSIGNMENT_VARIABLE_NAME, 31, 4)
    ]);
    var node = findNode.singlePatternAssignment.pattern;
    assertParsedNodeText(node, r'''
ParenthesizedPattern
  leftParenthesis: (
  pattern: AssignedVariablePattern
    name: when
  rightParenthesis: )
''');
  }

  test_case_identifier_dot_incomplete() {
    // Based on the repro from
    // https://github.com/Dart-Code/Dart-Code/issues/4407.
    _parse('''
void f(x) {
  switch (x) {
    case A.
  }
}
''', errors: [
      error(ParserErrorCode.MISSING_IDENTIFIER, 41, 1),
      error(ParserErrorCode.EXPECTED_TOKEN, 41, 1),
    ]);
    var node = findNode.switchPatternCase('case');
    assertParsedNodeText(node, r'''
SwitchPatternCase
  keyword: case
  guardedPattern: GuardedPattern
    pattern: ConstantPattern
      expression: PrefixedIdentifier
        prefix: SimpleIdentifier
          token: A
        period: .
        identifier: SimpleIdentifier
          token: <empty> <synthetic>
  colon: : <synthetic>
''');
  }

  test_caseHead_withClassicPattern_guarded_insideIfElement() {
    _parse('''
void f(x) {
  <int>[if (x case 0 when true) 1];
}
''');
    var node = findNode.ifElement('if');
    assertParsedNodeText(node, r'''
IfElement
  ifKeyword: if
  leftParenthesis: (
  expression: SimpleIdentifier
    token: x
  caseClause: CaseClause
    caseKeyword: case
    guardedPattern: GuardedPattern
      pattern: ConstantPattern
        expression: IntegerLiteral
          literal: 0
      whenClause: WhenClause
        whenKeyword: when
        expression: BooleanLiteral
          literal: true
  rightParenthesis: )
  thenElement: IntegerLiteral
    literal: 1
''');
  }

  test_caseHead_withClassicPattern_guarded_insideIfElement_hasElse() {
    _parse('''
void f(x) {
  <int>[if (x case 0 when true) 1 else 2];
}
''');
    var node = findNode.ifElement('if');
    assertParsedNodeText(node, r'''
IfElement
  ifKeyword: if
  leftParenthesis: (
  expression: SimpleIdentifier
    token: x
  caseClause: CaseClause
    caseKeyword: case
    guardedPattern: GuardedPattern
      pattern: ConstantPattern
        expression: IntegerLiteral
          literal: 0
      whenClause: WhenClause
        whenKeyword: when
        expression: BooleanLiteral
          literal: true
  rightParenthesis: )
  thenElement: IntegerLiteral
    literal: 1
  elseKeyword: else
  elseElement: IntegerLiteral
    literal: 2
''');
  }

  test_caseHead_withClassicPattern_guarded_insideIfStatement() {
    _parse('''
void f(x) {
  if (x case 0 when true) {}
}
''');
    var node = findNode.ifStatement('if');
    assertParsedNodeText(node, r'''
IfStatement
  ifKeyword: if
  leftParenthesis: (
  expression: SimpleIdentifier
    token: x
  caseClause: CaseClause
    caseKeyword: case
    guardedPattern: GuardedPattern
      pattern: ConstantPattern
        expression: IntegerLiteral
          literal: 0
      whenClause: WhenClause
        whenKeyword: when
        expression: BooleanLiteral
          literal: true
  rightParenthesis: )
  thenStatement: Block
    leftBracket: {
    rightBracket: }
''');
  }

  test_caseHead_withClassicPattern_guarded_insideIfStatement_hasElse() {
    _parse('''
void f(x) {
  if (x case 0 when true) {} else {}
}
''');
    var node = findNode.ifStatement('if');
    assertParsedNodeText(node, r'''
IfStatement
  ifKeyword: if
  leftParenthesis: (
  expression: SimpleIdentifier
    token: x
  caseClause: CaseClause
    caseKeyword: case
    guardedPattern: GuardedPattern
      pattern: ConstantPattern
        expression: IntegerLiteral
          literal: 0
      whenClause: WhenClause
        whenKeyword: when
        expression: BooleanLiteral
          literal: true
  rightParenthesis: )
  thenStatement: Block
    leftBracket: {
    rightBracket: }
  elseKeyword: else
  elseStatement: Block
    leftBracket: {
    rightBracket: }
''');
  }

  test_caseHead_withClassicPattern_guarded_insideSwitchStatement() {
    _parse('''
void f(x) {
  switch (x) {
    case 0 when true:
      break;
  }
}
''');
    var node = findNode.switchPatternCase('case');
    assertParsedNodeText(node, r'''
SwitchPatternCase
  keyword: case
  guardedPattern: GuardedPattern
    pattern: ConstantPattern
      expression: IntegerLiteral
        literal: 0
    whenClause: WhenClause
      whenKeyword: when
      expression: BooleanLiteral
        literal: true
  colon: :
  statements
    BreakStatement
      breakKeyword: break
      semicolon: ;
''');
  }

  test_caseHead_withClassicPattern_unguarded_insideIfElement() {
    _parse('''
void f(x) {
  <int>[if (x case 0) 1];
}
''');
    var node = findNode.ifElement('if');
    assertParsedNodeText(node, r'''
IfElement
  ifKeyword: if
  leftParenthesis: (
  expression: SimpleIdentifier
    token: x
  caseClause: CaseClause
    caseKeyword: case
    guardedPattern: GuardedPattern
      pattern: ConstantPattern
        expression: IntegerLiteral
          literal: 0
  rightParenthesis: )
  thenElement: IntegerLiteral
    literal: 1
''');
  }

  test_caseHead_withClassicPattern_unguarded_insideIfElement_hasElse() {
    _parse('''
void f(x) {
  <int>[if (x case 0) 1 else 2];
}
''');
    var node = findNode.ifElement('if');
    assertParsedNodeText(node, r'''
IfElement
  ifKeyword: if
  leftParenthesis: (
  expression: SimpleIdentifier
    token: x
  caseClause: CaseClause
    caseKeyword: case
    guardedPattern: GuardedPattern
      pattern: ConstantPattern
        expression: IntegerLiteral
          literal: 0
  rightParenthesis: )
  thenElement: IntegerLiteral
    literal: 1
  elseKeyword: else
  elseElement: IntegerLiteral
    literal: 2
''');
  }

  test_caseHead_withClassicPattern_unguarded_insideIfStatement() {
    _parse('''
void f(x) {
  if (x case 0) {}
}
''');
    var node = findNode.ifStatement('if');
    assertParsedNodeText(node, r'''
IfStatement
  ifKeyword: if
  leftParenthesis: (
  expression: SimpleIdentifier
    token: x
  caseClause: CaseClause
    caseKeyword: case
    guardedPattern: GuardedPattern
      pattern: ConstantPattern
        expression: IntegerLiteral
          literal: 0
  rightParenthesis: )
  thenStatement: Block
    leftBracket: {
    rightBracket: }
''');
  }

  test_caseHead_withClassicPattern_unguarded_insideSwitchStatement() {
    _parse('''
void f(x) {
  switch (x) {
    case 0:
      break;
  }
}
''');
    var node = findNode.switchPatternCase('case');
    assertParsedNodeText(node, r'''
SwitchPatternCase
  keyword: case
  guardedPattern: GuardedPattern
    pattern: ConstantPattern
      expression: IntegerLiteral
        literal: 0
  colon: :
  statements
    BreakStatement
      breakKeyword: break
      semicolon: ;
''');
  }

  test_caseHead_withNewPattern_guarded_insideIfElement() {
    _parse('''
void f(x) {
  <int>[if (x case 0 as int when true) 1];
}
''');
    var node = findNode.ifElement('if');
    assertParsedNodeText(node, r'''
IfElement
  ifKeyword: if
  leftParenthesis: (
  expression: SimpleIdentifier
    token: x
  caseClause: CaseClause
    caseKeyword: case
    guardedPattern: GuardedPattern
      pattern: CastPattern
        pattern: ConstantPattern
          expression: IntegerLiteral
            literal: 0
        asToken: as
        type: NamedType
          name: int
      whenClause: WhenClause
        whenKeyword: when
        expression: BooleanLiteral
          literal: true
  rightParenthesis: )
  thenElement: IntegerLiteral
    literal: 1
''');
  }

  test_caseHead_withNewPattern_guarded_insideIfElement_hasElse() {
    _parse('''
void f(x) {
  <int>[if (x case 0 as int when true) 1 else 2];
}
''');
    var node = findNode.ifElement('if');
    assertParsedNodeText(node, r'''
IfElement
  ifKeyword: if
  leftParenthesis: (
  expression: SimpleIdentifier
    token: x
  caseClause: CaseClause
    caseKeyword: case
    guardedPattern: GuardedPattern
      pattern: CastPattern
        pattern: ConstantPattern
          expression: IntegerLiteral
            literal: 0
        asToken: as
        type: NamedType
          name: int
      whenClause: WhenClause
        whenKeyword: when
        expression: BooleanLiteral
          literal: true
  rightParenthesis: )
  thenElement: IntegerLiteral
    literal: 1
  elseKeyword: else
  elseElement: IntegerLiteral
    literal: 2
''');
  }

  test_caseHead_withNewPattern_guarded_insideIfStatement() {
    _parse('''
void f(x) {
  if (x case 0 as int when true) {}
}
''');
    var node = findNode.ifStatement('if');
    assertParsedNodeText(node, r'''
IfStatement
  ifKeyword: if
  leftParenthesis: (
  expression: SimpleIdentifier
    token: x
  caseClause: CaseClause
    caseKeyword: case
    guardedPattern: GuardedPattern
      pattern: CastPattern
        pattern: ConstantPattern
          expression: IntegerLiteral
            literal: 0
        asToken: as
        type: NamedType
          name: int
      whenClause: WhenClause
        whenKeyword: when
        expression: BooleanLiteral
          literal: true
  rightParenthesis: )
  thenStatement: Block
    leftBracket: {
    rightBracket: }
''');
  }

  test_caseHead_withNewPattern_guarded_insideSwitchStatement() {
    _parse('''
void f(x) {
  switch (x) {
    case 0 as int when true:
      break;
  }
}
''');
    var node = findNode.switchPatternCase('case');
    assertParsedNodeText(node, r'''
SwitchPatternCase
  keyword: case
  guardedPattern: GuardedPattern
    pattern: CastPattern
      pattern: ConstantPattern
        expression: IntegerLiteral
          literal: 0
      asToken: as
      type: NamedType
        name: int
    whenClause: WhenClause
      whenKeyword: when
      expression: BooleanLiteral
        literal: true
  colon: :
  statements
    BreakStatement
      breakKeyword: break
      semicolon: ;
''');
  }

  test_caseHead_withNewPattern_unguarded_insideIfElement() {
    _parse('''
void f(x) {
  <int>[if (x case 0 as int) 1];
}
''');
    var node = findNode.ifElement('if');
    assertParsedNodeText(node, r'''
IfElement
  ifKeyword: if
  leftParenthesis: (
  expression: SimpleIdentifier
    token: x
  caseClause: CaseClause
    caseKeyword: case
    guardedPattern: GuardedPattern
      pattern: CastPattern
        pattern: ConstantPattern
          expression: IntegerLiteral
            literal: 0
        asToken: as
        type: NamedType
          name: int
  rightParenthesis: )
  thenElement: IntegerLiteral
    literal: 1
''');
  }

  test_caseHead_withNewPattern_unguarded_insideIfElement_hasElse() {
    _parse('''
void f(x) {
  <int>[if (x case 0 as int) 1 else 2];
}
''');
    var node = findNode.ifElement('if');
    assertParsedNodeText(node, r'''
IfElement
  ifKeyword: if
  leftParenthesis: (
  expression: SimpleIdentifier
    token: x
  caseClause: CaseClause
    caseKeyword: case
    guardedPattern: GuardedPattern
      pattern: CastPattern
        pattern: ConstantPattern
          expression: IntegerLiteral
            literal: 0
        asToken: as
        type: NamedType
          name: int
  rightParenthesis: )
  thenElement: IntegerLiteral
    literal: 1
  elseKeyword: else
  elseElement: IntegerLiteral
    literal: 2
''');
  }

  test_caseHead_withNewPattern_unguarded_insideIfStatement() {
    _parse('''
void f(x) {
  if (x case 0 as int) {}
}
''');
    var node = findNode.ifStatement('if');
    assertParsedNodeText(node, r'''
IfStatement
  ifKeyword: if
  leftParenthesis: (
  expression: SimpleIdentifier
    token: x
  caseClause: CaseClause
    caseKeyword: case
    guardedPattern: GuardedPattern
      pattern: CastPattern
        pattern: ConstantPattern
          expression: IntegerLiteral
            literal: 0
        asToken: as
        type: NamedType
          name: int
  rightParenthesis: )
  thenStatement: Block
    leftBracket: {
    rightBracket: }
''');
  }

  test_caseHead_withNewPattern_unguarded_insideSwitchStatement() {
    _parse('''
void f(x) {
  switch (x) {
    case 0 as int:
      break;
  }
}
''');
    var node = findNode.switchPatternCase('case');
    assertParsedNodeText(node, r'''
SwitchPatternCase
  keyword: case
  guardedPattern: GuardedPattern
    pattern: CastPattern
      pattern: ConstantPattern
        expression: IntegerLiteral
          literal: 0
      asToken: as
      type: NamedType
        name: int
  colon: :
  statements
    BreakStatement
      breakKeyword: break
      semicolon: ;
''');
  }

  test_cast_insideCase() {
    _parse('''
void f(x) {
  const y = 1;
  switch (x) {
    case y as int:
      break;
  }
}
''');
    var node = findNode.singleGuardedPattern.pattern;
    assertParsedNodeText(node, r'''
CastPattern
  pattern: ConstantPattern
    expression: SimpleIdentifier
      token: y
  asToken: as
  type: NamedType
    name: int
''');
  }

  test_cast_insideCast() {
    _parse('''
void f(x) {
  const y = 1;
  switch (x) {
    case y as int as num:
      break;
  }
}
''', errors: [
      error(ParserErrorCode.INVALID_INSIDE_UNARY_PATTERN, 51, 8),
    ]);
    var node = findNode.singleGuardedPattern.pattern;
    assertParsedNodeText(node, r'''
CastPattern
  pattern: CastPattern
    pattern: ConstantPattern
      expression: SimpleIdentifier
        token: y
    asToken: as
    type: NamedType
      name: int
  asToken: as
  type: NamedType
    name: num
''');
  }

  test_cast_insideCast_parenthesized() {
    _parse('''
void f(x) {
  const y = 1;
  switch (x) {
    case (y as int) as num:
      break;
  }
}
''');
    var node = findNode.singleGuardedPattern.pattern;
    assertParsedNodeText(node, r'''
CastPattern
  pattern: ParenthesizedPattern
    leftParenthesis: (
    pattern: CastPattern
      pattern: ConstantPattern
        expression: SimpleIdentifier
          token: y
      asToken: as
      type: NamedType
        name: int
    rightParenthesis: )
  asToken: as
  type: NamedType
    name: num
''');
  }

  test_cast_insideIfCase() {
    _parse('''
void f(x) {
  if (x case var y as int) {}
}
''');
    var node = findNode.caseClause('case');
    assertParsedNodeText(node, r'''
CaseClause
  caseKeyword: case
  guardedPattern: GuardedPattern
    pattern: CastPattern
      pattern: DeclaredVariablePattern
        keyword: var
        name: y
      asToken: as
      type: NamedType
        name: int
''');
  }

  test_cast_insideList() {
    _parse('''
void f(x) {
  switch (x) {
    case [1 as int]:
      break;
  }
}
''');
    var node = findNode.singleGuardedPattern.pattern;
    assertParsedNodeText(node, r'''
ListPattern
  leftBracket: [
  elements
    CastPattern
      pattern: ConstantPattern
        expression: IntegerLiteral
          literal: 1
      asToken: as
      type: NamedType
        name: int
  rightBracket: ]
''');
  }

  test_cast_insideLogicalAnd_lhs() {
    _parse('''
void f(x) {
  switch (x) {
    case int? _ as double? && Object? _:
      break;
  }
}
''');
    var node = findNode.singleGuardedPattern.pattern;
    assertParsedNodeText(node, r'''
LogicalAndPattern
  leftOperand: CastPattern
    pattern: WildcardPattern
      type: NamedType
        name: int
        question: ?
      name: _
    asToken: as
    type: NamedType
      name: double
      question: ?
  operator: &&
  rightOperand: WildcardPattern
    type: NamedType
      name: Object
      question: ?
    name: _
''');
  }

  test_cast_insideLogicalAnd_rhs() {
    _parse('''
void f(x) {
  switch (x) {
    case int? _ && double? _ as Object?:
      break;
  }
}
''');
    var node = findNode.singleGuardedPattern.pattern;
    assertParsedNodeText(node, r'''
LogicalAndPattern
  leftOperand: WildcardPattern
    type: NamedType
      name: int
      question: ?
    name: _
  operator: &&
  rightOperand: CastPattern
    pattern: WildcardPattern
      type: NamedType
        name: double
        question: ?
      name: _
    asToken: as
    type: NamedType
      name: Object
      question: ?
''');
  }

  test_cast_insideLogicalOr_lhs() {
    _parse('''
void f(x) {
  switch (x) {
    case int? _ as double? || Object? _:
      break;
  }
}
''');
    var node = findNode.singleGuardedPattern.pattern;
    assertParsedNodeText(node, r'''
LogicalOrPattern
  leftOperand: CastPattern
    pattern: WildcardPattern
      type: NamedType
        name: int
        question: ?
      name: _
    asToken: as
    type: NamedType
      name: double
      question: ?
  operator: ||
  rightOperand: WildcardPattern
    type: NamedType
      name: Object
      question: ?
    name: _
''');
  }

  test_cast_insideLogicalOr_rhs() {
    _parse('''
void f(x) {
  switch (x) {
    case int? _ || double? _ as Object?:
      break;
  }
}
''');
    var node = findNode.singleGuardedPattern.pattern;
    assertParsedNodeText(node, r'''
LogicalOrPattern
  leftOperand: WildcardPattern
    type: NamedType
      name: int
      question: ?
    name: _
  operator: ||
  rightOperand: CastPattern
    pattern: WildcardPattern
      type: NamedType
        name: double
        question: ?
      name: _
    asToken: as
    type: NamedType
      name: Object
      question: ?
''');
  }

  test_cast_insideMap() {
    _parse('''
void f(x) {
  switch (x) {
    case {'a': 1 as int}:
      break;
  }
}
''');
    var node = findNode.singleGuardedPattern.pattern;
    assertParsedNodeText(node, r'''
MapPattern
  leftBracket: {
  elements
    MapPatternEntry
      key: SimpleStringLiteral
        literal: 'a'
      separator: :
      value: CastPattern
        pattern: ConstantPattern
          expression: IntegerLiteral
            literal: 1
        asToken: as
        type: NamedType
          name: int
  rightBracket: }
''');
  }

  test_cast_insideNullAssert() {
    _parse('''
void f(x) {
  const y = 1;
  switch (x) {
    case y as int!:
      break;
  }
}
''', errors: [
      error(ParserErrorCode.INVALID_INSIDE_UNARY_PATTERN, 51, 8),
    ]);
    var node = findNode.singleGuardedPattern.pattern;
    assertParsedNodeText(node, r'''
NullAssertPattern
  pattern: CastPattern
    pattern: ConstantPattern
      expression: SimpleIdentifier
        token: y
    asToken: as
    type: NamedType
      name: int
  operator: !
''');
  }

  test_cast_insideNullCheck() {
    _parse('''
void f(x) {
  const y = 1;
  switch (x) {
    case y as int? ?:
      break;
  }
}
''', errors: [
      error(ParserErrorCode.INVALID_INSIDE_UNARY_PATTERN, 51, 9),
    ]);
    var node = findNode.singleGuardedPattern.pattern;
    assertParsedNodeText(node, r'''
NullCheckPattern
  pattern: CastPattern
    pattern: ConstantPattern
      expression: SimpleIdentifier
        token: y
    asToken: as
    type: NamedType
      name: int
      question: ?
  operator: ?
''');
  }

  test_cast_insideObject_explicitlyNamed() {
    _parse('''
class C {
  int? f;
}
void f(x) {
  switch (x) {
    case C(f: 1 as int):
      break;
  }
}
''');
    var node = findNode.singleGuardedPattern.pattern;
    assertParsedNodeText(node, r'''
ObjectPattern
  type: NamedType
    name: C
  leftParenthesis: (
  fields
    PatternField
      name: PatternFieldName
        name: f
        colon: :
      pattern: CastPattern
        pattern: ConstantPattern
          expression: IntegerLiteral
            literal: 1
        asToken: as
        type: NamedType
          name: int
  rightParenthesis: )
''');
  }

  test_cast_insideObject_implicitlyNamed() {
    _parse('''
class C {
  int? f;
}
void f(x) {
  switch (x) {
    case C(: var f as int):
      break;
  }
}
''');
    var node = findNode.singleGuardedPattern.pattern;
    assertParsedNodeText(node, r'''
ObjectPattern
  type: NamedType
    name: C
  leftParenthesis: (
  fields
    PatternField
      name: PatternFieldName
        colon: :
      pattern: CastPattern
        pattern: DeclaredVariablePattern
          keyword: var
          name: f
        asToken: as
        type: NamedType
          name: int
  rightParenthesis: )
''');
  }

  test_cast_insideParenthesized() {
    _parse('''
void f(x) {
  switch (x) {
    case (1 as int):
      break;
  }
}
''');
    var node = findNode.singleGuardedPattern.pattern;
    assertParsedNodeText(node, r'''
ParenthesizedPattern
  leftParenthesis: (
  pattern: CastPattern
    pattern: ConstantPattern
      expression: IntegerLiteral
        literal: 1
    asToken: as
    type: NamedType
      name: int
  rightParenthesis: )
''');
  }

  test_cast_insideRecord_explicitlyNamed() {
    _parse('''
void f(x) {
  switch (x) {
    case (n: 1 as int, 2):
      break;
  }
}
''');
    var node = findNode.singleGuardedPattern.pattern;
    assertParsedNodeText(node, r'''
RecordPattern
  leftParenthesis: (
  fields
    PatternField
      name: PatternFieldName
        name: n
        colon: :
      pattern: CastPattern
        pattern: ConstantPattern
          expression: IntegerLiteral
            literal: 1
        asToken: as
        type: NamedType
          name: int
    PatternField
      pattern: ConstantPattern
        expression: IntegerLiteral
          literal: 2
  rightParenthesis: )
''');
  }

  test_cast_insideRecord_implicitlyNamed() {
    _parse('''
void f(x) {
  switch (x) {
    case (: var n as int, 2):
      break;
  }
}
''');
    var node = findNode.singleGuardedPattern.pattern;
    assertParsedNodeText(node, r'''
RecordPattern
  leftParenthesis: (
  fields
    PatternField
      name: PatternFieldName
        colon: :
      pattern: CastPattern
        pattern: DeclaredVariablePattern
          keyword: var
          name: n
        asToken: as
        type: NamedType
          name: int
    PatternField
      pattern: ConstantPattern
        expression: IntegerLiteral
          literal: 2
  rightParenthesis: )
''');
  }

  test_cast_insideRecord_unnamed() {
    _parse('''
void f(x) {
  switch (x) {
    case (1 as int, 2):
      break;
  }
}
''');
    var node = findNode.singleGuardedPattern.pattern;
    assertParsedNodeText(node, r'''
RecordPattern
  leftParenthesis: (
  fields
    PatternField
      pattern: CastPattern
        pattern: ConstantPattern
          expression: IntegerLiteral
            literal: 1
        asToken: as
        type: NamedType
          name: int
    PatternField
      pattern: ConstantPattern
        expression: IntegerLiteral
          literal: 2
  rightParenthesis: )
''');
  }

  test_constant_identifier_doublyPrefixed_builtin() {
    _parse('''
void f(x) {
  const y = abstract.as.get; // verify that this works
  switch (x) {
    case abstract.as.get:
      break;
  }
}
''');
    var node = findNode.singleGuardedPattern.pattern;
    assertParsedNodeText(node, r'''
ConstantPattern
  expression: PropertyAccess
    target: PrefixedIdentifier
      prefix: SimpleIdentifier
        token: abstract
      period: .
      identifier: SimpleIdentifier
        token: as
    operator: .
    propertyName: SimpleIdentifier
      token: get
''');
  }

  test_constant_identifier_doublyPrefixed_insideCase() {
    _parse('''
void f(x) {
  switch (x) {
    case a.b.c:
      break;
  }
}
''');
    var node = findNode.singleGuardedPattern.pattern;
    assertParsedNodeText(node, r'''
ConstantPattern
  expression: PropertyAccess
    target: PrefixedIdentifier
      prefix: SimpleIdentifier
        token: a
      period: .
      identifier: SimpleIdentifier
        token: b
    operator: .
    propertyName: SimpleIdentifier
      token: c
''');
  }

  test_constant_identifier_doublyPrefixed_insideCast() {
    _parse('''
void f(x) {
  switch (x) {
    case a.b.c as Object:
      break;
  }
}
''');
    var node = findNode.singleGuardedPattern.pattern;
    assertParsedNodeText(node, r'''
CastPattern
  pattern: ConstantPattern
    expression: PropertyAccess
      target: PrefixedIdentifier
        prefix: SimpleIdentifier
          token: a
        period: .
        identifier: SimpleIdentifier
          token: b
      operator: .
      propertyName: SimpleIdentifier
        token: c
  asToken: as
  type: NamedType
    name: Object
''');
  }

  test_constant_identifier_doublyPrefixed_insideIfCase() {
    _parse('''
void f(x) {
  if (x case a.b.c) {}
}
''');
    var node = findNode.caseClause('case');
    assertParsedNodeText(node, r'''
CaseClause
  caseKeyword: case
  guardedPattern: GuardedPattern
    pattern: ConstantPattern
      expression: PropertyAccess
        target: PrefixedIdentifier
          prefix: SimpleIdentifier
            token: a
          period: .
          identifier: SimpleIdentifier
            token: b
        operator: .
        propertyName: SimpleIdentifier
          token: c
''');
  }

  test_constant_identifier_doublyPrefixed_insideNullAssert() {
    _parse('''
void f(x) {
  switch (x) {
    case a.b.c!:
      break;
  }
}
''');
    var node = findNode.singleGuardedPattern.pattern;
    assertParsedNodeText(node, r'''
NullAssertPattern
  pattern: ConstantPattern
    expression: PropertyAccess
      target: PrefixedIdentifier
        prefix: SimpleIdentifier
          token: a
        period: .
        identifier: SimpleIdentifier
          token: b
      operator: .
      propertyName: SimpleIdentifier
        token: c
  operator: !
''');
  }

  test_constant_identifier_doublyPrefixed_insideNullCheck() {
    _parse('''
void f(x) {
  switch (x) {
    case a.b.c?:
      break;
  }
}
''');
    var node = findNode.singleGuardedPattern.pattern;
    assertParsedNodeText(node, r'''
NullCheckPattern
  pattern: ConstantPattern
    expression: PropertyAccess
      target: PrefixedIdentifier
        prefix: SimpleIdentifier
          token: a
        period: .
        identifier: SimpleIdentifier
          token: b
      operator: .
      propertyName: SimpleIdentifier
        token: c
  operator: ?
''');
  }

  test_constant_identifier_doublyPrefixed_pseudoKeyword() {
    _parse('''
void f(x) {
  const y = show.hide.when; // verify that this works
  switch (x) {
    case show.hide.when:
      break;
  }
}
''');
    var node = findNode.singleGuardedPattern.pattern;
    assertParsedNodeText(node, r'''
ConstantPattern
  expression: PropertyAccess
    target: PrefixedIdentifier
      prefix: SimpleIdentifier
        token: show
      period: .
      identifier: SimpleIdentifier
        token: hide
    operator: .
    propertyName: SimpleIdentifier
      token: when
''');
  }

  test_constant_identifier_namedAs() {
    _parse('''
void f(x) {
  switch (x) {
    case as:
  }
}
''', errors: [error(ParserErrorCode.ILLEGAL_PATTERN_IDENTIFIER_NAME, 36, 2)]);
    var node = findNode.singleGuardedPattern.pattern;
    assertParsedNodeText(node, r'''
ConstantPattern
  expression: SimpleIdentifier
    token: as
''');
  }

  test_constant_identifier_namedWhen() {
    _parse('''
void f(x) {
  switch (x) {
    case when:
  }
}
''', errors: [error(ParserErrorCode.ILLEGAL_PATTERN_IDENTIFIER_NAME, 36, 4)]);
    var node = findNode.singleGuardedPattern.pattern;
    assertParsedNodeText(node, r'''
ConstantPattern
  expression: SimpleIdentifier
    token: when
''');
  }

  test_constant_identifier_prefixed_builtin() {
    _parse('''
void f(x) {
  const y = abstract.as; // verify that this works
  switch (x) {
    case abstract.as:
      break;
  }
}
''');
    var node = findNode.singleGuardedPattern.pattern;
    assertParsedNodeText(node, r'''
ConstantPattern
  expression: PrefixedIdentifier
    prefix: SimpleIdentifier
      token: abstract
    period: .
    identifier: SimpleIdentifier
      token: as
''');
  }

  test_constant_identifier_prefixed_insideCase() {
    _parse('''
void f(x) {
  switch (x) {
    case a.b:
      break;
  }
}
''');
    var node = findNode.singleGuardedPattern.pattern;
    assertParsedNodeText(node, r'''
ConstantPattern
  expression: PrefixedIdentifier
    prefix: SimpleIdentifier
      token: a
    period: .
    identifier: SimpleIdentifier
      token: b
''');
  }

  test_constant_identifier_prefixed_insideCast() {
    _parse('''
void f(x) {
  switch (x) {
    case a.b as Object:
      break;
  }
}
''');
    var node = findNode.singleGuardedPattern.pattern;
    assertParsedNodeText(node, r'''
CastPattern
  pattern: ConstantPattern
    expression: PrefixedIdentifier
      prefix: SimpleIdentifier
        token: a
      period: .
      identifier: SimpleIdentifier
        token: b
  asToken: as
  type: NamedType
    name: Object
''');
  }

  test_constant_identifier_prefixed_insideIfCase() {
    _parse('''
void f(x) {
  if (x case a.b) {}
}
''');
    var node = findNode.caseClause('case');
    assertParsedNodeText(node, r'''
CaseClause
  caseKeyword: case
  guardedPattern: GuardedPattern
    pattern: ConstantPattern
      expression: PrefixedIdentifier
        prefix: SimpleIdentifier
          token: a
        period: .
        identifier: SimpleIdentifier
          token: b
''');
  }

  test_constant_identifier_prefixed_insideNullAssert() {
    _parse('''
void f(x) {
  switch (x) {
    case a.b!:
      break;
  }
}
''');
    var node = findNode.singleGuardedPattern.pattern;
    assertParsedNodeText(node, r'''
NullAssertPattern
  pattern: ConstantPattern
    expression: PrefixedIdentifier
      prefix: SimpleIdentifier
        token: a
      period: .
      identifier: SimpleIdentifier
        token: b
  operator: !
''');
  }

  test_constant_identifier_prefixed_insideNullCheck() {
    _parse('''
void f(x) {
  switch (x) {
    case a.b?:
      break;
  }
}
''');
    var node = findNode.singleGuardedPattern.pattern;
    assertParsedNodeText(node, r'''
NullCheckPattern
  pattern: ConstantPattern
    expression: PrefixedIdentifier
      prefix: SimpleIdentifier
        token: a
      period: .
      identifier: SimpleIdentifier
        token: b
  operator: ?
''');
  }

  test_constant_identifier_prefixed_pseudoKeyword() {
    _parse('''
void f(x) {
  const y = show.hide; // verify that this works
  switch (x) {
    case show.hide:
      break;
  }
}
''');
    var node = findNode.singleGuardedPattern.pattern;
    assertParsedNodeText(node, r'''
ConstantPattern
  expression: PrefixedIdentifier
    prefix: SimpleIdentifier
      token: show
    period: .
    identifier: SimpleIdentifier
      token: hide
''');
  }

  test_constant_identifier_prefixedWithUnderscore_insideCase() {
    // We need to make sure the `_` isn't misinterpreted as a wildcard pattern
    _parse('''
void f(x) {
  switch (x) {
    case _.b:
      break;
  }
}
''');
    var node = findNode.singleGuardedPattern.pattern;
    assertParsedNodeText(node, r'''
ConstantPattern
  expression: PrefixedIdentifier
    prefix: SimpleIdentifier
      token: _
    period: .
    identifier: SimpleIdentifier
      token: b
''');
  }

  test_constant_identifier_unprefixed_beforeWhen() {
    _parse('''
void f(x) {
  const y = 1;
  switch (x) {
    case y when true:
      break;
  }
}
''');
    var node = findNode.singleGuardedPattern;
    assertParsedNodeText(node, r'''
GuardedPattern
  pattern: ConstantPattern
    expression: SimpleIdentifier
      token: y
  whenClause: WhenClause
    whenKeyword: when
    expression: BooleanLiteral
      literal: true
''');
  }

  test_constant_identifier_unprefixed_builtin() {
    _parse('''
void f(x) {
  const y = abstract; // verify that this works
  switch (x) {
    case abstract:
      break;
  }
}
''');
    var node = findNode.singleGuardedPattern.pattern;
    assertParsedNodeText(node, r'''
ConstantPattern
  expression: SimpleIdentifier
    token: abstract
''');
  }

  test_constant_identifier_unprefixed_insideCase() {
    _parse('''
void f(x) {
  const y = 1;
  switch (x) {
    case y:
      break;
  }
}
''');
    var node = findNode.singleGuardedPattern.pattern;
    assertParsedNodeText(node, r'''
ConstantPattern
  expression: SimpleIdentifier
    token: y
''');
  }

  test_constant_identifier_unprefixed_insideCast() {
    _parse('''
void f(x) {
  const y = 1;
  switch (x) {
    case y as Object:
      break;
  }
}
''');
    var node = findNode.singleGuardedPattern.pattern;
    assertParsedNodeText(node, r'''
CastPattern
  pattern: ConstantPattern
    expression: SimpleIdentifier
      token: y
  asToken: as
  type: NamedType
    name: Object
''');
  }

  test_constant_identifier_unprefixed_insideIfCase() {
    _parse('''
void f(x) {
  const y = 1;
  if (x case y) {}
}
''');
    var node = findNode.caseClause('case');
    assertParsedNodeText(node, r'''
CaseClause
  caseKeyword: case
  guardedPattern: GuardedPattern
    pattern: ConstantPattern
      expression: SimpleIdentifier
        token: y
''');
  }

  test_constant_identifier_unprefixed_insideNullAssert() {
    _parse('''
void f(x) {
  const y = 1;
  switch (x) {
    case y!:
      break;
  }
}
''');
    var node = findNode.singleGuardedPattern.pattern;
    assertParsedNodeText(node, r'''
NullAssertPattern
  pattern: ConstantPattern
    expression: SimpleIdentifier
      token: y
  operator: !
''');
  }

  test_constant_identifier_unprefixed_insideNullCheck() {
    _parse('''
void f(x) {
  const y = 1;
  switch (x) {
    case y?:
      break;
  }
}
''');
    var node = findNode.singleGuardedPattern.pattern;
    assertParsedNodeText(node, r'''
NullCheckPattern
  pattern: ConstantPattern
    expression: SimpleIdentifier
      token: y
  operator: ?
''');
  }

  test_constant_identifier_unprefixed_insideSwitchExpression() {
    _parse('''
f(x) => switch (x) {
  y => 0
};
''');
    var node = findNode.singleGuardedPattern.pattern;
    assertParsedNodeText(node, r'''
ConstantPattern
  expression: SimpleIdentifier
    token: y
''');
  }

  test_constant_identifier_unprefixed_pseudoKeyword() {
    _parse('''
void f(x) {
  const y = show; // verify that this works
  switch (x) {
    case show:
      break;
  }
}
''');
    var node = findNode.singleGuardedPattern.pattern;
    assertParsedNodeText(node, r'''
ConstantPattern
  expression: SimpleIdentifier
    token: show
''');
  }

  test_constant_list_typed_empty_insideCase() {
    _parse('''
void f(x) {
  switch (x) {
    case const <int>[]:
      break;
  }
}
''');
    var node = findNode.singleGuardedPattern.pattern;
    assertParsedNodeText(node, r'''
ConstantPattern
  const: const
  expression: ListLiteral
    typeArguments: TypeArgumentList
      leftBracket: <
      arguments
        NamedType
          name: int
      rightBracket: >
    leftBracket: [
    rightBracket: ]
''');
  }

  test_constant_list_typed_empty_insideCast() {
    _parse('''
void f(x) {
  switch (x) {
    case const <int>[] as Object:
      break;
  }
}
''');
    var node = findNode.singleGuardedPattern.pattern;
    assertParsedNodeText(node, r'''
CastPattern
  pattern: ConstantPattern
    const: const
    expression: ListLiteral
      typeArguments: TypeArgumentList
        leftBracket: <
        arguments
          NamedType
            name: int
        rightBracket: >
      leftBracket: [
      rightBracket: ]
  asToken: as
  type: NamedType
    name: Object
''');
  }

  test_constant_list_typed_empty_insideIfCase() {
    _parse('''
void f(x) {
  if (x case const <int>[]) {}
}
''');
    var node = findNode.caseClause('case');
    assertParsedNodeText(node, r'''
CaseClause
  caseKeyword: case
  guardedPattern: GuardedPattern
    pattern: ConstantPattern
      const: const
      expression: ListLiteral
        typeArguments: TypeArgumentList
          leftBracket: <
          arguments
            NamedType
              name: int
          rightBracket: >
        leftBracket: [
        rightBracket: ]
''');
  }

  test_constant_list_typed_empty_insideNullAssert() {
    _parse('''
void f(x) {
  switch (x) {
    case const <int>[]!:
      break;
  }
}
''');
    var node = findNode.singleGuardedPattern.pattern;
    assertParsedNodeText(node, r'''
NullAssertPattern
  pattern: ConstantPattern
    const: const
    expression: ListLiteral
      typeArguments: TypeArgumentList
        leftBracket: <
        arguments
          NamedType
            name: int
        rightBracket: >
      leftBracket: [
      rightBracket: ]
  operator: !
''');
  }

  test_constant_list_typed_empty_insideNullCheck() {
    _parse('''
void f(x) {
  switch (x) {
    case const <int>[]?:
      break;
  }
}
''');
    var node = findNode.singleGuardedPattern.pattern;
    assertParsedNodeText(node, r'''
NullCheckPattern
  pattern: ConstantPattern
    const: const
    expression: ListLiteral
      typeArguments: TypeArgumentList
        leftBracket: <
        arguments
          NamedType
            name: int
        rightBracket: >
      leftBracket: [
      rightBracket: ]
  operator: ?
''');
  }

  test_constant_list_typed_nonEmpty_insideCase() {
    _parse('''
void f(x) {
  switch (x) {
    case const <int>[1]:
      break;
  }
}
''');
    var node = findNode.singleGuardedPattern.pattern;
    assertParsedNodeText(node, r'''
ConstantPattern
  const: const
  expression: ListLiteral
    typeArguments: TypeArgumentList
      leftBracket: <
      arguments
        NamedType
          name: int
      rightBracket: >
    leftBracket: [
    elements
      IntegerLiteral
        literal: 1
    rightBracket: ]
''');
  }

  test_constant_list_typed_nonEmpty_insideCast() {
    _parse('''
void f(x) {
  switch (x) {
    case const <int>[1] as Object:
      break;
  }
}
''');
    var node = findNode.singleGuardedPattern.pattern;
    assertParsedNodeText(node, r'''
CastPattern
  pattern: ConstantPattern
    const: const
    expression: ListLiteral
      typeArguments: TypeArgumentList
        leftBracket: <
        arguments
          NamedType
            name: int
        rightBracket: >
      leftBracket: [
      elements
        IntegerLiteral
          literal: 1
      rightBracket: ]
  asToken: as
  type: NamedType
    name: Object
''');
  }

  test_constant_list_typed_nonEmpty_insideIfCase() {
    _parse('''
void f(x) {
  if (x case const <int>[1]) {}
}
''');
    var node = findNode.caseClause('case');
    assertParsedNodeText(node, r'''
CaseClause
  caseKeyword: case
  guardedPattern: GuardedPattern
    pattern: ConstantPattern
      const: const
      expression: ListLiteral
        typeArguments: TypeArgumentList
          leftBracket: <
          arguments
            NamedType
              name: int
          rightBracket: >
        leftBracket: [
        elements
          IntegerLiteral
            literal: 1
        rightBracket: ]
''');
  }

  test_constant_list_typed_nonEmpty_insideNullAssert() {
    _parse('''
void f(x) {
  switch (x) {
    case const <int>[1]!:
      break;
  }
}
''');
    var node = findNode.singleGuardedPattern.pattern;
    assertParsedNodeText(node, r'''
NullAssertPattern
  pattern: ConstantPattern
    const: const
    expression: ListLiteral
      typeArguments: TypeArgumentList
        leftBracket: <
        arguments
          NamedType
            name: int
        rightBracket: >
      leftBracket: [
      elements
        IntegerLiteral
          literal: 1
      rightBracket: ]
  operator: !
''');
  }

  test_constant_list_typed_nonEmpty_insideNullCheck() {
    _parse('''
void f(x) {
  switch (x) {
    case const <int>[1]?:
      break;
  }
}
''');
    var node = findNode.singleGuardedPattern.pattern;
    assertParsedNodeText(node, r'''
NullCheckPattern
  pattern: ConstantPattern
    const: const
    expression: ListLiteral
      typeArguments: TypeArgumentList
        leftBracket: <
        arguments
          NamedType
            name: int
        rightBracket: >
      leftBracket: [
      elements
        IntegerLiteral
          literal: 1
      rightBracket: ]
  operator: ?
''');
  }

  test_constant_list_untyped_empty_insideCase() {
    _parse('''
void f(x) {
  switch (x) {
    case const []:
      break;
  }
}
''');
    var node = findNode.singleGuardedPattern.pattern;
    assertParsedNodeText(node, r'''
ConstantPattern
  const: const
  expression: ListLiteral
    leftBracket: [
    rightBracket: ]
''');
  }

  test_constant_list_untyped_empty_insideCast() {
    _parse('''
void f(x) {
  switch (x) {
    case const [] as Object:
      break;
  }
}
''');
    var node = findNode.singleGuardedPattern.pattern;
    assertParsedNodeText(node, r'''
CastPattern
  pattern: ConstantPattern
    const: const
    expression: ListLiteral
      leftBracket: [
      rightBracket: ]
  asToken: as
  type: NamedType
    name: Object
''');
  }

  test_constant_list_untyped_empty_insideIfCase() {
    _parse('''
void f(x) {
  if (x case const []) {}
}
''');
    var node = findNode.caseClause('case');
    assertParsedNodeText(node, r'''
CaseClause
  caseKeyword: case
  guardedPattern: GuardedPattern
    pattern: ConstantPattern
      const: const
      expression: ListLiteral
        leftBracket: [
        rightBracket: ]
''');
  }

  test_constant_list_untyped_empty_insideNullAssert() {
    _parse('''
void f(x) {
  switch (x) {
    case const []!:
      break;
  }
}
''');
    var node = findNode.singleGuardedPattern.pattern;
    assertParsedNodeText(node, r'''
NullAssertPattern
  pattern: ConstantPattern
    const: const
    expression: ListLiteral
      leftBracket: [
      rightBracket: ]
  operator: !
''');
  }

  test_constant_list_untyped_empty_insideNullCheck() {
    _parse('''
void f(x) {
  switch (x) {
    case const []?:
      break;
  }
}
''');
    var node = findNode.singleGuardedPattern.pattern;
    assertParsedNodeText(node, r'''
NullCheckPattern
  pattern: ConstantPattern
    const: const
    expression: ListLiteral
      leftBracket: [
      rightBracket: ]
  operator: ?
''');
  }

  test_constant_list_untyped_nonEmpty_insideCase() {
    _parse('''
void f(x) {
  switch (x) {
    case const [1]:
      break;
  }
}
''');
    var node = findNode.singleGuardedPattern.pattern;
    assertParsedNodeText(node, r'''
ConstantPattern
  const: const
  expression: ListLiteral
    leftBracket: [
    elements
      IntegerLiteral
        literal: 1
    rightBracket: ]
''');
  }

  test_constant_list_untyped_nonEmpty_insideCast() {
    _parse('''
void f(x) {
  switch (x) {
    case const [1] as Object:
      break;
  }
}
''');
    var node = findNode.singleGuardedPattern.pattern;
    assertParsedNodeText(node, r'''
CastPattern
  pattern: ConstantPattern
    const: const
    expression: ListLiteral
      leftBracket: [
      elements
        IntegerLiteral
          literal: 1
      rightBracket: ]
  asToken: as
  type: NamedType
    name: Object
''');
  }

  test_constant_list_untyped_nonEmpty_insideIfCase() {
    _parse('''
void f(x) {
  if (x case const [1]) {}
}
''');
    var node = findNode.caseClause('case');
    assertParsedNodeText(node, r'''
CaseClause
  caseKeyword: case
  guardedPattern: GuardedPattern
    pattern: ConstantPattern
      const: const
      expression: ListLiteral
        leftBracket: [
        elements
          IntegerLiteral
            literal: 1
        rightBracket: ]
''');
  }

  test_constant_list_untyped_nonEmpty_insideNullAssert() {
    _parse('''
void f(x) {
  switch (x) {
    case const [1]!:
      break;
  }
}
''');
    var node = findNode.singleGuardedPattern.pattern;
    assertParsedNodeText(node, r'''
NullAssertPattern
  pattern: ConstantPattern
    const: const
    expression: ListLiteral
      leftBracket: [
      elements
        IntegerLiteral
          literal: 1
      rightBracket: ]
  operator: !
''');
  }

  test_constant_list_untyped_nonEmpty_insideNullCheck() {
    _parse('''
void f(x) {
  switch (x) {
    case const [1]?:
      break;
  }
}
''');
    var node = findNode.singleGuardedPattern.pattern;
    assertParsedNodeText(node, r'''
NullCheckPattern
  pattern: ConstantPattern
    const: const
    expression: ListLiteral
      leftBracket: [
      elements
        IntegerLiteral
          literal: 1
      rightBracket: ]
  operator: ?
''');
  }

  test_constant_map_typed_insideCase() {
    _parse('''
void f(x) {
  switch (x) {
    case const <int, int>{1: 2}:
      break;
  }
}
''');
    var node = findNode.singleGuardedPattern.pattern;
    assertParsedNodeText(node, r'''
ConstantPattern
  const: const
  expression: SetOrMapLiteral
    typeArguments: TypeArgumentList
      leftBracket: <
      arguments
        NamedType
          name: int
        NamedType
          name: int
      rightBracket: >
    leftBracket: {
    elements
      MapLiteralEntry
        key: IntegerLiteral
          literal: 1
        separator: :
        value: IntegerLiteral
          literal: 2
    rightBracket: }
    isMap: false
''');
  }

  test_constant_map_typed_insideCast() {
    _parse('''
void f(x) {
  switch (x) {
    case const <int, int>{1: 2} as Object:
      break;
  }
}
''');
    var node = findNode.singleGuardedPattern.pattern;
    assertParsedNodeText(node, r'''
CastPattern
  pattern: ConstantPattern
    const: const
    expression: SetOrMapLiteral
      typeArguments: TypeArgumentList
        leftBracket: <
        arguments
          NamedType
            name: int
          NamedType
            name: int
        rightBracket: >
      leftBracket: {
      elements
        MapLiteralEntry
          key: IntegerLiteral
            literal: 1
          separator: :
          value: IntegerLiteral
            literal: 2
      rightBracket: }
      isMap: false
  asToken: as
  type: NamedType
    name: Object
''');
  }

  test_constant_map_typed_insideIfCase() {
    _parse('''
void f(x) {
  if (x case const <int, int>{1: 2}) {}
}
''');
    var node = findNode.caseClause('case');
    assertParsedNodeText(node, r'''
CaseClause
  caseKeyword: case
  guardedPattern: GuardedPattern
    pattern: ConstantPattern
      const: const
      expression: SetOrMapLiteral
        typeArguments: TypeArgumentList
          leftBracket: <
          arguments
            NamedType
              name: int
            NamedType
              name: int
          rightBracket: >
        leftBracket: {
        elements
          MapLiteralEntry
            key: IntegerLiteral
              literal: 1
            separator: :
            value: IntegerLiteral
              literal: 2
        rightBracket: }
        isMap: false
''');
  }

  test_constant_map_typed_insideNullAssert() {
    _parse('''
void f(x) {
  switch (x) {
    case const <int, int>{1: 2}!:
      break;
  }
}
''');
    var node = findNode.singleGuardedPattern.pattern;
    assertParsedNodeText(node, r'''
NullAssertPattern
  pattern: ConstantPattern
    const: const
    expression: SetOrMapLiteral
      typeArguments: TypeArgumentList
        leftBracket: <
        arguments
          NamedType
            name: int
          NamedType
            name: int
        rightBracket: >
      leftBracket: {
      elements
        MapLiteralEntry
          key: IntegerLiteral
            literal: 1
          separator: :
          value: IntegerLiteral
            literal: 2
      rightBracket: }
      isMap: false
  operator: !
''');
  }

  test_constant_map_typed_insideNullCheck() {
    _parse('''
void f(x) {
  switch (x) {
    case const <int, int>{1: 2}?:
      break;
  }
}
''');
    var node = findNode.singleGuardedPattern.pattern;
    assertParsedNodeText(node, r'''
NullCheckPattern
  pattern: ConstantPattern
    const: const
    expression: SetOrMapLiteral
      typeArguments: TypeArgumentList
        leftBracket: <
        arguments
          NamedType
            name: int
          NamedType
            name: int
        rightBracket: >
      leftBracket: {
      elements
        MapLiteralEntry
          key: IntegerLiteral
            literal: 1
          separator: :
          value: IntegerLiteral
            literal: 2
      rightBracket: }
      isMap: false
  operator: ?
''');
  }

  test_constant_map_untyped_insideCase() {
    _parse('''
void f(x) {
  switch (x) {
    case const {1: 2}:
      break;
  }
}
''');
    var node = findNode.singleGuardedPattern.pattern;
    assertParsedNodeText(node, r'''
ConstantPattern
  const: const
  expression: SetOrMapLiteral
    leftBracket: {
    elements
      MapLiteralEntry
        key: IntegerLiteral
          literal: 1
        separator: :
        value: IntegerLiteral
          literal: 2
    rightBracket: }
    isMap: false
''');
  }

  test_constant_map_untyped_insideCast() {
    _parse('''
void f(x) {
  switch (x) {
    case const {1: 2} as Object:
      break;
  }
}
''');
    var node = findNode.singleGuardedPattern.pattern;
    assertParsedNodeText(node, r'''
CastPattern
  pattern: ConstantPattern
    const: const
    expression: SetOrMapLiteral
      leftBracket: {
      elements
        MapLiteralEntry
          key: IntegerLiteral
            literal: 1
          separator: :
          value: IntegerLiteral
            literal: 2
      rightBracket: }
      isMap: false
  asToken: as
  type: NamedType
    name: Object
''');
  }

  test_constant_map_untyped_insideIfCase() {
    _parse('''
void f(x) {
  if (x case const {1: 2}) {}
}
''');
    var node = findNode.caseClause('case');
    assertParsedNodeText(node, r'''
CaseClause
  caseKeyword: case
  guardedPattern: GuardedPattern
    pattern: ConstantPattern
      const: const
      expression: SetOrMapLiteral
        leftBracket: {
        elements
          MapLiteralEntry
            key: IntegerLiteral
              literal: 1
            separator: :
            value: IntegerLiteral
              literal: 2
        rightBracket: }
        isMap: false
''');
  }

  test_constant_map_untyped_insideNullAssert() {
    _parse('''
void f(x) {
  switch (x) {
    case const {1: 2}!:
      break;
  }
}
''');
    var node = findNode.singleGuardedPattern.pattern;
    assertParsedNodeText(node, r'''
NullAssertPattern
  pattern: ConstantPattern
    const: const
    expression: SetOrMapLiteral
      leftBracket: {
      elements
        MapLiteralEntry
          key: IntegerLiteral
            literal: 1
          separator: :
          value: IntegerLiteral
            literal: 2
      rightBracket: }
      isMap: false
  operator: !
''');
  }

  test_constant_map_untyped_insideNullCheck() {
    _parse('''
void f(x) {
  switch (x) {
    case const {1: 2}?:
      break;
  }
}
''');
    var node = findNode.singleGuardedPattern.pattern;
    assertParsedNodeText(node, r'''
NullCheckPattern
  pattern: ConstantPattern
    const: const
    expression: SetOrMapLiteral
      leftBracket: {
      elements
        MapLiteralEntry
          key: IntegerLiteral
            literal: 1
          separator: :
          value: IntegerLiteral
            literal: 2
      rightBracket: }
      isMap: false
  operator: ?
''');
  }

  test_constant_objectExpression_insideCase() {
    _parse('''
void f(x) {
  switch (x) {
    case const Foo(1):
      break;
  }
}
''');
    var node = findNode.singleGuardedPattern.pattern;
    assertParsedNodeText(node, r'''
ConstantPattern
  const: const
  expression: MethodInvocation
    methodName: SimpleIdentifier
      token: Foo
    argumentList: ArgumentList
      leftParenthesis: (
      arguments
        IntegerLiteral
          literal: 1
      rightParenthesis: )
''');
  }

  test_constant_objectExpression_insideCast() {
    _parse('''
void f(x) {
  switch (x) {
    case const Foo(1) as Object:
      break;
  }
}
''');
    var node = findNode.singleGuardedPattern.pattern;
    assertParsedNodeText(node, r'''
CastPattern
  pattern: ConstantPattern
    const: const
    expression: MethodInvocation
      methodName: SimpleIdentifier
        token: Foo
      argumentList: ArgumentList
        leftParenthesis: (
        arguments
          IntegerLiteral
            literal: 1
        rightParenthesis: )
  asToken: as
  type: NamedType
    name: Object
''');
  }

  test_constant_objectExpression_insideIfCase() {
    _parse('''
void f(x) {
  if (x case const Foo(1)) {}
}
''');
    var node = findNode.caseClause('case');
    assertParsedNodeText(node, r'''
CaseClause
  caseKeyword: case
  guardedPattern: GuardedPattern
    pattern: ConstantPattern
      const: const
      expression: MethodInvocation
        methodName: SimpleIdentifier
          token: Foo
        argumentList: ArgumentList
          leftParenthesis: (
          arguments
            IntegerLiteral
              literal: 1
          rightParenthesis: )
''');
  }

  test_constant_objectExpression_insideNullAssert() {
    _parse('''
void f(x) {
  switch (x) {
    case const Foo(1)!:
      break;
  }
}
''');
    var node = findNode.singleGuardedPattern.pattern;
    assertParsedNodeText(node, r'''
NullAssertPattern
  pattern: ConstantPattern
    const: const
    expression: MethodInvocation
      methodName: SimpleIdentifier
        token: Foo
      argumentList: ArgumentList
        leftParenthesis: (
        arguments
          IntegerLiteral
            literal: 1
        rightParenthesis: )
  operator: !
''');
  }

  test_constant_objectExpression_insideNullCheck() {
    _parse('''
void f(x) {
  switch (x) {
    case const Foo(1)?:
      break;
  }
}
''');
    var node = findNode.singleGuardedPattern.pattern;
    assertParsedNodeText(node, r'''
NullCheckPattern
  pattern: ConstantPattern
    const: const
    expression: MethodInvocation
      methodName: SimpleIdentifier
        token: Foo
      argumentList: ArgumentList
        leftParenthesis: (
        arguments
          IntegerLiteral
            literal: 1
        rightParenthesis: )
  operator: ?
''');
  }

  test_constant_parenthesized_insideCase() {
    _parse('''
void f(x) {
  switch (x) {
    case const (1):
      break;
  }
}
''');
    var node = findNode.singleGuardedPattern.pattern;
    assertParsedNodeText(node, r'''
ConstantPattern
  const: const
  expression: ParenthesizedExpression
    leftParenthesis: (
    expression: IntegerLiteral
      literal: 1
    rightParenthesis: )
''');
  }

  test_constant_parenthesized_insideCast() {
    _parse('''
void f(x) {
  switch (x) {
    case const (1) as Object:
      break;
  }
}
''');
    var node = findNode.singleGuardedPattern.pattern;
    assertParsedNodeText(node, r'''
CastPattern
  pattern: ConstantPattern
    const: const
    expression: ParenthesizedExpression
      leftParenthesis: (
      expression: IntegerLiteral
        literal: 1
      rightParenthesis: )
  asToken: as
  type: NamedType
    name: Object
''');
  }

  test_constant_parenthesized_insideIfCase() {
    _parse('''
void f(x) {
  if (x case const (1)) {}
}
''');
    var node = findNode.caseClause('case');
    assertParsedNodeText(node, r'''
CaseClause
  caseKeyword: case
  guardedPattern: GuardedPattern
    pattern: ConstantPattern
      const: const
      expression: ParenthesizedExpression
        leftParenthesis: (
        expression: IntegerLiteral
          literal: 1
        rightParenthesis: )
''');
  }

  test_constant_parenthesized_insideNullAssert() {
    _parse('''
void f(x) {
  switch (x) {
    case const (1)!:
      break;
  }
}
''');
    var node = findNode.singleGuardedPattern.pattern;
    assertParsedNodeText(node, r'''
NullAssertPattern
  pattern: ConstantPattern
    const: const
    expression: ParenthesizedExpression
      leftParenthesis: (
      expression: IntegerLiteral
        literal: 1
      rightParenthesis: )
  operator: !
''');
  }

  test_constant_parenthesized_insideNullCheck() {
    _parse('''
void f(x) {
  switch (x) {
    case const (1)?:
      break;
  }
}
''');
    var node = findNode.singleGuardedPattern.pattern;
    assertParsedNodeText(node, r'''
NullCheckPattern
  pattern: ConstantPattern
    const: const
    expression: ParenthesizedExpression
      leftParenthesis: (
      expression: IntegerLiteral
        literal: 1
      rightParenthesis: )
  operator: ?
''');
  }

  test_constant_set_typed_insideCase() {
    _parse('''
void f(x) {
  switch (x) {
    case const <int>{1}:
      break;
  }
}
''');
    var node = findNode.singleGuardedPattern.pattern;
    assertParsedNodeText(node, r'''
ConstantPattern
  const: const
  expression: SetOrMapLiteral
    typeArguments: TypeArgumentList
      leftBracket: <
      arguments
        NamedType
          name: int
      rightBracket: >
    leftBracket: {
    elements
      IntegerLiteral
        literal: 1
    rightBracket: }
    isMap: false
''');
  }

  test_constant_set_typed_insideCast() {
    _parse('''
void f(x) {
  switch (x) {
    case const <int>{1} as Object:
      break;
  }
}
''');
    var node = findNode.singleGuardedPattern.pattern;
    assertParsedNodeText(node, r'''
CastPattern
  pattern: ConstantPattern
    const: const
    expression: SetOrMapLiteral
      typeArguments: TypeArgumentList
        leftBracket: <
        arguments
          NamedType
            name: int
        rightBracket: >
      leftBracket: {
      elements
        IntegerLiteral
          literal: 1
      rightBracket: }
      isMap: false
  asToken: as
  type: NamedType
    name: Object
''');
  }

  test_constant_set_typed_insideIfCase() {
    _parse('''
void f(x) {
  if (x case const <int>{1}) {}
}
''');
    var node = findNode.caseClause('case');
    assertParsedNodeText(node, r'''
CaseClause
  caseKeyword: case
  guardedPattern: GuardedPattern
    pattern: ConstantPattern
      const: const
      expression: SetOrMapLiteral
        typeArguments: TypeArgumentList
          leftBracket: <
          arguments
            NamedType
              name: int
          rightBracket: >
        leftBracket: {
        elements
          IntegerLiteral
            literal: 1
        rightBracket: }
        isMap: false
''');
  }

  test_constant_set_typed_insideNullAssert() {
    _parse('''
void f(x) {
  switch (x) {
    case const <int>{1}!:
      break;
  }
}
''');
    var node = findNode.singleGuardedPattern.pattern;
    assertParsedNodeText(node, r'''
NullAssertPattern
  pattern: ConstantPattern
    const: const
    expression: SetOrMapLiteral
      typeArguments: TypeArgumentList
        leftBracket: <
        arguments
          NamedType
            name: int
        rightBracket: >
      leftBracket: {
      elements
        IntegerLiteral
          literal: 1
      rightBracket: }
      isMap: false
  operator: !
''');
  }

  test_constant_set_typed_insideNullCheck() {
    _parse('''
void f(x) {
  switch (x) {
    case const <int>{1}?:
      break;
  }
}
''');
    var node = findNode.singleGuardedPattern.pattern;
    assertParsedNodeText(node, r'''
NullCheckPattern
  pattern: ConstantPattern
    const: const
    expression: SetOrMapLiteral
      typeArguments: TypeArgumentList
        leftBracket: <
        arguments
          NamedType
            name: int
        rightBracket: >
      leftBracket: {
      elements
        IntegerLiteral
          literal: 1
      rightBracket: }
      isMap: false
  operator: ?
''');
  }

  test_constant_set_untyped_insideCase() {
    _parse('''
void f(x) {
  switch (x) {
    case const {1}:
      break;
  }
}
''');
    var node = findNode.singleGuardedPattern.pattern;
    assertParsedNodeText(node, r'''
ConstantPattern
  const: const
  expression: SetOrMapLiteral
    leftBracket: {
    elements
      IntegerLiteral
        literal: 1
    rightBracket: }
    isMap: false
''');
  }

  test_constant_set_untyped_insideCast() {
    _parse('''
void f(x) {
  switch (x) {
    case const {1} as Object:
      break;
  }
}
''');
    var node = findNode.singleGuardedPattern.pattern;
    assertParsedNodeText(node, r'''
CastPattern
  pattern: ConstantPattern
    const: const
    expression: SetOrMapLiteral
      leftBracket: {
      elements
        IntegerLiteral
          literal: 1
      rightBracket: }
      isMap: false
  asToken: as
  type: NamedType
    name: Object
''');
  }

  test_constant_set_untyped_insideIfCase() {
    _parse('''
void f(x) {
  if (x case const {1}) {}
}
''');
    var node = findNode.caseClause('case');
    assertParsedNodeText(node, r'''
CaseClause
  caseKeyword: case
  guardedPattern: GuardedPattern
    pattern: ConstantPattern
      const: const
      expression: SetOrMapLiteral
        leftBracket: {
        elements
          IntegerLiteral
            literal: 1
        rightBracket: }
        isMap: false
''');
  }

  test_constant_set_untyped_insideNullAssert() {
    _parse('''
void f(x) {
  switch (x) {
    case const {1}!:
      break;
  }
}
''');
    var node = findNode.singleGuardedPattern.pattern;
    assertParsedNodeText(node, r'''
NullAssertPattern
  pattern: ConstantPattern
    const: const
    expression: SetOrMapLiteral
      leftBracket: {
      elements
        IntegerLiteral
          literal: 1
      rightBracket: }
      isMap: false
  operator: !
''');
  }

  test_constant_set_untyped_insideNullCheck() {
    _parse('''
void f(x) {
  switch (x) {
    case const {1}?:
      break;
  }
}
''');
    var node = findNode.singleGuardedPattern.pattern;
    assertParsedNodeText(node, r'''
NullCheckPattern
  pattern: ConstantPattern
    const: const
    expression: SetOrMapLiteral
      leftBracket: {
      elements
        IntegerLiteral
          literal: 1
      rightBracket: }
      isMap: false
  operator: ?
''');
  }

  test_declaredVariable_inPatternAssignment_usingFinal() {
    _parse('''
void f() {
  [a, final d] = y;
}
''', errors: [
      error(ParserErrorCode.PATTERN_ASSIGNMENT_DECLARES_VARIABLE, 23, 1),
    ]);
    var node = findNode.patternAssignment('=');
    assertParsedNodeText(node, r'''
PatternAssignment
  pattern: ListPattern
    leftBracket: [
    elements
      AssignedVariablePattern
        name: a
      DeclaredVariablePattern
        keyword: final
        name: d
    rightBracket: ]
  equals: =
  expression: SimpleIdentifier
    token: y
''');
  }

  test_declaredVariable_inPatternAssignment_usingFinalAndType() {
    _parse('''
void f() {
  [a, final int d] = y;
}
''', errors: [
      error(ParserErrorCode.PATTERN_ASSIGNMENT_DECLARES_VARIABLE, 27, 1),
    ]);
    var node = findNode.patternAssignment('=');
    assertParsedNodeText(node, r'''
PatternAssignment
  pattern: ListPattern
    leftBracket: [
    elements
      AssignedVariablePattern
        name: a
      DeclaredVariablePattern
        keyword: final
        type: NamedType
          name: int
        name: d
    rightBracket: ]
  equals: =
  expression: SimpleIdentifier
    token: y
''');
  }

  test_declaredVariable_inPatternAssignment_usingType() {
    _parse('''
void f() {
  [a, int d] = y;
}
''', errors: [
      error(ParserErrorCode.PATTERN_ASSIGNMENT_DECLARES_VARIABLE, 21, 1),
    ]);
    var node = findNode.patternAssignment('=');
    assertParsedNodeText(node, r'''
PatternAssignment
  pattern: ListPattern
    leftBracket: [
    elements
      AssignedVariablePattern
        name: a
      DeclaredVariablePattern
        type: NamedType
          name: int
        name: d
    rightBracket: ]
  equals: =
  expression: SimpleIdentifier
    token: y
''');
  }

  test_declaredVariable_inPatternAssignment_usingVar() {
    _parse('''
void f() {
  [a, var d] = y;
}
''', errors: [
      error(ParserErrorCode.PATTERN_ASSIGNMENT_DECLARES_VARIABLE, 21, 1),
    ]);
    var node = findNode.patternAssignment('=');
    assertParsedNodeText(node, r'''
PatternAssignment
  pattern: ListPattern
    leftBracket: [
    elements
      AssignedVariablePattern
        name: a
      DeclaredVariablePattern
        keyword: var
        name: d
    rightBracket: ]
  equals: =
  expression: SimpleIdentifier
    token: y
''');
  }

  test_declaredVariable_inPatternAssignment_usingVarAndType() {
    _parse('''
void f() {
  [a, var int d] = y;
}
''', errors: [
      error(ParserErrorCode.PATTERN_ASSIGNMENT_DECLARES_VARIABLE, 25, 1),
    ]);
    var node = findNode.patternAssignment('=');
    assertParsedNodeText(node, r'''
PatternAssignment
  pattern: ListPattern
    leftBracket: [
    elements
      AssignedVariablePattern
        name: a
      DeclaredVariablePattern
        keyword: var
        type: NamedType
          name: int
        name: d
    rightBracket: ]
  equals: =
  expression: SimpleIdentifier
    token: y
''');
  }

  test_errorRecovery_afterQuestionSuffixInExpression() {
    // Based on co19 test `Language/Expressions/Conditional/syntax_t06.dart`.
    // Even though we now support suffix `?` in patterns, we need to make sure
    // that a suffix `?` in an expression still causes the appropriate syntax
    // error.
    _parse('''
f() {
  try {
    true ?  : 2;
  } catch (e) {}
}
''', errors: [
      error(ParserErrorCode.MISSING_IDENTIFIER, 26, 1),
    ]);
  }

  test_functionExpression_allowed_afterSwitchExpression() {
    _parse('''
f(x) => switch(x) {} + () => 0;
''');
    var node = findNode.functionDeclaration('f');
    assertParsedNodeText(node, r'''
FunctionDeclaration
  name: f
  functionExpression: FunctionExpression
    parameters: FormalParameterList
      leftParenthesis: (
      parameter: SimpleFormalParameter
        name: x
      rightParenthesis: )
    body: ExpressionFunctionBody
      functionDefinition: =>
      expression: BinaryExpression
        leftOperand: SwitchExpression
          switchKeyword: switch
          leftParenthesis: (
          expression: SimpleIdentifier
            token: x
          rightParenthesis: )
          leftBracket: {
          rightBracket: }
        operator: +
        rightOperand: FunctionExpression
          parameters: FormalParameterList
            leftParenthesis: (
            rightParenthesis: )
          body: ExpressionFunctionBody
            functionDefinition: =>
            expression: IntegerLiteral
              literal: 0
      semicolon: ;
''');
  }

  test_functionExpression_allowed_insideIfCaseWhenClause_element() {
    _parse('''
f(x, y) => [if (x case _ when y + () => 0) 0];
''');
    var node = findNode.ifElement('if');
    assertParsedNodeText(node, r'''
IfElement
  ifKeyword: if
  leftParenthesis: (
  expression: SimpleIdentifier
    token: x
  caseClause: CaseClause
    caseKeyword: case
    guardedPattern: GuardedPattern
      pattern: WildcardPattern
        name: _
      whenClause: WhenClause
        whenKeyword: when
        expression: BinaryExpression
          leftOperand: SimpleIdentifier
            token: y
          operator: +
          rightOperand: FunctionExpression
            parameters: FormalParameterList
              leftParenthesis: (
              rightParenthesis: )
            body: ExpressionFunctionBody
              functionDefinition: =>
              expression: IntegerLiteral
                literal: 0
  rightParenthesis: )
  thenElement: IntegerLiteral
    literal: 0
''');
  }

  test_functionExpression_allowed_insideIfCaseWhenClause_statement() {
    _parse('''
f(x, y) {
  if (x case _ when y + () => 0) {}
}
''');
    var node = findNode.ifStatement('if');
    assertParsedNodeText(node, r'''
IfStatement
  ifKeyword: if
  leftParenthesis: (
  expression: SimpleIdentifier
    token: x
  caseClause: CaseClause
    caseKeyword: case
    guardedPattern: GuardedPattern
      pattern: WildcardPattern
        name: _
      whenClause: WhenClause
        whenKeyword: when
        expression: BinaryExpression
          leftOperand: SimpleIdentifier
            token: y
          operator: +
          rightOperand: FunctionExpression
            parameters: FormalParameterList
              leftParenthesis: (
              rightParenthesis: )
            body: ExpressionFunctionBody
              functionDefinition: =>
              expression: IntegerLiteral
                literal: 0
  rightParenthesis: )
  thenStatement: Block
    leftBracket: {
    rightBracket: }
''');
  }

  test_functionExpression_allowed_insideListPattern() {
    _parse('''
f(x) => switch(x) { [== () => 0] => 0 };
''');
    var node = findNode.switchExpressionCase('() => 0').guardedPattern.pattern;
    assertParsedNodeText(node, r'''
ListPattern
  leftBracket: [
  elements
    RelationalPattern
      operator: ==
      operand: FunctionExpression
        parameters: FormalParameterList
          leftParenthesis: (
          rightParenthesis: )
        body: ExpressionFunctionBody
          functionDefinition: =>
          expression: IntegerLiteral
            literal: 0
  rightBracket: ]
''');
  }

  test_functionExpression_allowed_insideMapPattern() {
    _parse('''
f(x) => switch(x) { {'x': == () => 0} => 0 };
''');
    var node = findNode.switchExpressionCase('() => 0').guardedPattern.pattern;
    assertParsedNodeText(node, r'''
MapPattern
  leftBracket: {
  elements
    MapPatternEntry
      key: SimpleStringLiteral
        literal: 'x'
      separator: :
      value: RelationalPattern
        operator: ==
        operand: FunctionExpression
          parameters: FormalParameterList
            leftParenthesis: (
            rightParenthesis: )
          body: ExpressionFunctionBody
            functionDefinition: =>
            expression: IntegerLiteral
              literal: 0
  rightBracket: }
''');
  }

  test_functionExpression_allowed_insideObjectPattern() {
    _parse('''
f(x) => switch(x) { Foo(bar: == () => 0) => 0 };
''');
    var node = findNode.switchExpressionCase('() => 0').guardedPattern.pattern;
    assertParsedNodeText(node, r'''
ObjectPattern
  type: NamedType
    name: Foo
  leftParenthesis: (
  fields
    PatternField
      name: PatternFieldName
        name: bar
        colon: :
      pattern: RelationalPattern
        operator: ==
        operand: FunctionExpression
          parameters: FormalParameterList
            leftParenthesis: (
            rightParenthesis: )
          body: ExpressionFunctionBody
            functionDefinition: =>
            expression: IntegerLiteral
              literal: 0
  rightParenthesis: )
''');
  }

  test_functionExpression_allowed_insideParenthesizedConstPattern() {
    _parse('''
f(x) => switch(x) { const (() => 0) => 0 };
''');
    var node = findNode.switchExpressionCase('() => 0').guardedPattern.pattern;
    assertParsedNodeText(node, r'''
ConstantPattern
  const: const
  expression: ParenthesizedExpression
    leftParenthesis: (
    expression: FunctionExpression
      parameters: FormalParameterList
        leftParenthesis: (
        rightParenthesis: )
      body: ExpressionFunctionBody
        functionDefinition: =>
        expression: IntegerLiteral
          literal: 0
    rightParenthesis: )
''');
  }

  test_functionExpression_allowed_insideParenthesizedPattern() {
    _parse('''
f(x) => switch(x) { (== () => 0) => 0 };
''');
    var node = findNode.switchExpressionCase('() => 0').guardedPattern.pattern;
    assertParsedNodeText(node, r'''
ParenthesizedPattern
  leftParenthesis: (
  pattern: RelationalPattern
    operator: ==
    operand: FunctionExpression
      parameters: FormalParameterList
        leftParenthesis: (
        rightParenthesis: )
      body: ExpressionFunctionBody
        functionDefinition: =>
        expression: IntegerLiteral
          literal: 0
  rightParenthesis: )
''');
  }

  test_functionExpression_allowed_insideSwitchExpressionCase_guarded() {
    _parse('''
f(x) => switch(x) { _ when switch(x) { _ when true => () => 0 } => 0 };
''');
    var node = findNode.switchExpressionCase('() => 0');
    assertParsedNodeText(node, r'''
SwitchExpressionCase
  guardedPattern: GuardedPattern
    pattern: WildcardPattern
      name: _
    whenClause: WhenClause
      whenKeyword: when
      expression: BooleanLiteral
        literal: true
  arrow: =>
  expression: FunctionExpression
    parameters: FormalParameterList
      leftParenthesis: (
      rightParenthesis: )
    body: ExpressionFunctionBody
      functionDefinition: =>
      expression: IntegerLiteral
        literal: 0
''');
  }

  test_functionExpression_allowed_insideSwitchExpressionCase_unguarded() {
    _parse('''
f(x) => switch(x) { _ when switch(x) { _ => () => 0 } => 0 };
''');
    var node = findNode.switchExpressionCase('() => 0');
    assertParsedNodeText(node, r'''
SwitchExpressionCase
  guardedPattern: GuardedPattern
    pattern: WildcardPattern
      name: _
  arrow: =>
  expression: FunctionExpression
    parameters: FormalParameterList
      leftParenthesis: (
      rightParenthesis: )
    body: ExpressionFunctionBody
      functionDefinition: =>
      expression: IntegerLiteral
        literal: 0
''');
  }

  test_functionExpression_allowed_insideSwitchExpressionScrutinee() {
    _parse('''
f() => switch(() => 0) {};
''');
    var node = findNode.switchExpression('switch');
    assertParsedNodeText(node, r'''
SwitchExpression
  switchKeyword: switch
  leftParenthesis: (
  expression: FunctionExpression
    parameters: FormalParameterList
      leftParenthesis: (
      rightParenthesis: )
    body: ExpressionFunctionBody
      functionDefinition: =>
      expression: IntegerLiteral
        literal: 0
  rightParenthesis: )
  leftBracket: {
  rightBracket: }
''');
  }

  test_functionExpression_allowed_insideSwitchStatementInWhenClause() {
    _parse('''
f(x, y) {
  switch(x) {
    case _ when y + () => 0:
      break;
  }
}
''');
    var node = findNode.switchPatternCase('when');
    assertParsedNodeText(node, r'''
SwitchPatternCase
  keyword: case
  guardedPattern: GuardedPattern
    pattern: WildcardPattern
      name: _
    whenClause: WhenClause
      whenKeyword: when
      expression: BinaryExpression
        leftOperand: SimpleIdentifier
          token: y
        operator: +
        rightOperand: FunctionExpression
          parameters: FormalParameterList
            leftParenthesis: (
            rightParenthesis: )
          body: ExpressionFunctionBody
            functionDefinition: =>
            expression: IntegerLiteral
              literal: 0
  colon: :
  statements
    BreakStatement
      breakKeyword: break
      semicolon: ;
''');
  }

  test_functionExpression_disallowed_afterListPattern() {
    _parse('''
f(x) => switch(x) { [_] when () => 0 };
''');
    var node = findNode.switchExpressionCase('when');
    assertParsedNodeText(node, r'''
SwitchExpressionCase
  guardedPattern: GuardedPattern
    pattern: ListPattern
      leftBracket: [
      elements
        WildcardPattern
          name: _
      rightBracket: ]
    whenClause: WhenClause
      whenKeyword: when
      expression: RecordLiteral
        leftParenthesis: (
        rightParenthesis: )
  arrow: =>
  expression: IntegerLiteral
    literal: 0
''');
  }

  test_functionExpression_disallowed_afterMapPattern() {
    _parse('''
f(x) => switch(x) { {'x': _} when () => 0 };
''');
    var node = findNode.switchExpressionCase('when');
    assertParsedNodeText(node, r'''
SwitchExpressionCase
  guardedPattern: GuardedPattern
    pattern: MapPattern
      leftBracket: {
      elements
        MapPatternEntry
          key: SimpleStringLiteral
            literal: 'x'
          separator: :
          value: WildcardPattern
            name: _
      rightBracket: }
    whenClause: WhenClause
      whenKeyword: when
      expression: RecordLiteral
        leftParenthesis: (
        rightParenthesis: )
  arrow: =>
  expression: IntegerLiteral
    literal: 0
''');
  }

  test_functionExpression_disallowed_afterObjectPattern() {
    _parse('''
f(x) => switch(x) { Foo(bar: _) when () => 0 };
''');
    var node = findNode.switchExpressionCase('when');
    assertParsedNodeText(node, r'''
SwitchExpressionCase
  guardedPattern: GuardedPattern
    pattern: ObjectPattern
      type: NamedType
        name: Foo
      leftParenthesis: (
      fields
        PatternField
          name: PatternFieldName
            name: bar
            colon: :
          pattern: WildcardPattern
            name: _
      rightParenthesis: )
    whenClause: WhenClause
      whenKeyword: when
      expression: RecordLiteral
        leftParenthesis: (
        rightParenthesis: )
  arrow: =>
  expression: IntegerLiteral
    literal: 0
''');
  }

  test_functionExpression_disallowed_afterParenthesizedPattern() {
    _parse('''
f(x) => switch(x) { (_) when () => 0 };
''');
    var node = findNode.switchExpressionCase('when');
    assertParsedNodeText(node, r'''
SwitchExpressionCase
  guardedPattern: GuardedPattern
    pattern: ParenthesizedPattern
      leftParenthesis: (
      pattern: WildcardPattern
        name: _
      rightParenthesis: )
    whenClause: WhenClause
      whenKeyword: when
      expression: RecordLiteral
        leftParenthesis: (
        rightParenthesis: )
  arrow: =>
  expression: IntegerLiteral
    literal: 0
''');
  }

  test_functionExpression_disallowed_afterSwitchExpressionInWhenClause() {
    _parse('''
f(x) => switch(x) { _ when switch(x) {} + () => 0 };
''');
    var node = findNode.switchExpressionCase('when');
    assertParsedNodeText(node, r'''
SwitchExpressionCase
  guardedPattern: GuardedPattern
    pattern: WildcardPattern
      name: _
    whenClause: WhenClause
      whenKeyword: when
      expression: BinaryExpression
        leftOperand: SwitchExpression
          switchKeyword: switch
          leftParenthesis: (
          expression: SimpleIdentifier
            token: x
          rightParenthesis: )
          leftBracket: {
          rightBracket: }
        operator: +
        rightOperand: RecordLiteral
          leftParenthesis: (
          rightParenthesis: )
  arrow: =>
  expression: IntegerLiteral
    literal: 0
''');
  }

  test_functionExpression_disallowed_insideSwitchExpressionInWhenClause() {
    _parse('''
f(x, y) => switch(x) { _ when y + () => 0 };
''');
    var node = findNode.switchExpressionCase('when');
    assertParsedNodeText(node, r'''
SwitchExpressionCase
  guardedPattern: GuardedPattern
    pattern: WildcardPattern
      name: _
    whenClause: WhenClause
      whenKeyword: when
      expression: BinaryExpression
        leftOperand: SimpleIdentifier
          token: y
        operator: +
        rightOperand: RecordLiteral
          leftParenthesis: (
          rightParenthesis: )
  arrow: =>
  expression: IntegerLiteral
    literal: 0
''');
  }

  test_identifier_as_when() {
    // Based on the discussion at https://github.com/dart-lang/sdk/issues/52199.
    _parse('''
void f(x) {
  switch (x) {
    case foo as when:
  }
}
''');
    var node = findNode.switchPatternCase('case');
    assertParsedNodeText(node, r'''
SwitchPatternCase
  keyword: case
  guardedPattern: GuardedPattern
    pattern: CastPattern
      pattern: ConstantPattern
        expression: SimpleIdentifier
          token: foo
      asToken: as
      type: NamedType
        name: when
  colon: :
''');
  }

  test_identifier_when_as() {
    // Based on the discussion at https://github.com/dart-lang/sdk/issues/52199.
    _parse('''
void f(x) {
  switch (x) {
    case foo when as:
  }
}
''');
    var node = findNode.switchPatternCase('case');
    assertParsedNodeText(node, r'''
SwitchPatternCase
  keyword: case
  guardedPattern: GuardedPattern
    pattern: ConstantPattern
      expression: SimpleIdentifier
        token: foo
    whenClause: WhenClause
      whenKeyword: when
      expression: SimpleIdentifier
        token: as
  colon: :
''');
  }

  test_identifier_when_not() {
    // Based on the repro from https://github.com/dart-lang/sdk/issues/52199.
    _parse('''
void f(x) {
  switch (x) {
    case foo when !flag:
  }
}
''');
    var node = findNode.switchPatternCase('case');
    assertParsedNodeText(node, r'''
SwitchPatternCase
  keyword: case
  guardedPattern: GuardedPattern
    pattern: ConstantPattern
      expression: SimpleIdentifier
        token: foo
    whenClause: WhenClause
      whenKeyword: when
      expression: PrefixExpression
        operator: !
        operand: SimpleIdentifier
          token: flag
  colon: :
''');
  }

  test_identifier_when_when() {
    // Based on the discussion at https://github.com/dart-lang/sdk/issues/52199.
    _parse('''
void f(x) {
  switch (x) {
    case foo when when:
  }
}
''');
    var node = findNode.switchPatternCase('case');
    assertParsedNodeText(node, r'''
SwitchPatternCase
  keyword: case
  guardedPattern: GuardedPattern
    pattern: ConstantPattern
      expression: SimpleIdentifier
        token: foo
    whenClause: WhenClause
      whenKeyword: when
      expression: SimpleIdentifier
        token: when
  colon: :
''');
  }

  test_issue50591_example1() {
    _parse('''
f(x, bool Function() a) => switch(x) {
  _ when a() => 0
};
''');
    var node = findNode.switchExpression('switch');
    assertParsedNodeText(node, r'''
SwitchExpression
  switchKeyword: switch
  leftParenthesis: (
  expression: SimpleIdentifier
    token: x
  rightParenthesis: )
  leftBracket: {
  cases
    SwitchExpressionCase
      guardedPattern: GuardedPattern
        pattern: WildcardPattern
          name: _
        whenClause: WhenClause
          whenKeyword: when
          expression: MethodInvocation
            methodName: SimpleIdentifier
              token: a
            argumentList: ArgumentList
              leftParenthesis: (
              rightParenthesis: )
      arrow: =>
      expression: IntegerLiteral
        literal: 0
  rightBracket: }
''');
  }

  test_issue50591_example2() {
    _parse('''
void f(Object? x) {
  (switch (x) {
    const A() => 0,
    _ => 1,
  });
}''');
    var node = findNode.switchExpression('switch');
    assertParsedNodeText(node, r'''
SwitchExpression
  switchKeyword: switch
  leftParenthesis: (
  expression: SimpleIdentifier
    token: x
  rightParenthesis: )
  leftBracket: {
  cases
    SwitchExpressionCase
      guardedPattern: GuardedPattern
        pattern: ConstantPattern
          const: const
          expression: MethodInvocation
            methodName: SimpleIdentifier
              token: A
            argumentList: ArgumentList
              leftParenthesis: (
              rightParenthesis: )
      arrow: =>
      expression: IntegerLiteral
        literal: 0
    SwitchExpressionCase
      guardedPattern: GuardedPattern
        pattern: WildcardPattern
          name: _
      arrow: =>
      expression: IntegerLiteral
        literal: 1
  rightBracket: }
''');
  }

  test_list_insideAssignment_typed_nonEmpty() {
    _parse('''
void f(x) {
  <int>[a, b] = x;
}
''');
    var node = findNode.patternAssignment('= x').pattern;
    assertParsedNodeText(node, r'''
ListPattern
  typeArguments: TypeArgumentList
    leftBracket: <
    arguments
      NamedType
        name: int
    rightBracket: >
  leftBracket: [
  elements
    AssignedVariablePattern
      name: a
    AssignedVariablePattern
      name: b
  rightBracket: ]
''');
  }

  test_list_insideAssignment_untyped_empty() {
    _parse('''
void f(x) {
  [] = x;
}
''');
    var node = findNode.patternAssignment('= x').pattern;
    assertParsedNodeText(node, r'''
ListPattern
  leftBracket: [
  rightBracket: ]
''');
  }

  test_list_insideAssignment_untyped_emptyWithWhitespace() {
    _parse('''
void f(x) {
  [ ] = x;
}
''');
    var node = findNode.patternAssignment('= x').pattern;
    assertParsedNodeText(node, r'''
ListPattern
  leftBracket: [
  rightBracket: ]
''');
  }

  test_list_insideAssignment_untyped_nonEmpty() {
    _parse('''
void f(x) {
  [a, b] = x;
}
''');
    var node = findNode.patternAssignment('= x').pattern;
    assertParsedNodeText(node, r'''
ListPattern
  leftBracket: [
  elements
    AssignedVariablePattern
      name: a
    AssignedVariablePattern
      name: b
  rightBracket: ]
''');
  }

  test_list_insideCase_typed_nonEmpty() {
    _parse('''
void f(x) {
  switch (x) {
    case <int>[1, 2]:
      break;
  }
}
''');
    var node = findNode.singleGuardedPattern.pattern;
    assertParsedNodeText(node, r'''
ListPattern
  typeArguments: TypeArgumentList
    leftBracket: <
    arguments
      NamedType
        name: int
    rightBracket: >
  leftBracket: [
  elements
    ConstantPattern
      expression: IntegerLiteral
        literal: 1
    ConstantPattern
      expression: IntegerLiteral
        literal: 2
  rightBracket: ]
''');
  }

  test_list_insideCase_untyped_empty() {
    _parse('''
void f(x) {
  switch (x) {
    case []:
      break;
  }
}
''');
    var node = findNode.singleGuardedPattern.pattern;
    assertParsedNodeText(node, r'''
ListPattern
  leftBracket: [
  rightBracket: ]
''');
  }

  test_list_insideCase_untyped_emptyWithWhitespace() {
    _parse('''
void f(x) {
  switch (x) {
    case [ ]:
      break;
  }
}
''');
    var node = findNode.singleGuardedPattern.pattern;
    assertParsedNodeText(node, r'''
ListPattern
  leftBracket: [
  rightBracket: ]
''');
  }

  test_list_insideCase_untyped_nonEmpty() {
    _parse('''
void f(x) {
  switch (x) {
    case [1, 2]:
      break;
  }
}
''');
    var node = findNode.singleGuardedPattern.pattern;
    assertParsedNodeText(node, r'''
ListPattern
  leftBracket: [
  elements
    ConstantPattern
      expression: IntegerLiteral
        literal: 1
    ConstantPattern
      expression: IntegerLiteral
        literal: 2
  rightBracket: ]
''');
  }

  test_list_insideCast() {
    _parse('''
void f(x) {
  switch (x) {
    case [1] as Object:
      break;
  }
}
''');
    var node = findNode.singleGuardedPattern.pattern;
    assertParsedNodeText(node, r'''
CastPattern
  pattern: ListPattern
    leftBracket: [
    elements
      ConstantPattern
        expression: IntegerLiteral
          literal: 1
    rightBracket: ]
  asToken: as
  type: NamedType
    name: Object
''');
  }

  test_list_insideDeclaration_typed_nonEmpty() {
    _parse('''
void f(x) {
  var <int>[a, b] = x;
}
''');
    var node = findNode.patternVariableDeclaration('= x').pattern;
    assertParsedNodeText(node, r'''
ListPattern
  typeArguments: TypeArgumentList
    leftBracket: <
    arguments
      NamedType
        name: int
    rightBracket: >
  leftBracket: [
  elements
    DeclaredVariablePattern
      name: a
    DeclaredVariablePattern
      name: b
  rightBracket: ]
''');
  }

  test_list_insideDeclaration_untyped_empty() {
    _parse('''
void f(x) {
  var [] = x;
}
''');
    var node = findNode.patternVariableDeclaration('= x').pattern;
    assertParsedNodeText(node, r'''
ListPattern
  leftBracket: [
  rightBracket: ]
''');
  }

  test_list_insideDeclaration_untyped_emptyWithWhitespace() {
    _parse('''
void f(x) {
  var [ ] = x;
}
''');
    var node = findNode.patternVariableDeclaration('= x').pattern;
    assertParsedNodeText(node, r'''
ListPattern
  leftBracket: [
  rightBracket: ]
''');
  }

  test_list_insideDeclaration_untyped_nonEmpty() {
    _parse('''
void f(x) {
  var [a, b] = x;
}
''');
    var node = findNode.patternVariableDeclaration('= x').pattern;
    assertParsedNodeText(node, r'''
ListPattern
  leftBracket: [
  elements
    DeclaredVariablePattern
      name: a
    DeclaredVariablePattern
      name: b
  rightBracket: ]
''');
  }

  test_list_insideNullAssert() {
    _parse('''
void f(x) {
  switch (x) {
    case [1]!:
      break;
  }
}
''');
    var node = findNode.singleGuardedPattern.pattern;
    assertParsedNodeText(node, r'''
NullAssertPattern
  pattern: ListPattern
    leftBracket: [
    elements
      ConstantPattern
        expression: IntegerLiteral
          literal: 1
    rightBracket: ]
  operator: !
''');
  }

  test_list_insideNullCheck() {
    _parse('''
void f(x) {
  switch (x) {
    case [1]?:
      break;
  }
}
''');
    var node = findNode.singleGuardedPattern.pattern;
    assertParsedNodeText(node, r'''
NullCheckPattern
  pattern: ListPattern
    leftBracket: [
    elements
      ConstantPattern
        expression: IntegerLiteral
          literal: 1
    rightBracket: ]
  operator: ?
''');
  }

  test_list_recovery_bogusTokensAfterListElement() {
    // If the extra tokens after a list element don't look like they could be a
    // pattern, the parser skips to the end of the list to avoid a large number
    // of parse errors.
    _parse('''
void f(x) {
  switch (x) {
    case [int() * 2]:
      break;
  }
}
''', errors: [
      error(ParserErrorCode.EXPECTED_TOKEN, 43, 1),
    ]);
    var node = findNode.singleGuardedPattern.pattern;
    assertParsedNodeText(node, r'''
ListPattern
  leftBracket: [
  elements
    ObjectPattern
      type: NamedType
        name: int
      leftParenthesis: (
      rightParenthesis: )
  rightBracket: ]
''');
  }

  test_list_recovery_missingClosingBracket() {
    // If the extra tokens after a list element don't look like they could be a
    // pattern, and the pattern doesn't have a matching `]`, the parser assumes
    // it's the `]` that is missing.
    _parse('''
void f(x) {
  switch (x) {
    case [int():
      break;
  }
}
''', errors: [
      error(ScannerErrorCode.EXPECTED_TOKEN, 59, 1),
    ]);
    var node = findNode.switchStatement('switch').members.single;
    assertParsedNodeText(node, r'''
SwitchPatternCase
  keyword: case
  guardedPattern: GuardedPattern
    pattern: ListPattern
      leftBracket: [
      elements
        ObjectPattern
          type: NamedType
            name: int
          leftParenthesis: (
          rightParenthesis: )
      rightBracket: ] <synthetic>
  colon: :
  statements
    BreakStatement
      breakKeyword: break
      semicolon: ;
''');
  }

  test_list_recovery_missingComma() {
    // If the extra tokens after a list element look like they could be a
    // pattern, the parser assumes there's a missing comma.
    _parse('''
void f(x) {
  switch (x) {
    case [int() int()]:
      break;
  }
}
''', errors: [
      error(ParserErrorCode.EXPECTED_TOKEN, 43, 3),
    ]);
    var node = findNode.singleGuardedPattern.pattern;
    assertParsedNodeText(node, r'''
ListPattern
  leftBracket: [
  elements
    ObjectPattern
      type: NamedType
        name: int
      leftParenthesis: (
      rightParenthesis: )
    ObjectPattern
      type: NamedType
        name: int
      leftParenthesis: (
      rightParenthesis: )
  rightBracket: ]
''');
  }

  test_literal_boolean_insideCase() {
    _parse('''
void f(x) {
  switch (x) {
    case true:
      break;
  }
}
''');
    var node = findNode.singleGuardedPattern.pattern;
    assertParsedNodeText(node, r'''
ConstantPattern
  expression: BooleanLiteral
    literal: true
''');
  }

  test_literal_boolean_insideCast() {
    _parse('''
void f(x) {
  switch (x) {
    case true as Object:
      break;
  }
}
''');
    var node = findNode.singleGuardedPattern.pattern;
    assertParsedNodeText(node, r'''
CastPattern
  pattern: ConstantPattern
    expression: BooleanLiteral
      literal: true
  asToken: as
  type: NamedType
    name: Object
''');
  }

  test_literal_boolean_insideIfCase() {
    _parse('''
void f(x) {
  if (x case true) {}
}
''');
    var node = findNode.caseClause('case');
    assertParsedNodeText(node, r'''
CaseClause
  caseKeyword: case
  guardedPattern: GuardedPattern
    pattern: ConstantPattern
      expression: BooleanLiteral
        literal: true
''');
  }

  test_literal_boolean_insideNullAssert() {
    _parse('''
void f(x) {
  switch (x) {
    case true!:
      break;
  }
}
''');
    var node = findNode.singleGuardedPattern.pattern;
    assertParsedNodeText(node, r'''
NullAssertPattern
  pattern: ConstantPattern
    expression: BooleanLiteral
      literal: true
  operator: !
''');
  }

  test_literal_boolean_insideNullCheck() {
    _parse('''
void f(x) {
  switch (x) {
    case true?:
      break;
  }
}
''');
    var node = findNode.singleGuardedPattern.pattern;
    assertParsedNodeText(node, r'''
NullCheckPattern
  pattern: ConstantPattern
    expression: BooleanLiteral
      literal: true
  operator: ?
''');
  }

  test_literal_double_insideCase() {
    _parse('''
void f(x) {
  switch (x) {
    case 1.0:
      break;
  }
}
''');
    var node = findNode.singleGuardedPattern.pattern;
    assertParsedNodeText(node, r'''
ConstantPattern
  expression: DoubleLiteral
    literal: 1.0
''');
  }

  test_literal_double_insideCast() {
    _parse('''
void f(x) {
  switch (x) {
    case 1.0 as Object:
      break;
  }
}
''');
    var node = findNode.singleGuardedPattern.pattern;
    assertParsedNodeText(node, r'''
CastPattern
  pattern: ConstantPattern
    expression: DoubleLiteral
      literal: 1.0
  asToken: as
  type: NamedType
    name: Object
''');
  }

  test_literal_double_insideIfCase() {
    _parse('''
void f(x) {
  if (x case 1.0) {}
}
''');
    var node = findNode.caseClause('case');
    assertParsedNodeText(node, r'''
CaseClause
  caseKeyword: case
  guardedPattern: GuardedPattern
    pattern: ConstantPattern
      expression: DoubleLiteral
        literal: 1.0
''');
  }

  test_literal_double_insideNullAssert() {
    _parse('''
void f(x) {
  switch (x) {
    case 1.0!:
      break;
  }
}
''');
    var node = findNode.singleGuardedPattern.pattern;
    assertParsedNodeText(node, r'''
NullAssertPattern
  pattern: ConstantPattern
    expression: DoubleLiteral
      literal: 1.0
  operator: !
''');
  }

  test_literal_double_insideNullCheck() {
    _parse('''
void f(x) {
  switch (x) {
    case 1.0?:
      break;
  }
}
''');
    var node = findNode.singleGuardedPattern.pattern;
    assertParsedNodeText(node, r'''
NullCheckPattern
  pattern: ConstantPattern
    expression: DoubleLiteral
      literal: 1.0
  operator: ?
''');
  }

  test_literal_integer_insideCase() {
    _parse('''
void f(x) {
  switch (x) {
    case 1:
      break;
  }
}
''');
    var node = findNode.singleGuardedPattern.pattern;
    assertParsedNodeText(node, r'''
ConstantPattern
  expression: IntegerLiteral
    literal: 1
''');
  }

  test_literal_integer_insideCast() {
    _parse('''
void f(x) {
  switch (x) {
    case 1 as Object:
      break;
  }
}
''');
    var node = findNode.singleGuardedPattern.pattern;
    assertParsedNodeText(node, r'''
CastPattern
  pattern: ConstantPattern
    expression: IntegerLiteral
      literal: 1
  asToken: as
  type: NamedType
    name: Object
''');
  }

  test_literal_integer_insideIfCase() {
    _parse('''
void f(x) {
  if (x case 1) {}
}
''');
    var node = findNode.caseClause('case');
    assertParsedNodeText(node, r'''
CaseClause
  caseKeyword: case
  guardedPattern: GuardedPattern
    pattern: ConstantPattern
      expression: IntegerLiteral
        literal: 1
''');
  }

  test_literal_integer_insideNullAssert() {
    _parse('''
void f(x) {
  switch (x) {
    case 1!:
      break;
  }
}
''');
    var node = findNode.singleGuardedPattern.pattern;
    assertParsedNodeText(node, r'''
NullAssertPattern
  pattern: ConstantPattern
    expression: IntegerLiteral
      literal: 1
  operator: !
''');
  }

  test_literal_integer_insideNullCheck() {
    _parse('''
void f(x) {
  switch (x) {
    case 1?:
      break;
  }
}
''');
    var node = findNode.singleGuardedPattern.pattern;
    assertParsedNodeText(node, r'''
NullCheckPattern
  pattern: ConstantPattern
    expression: IntegerLiteral
      literal: 1
  operator: ?
''');
  }

  test_literal_null_insideCase() {
    _parse('''
void f(x) {
  switch (x) {
    case null:
      break;
  }
}
''');
    var node = findNode.singleGuardedPattern.pattern;
    assertParsedNodeText(node, r'''
ConstantPattern
  expression: NullLiteral
    literal: null
''');
  }

  test_literal_null_insideCast() {
    _parse('''
void f(x) {
  switch (x) {
    case null as Object:
      break;
  }
}
''');
    var node = findNode.singleGuardedPattern.pattern;
    assertParsedNodeText(node, r'''
CastPattern
  pattern: ConstantPattern
    expression: NullLiteral
      literal: null
  asToken: as
  type: NamedType
    name: Object
''');
  }

  test_literal_null_insideIfCase() {
    _parse('''
void f(x) {
  if (x case null) {}
}
''');
    var node = findNode.caseClause('case');
    assertParsedNodeText(node, r'''
CaseClause
  caseKeyword: case
  guardedPattern: GuardedPattern
    pattern: ConstantPattern
      expression: NullLiteral
        literal: null
''');
  }

  test_literal_null_insideNullAssert() {
    _parse('''
void f(x) {
  switch (x) {
    case null!:
      break;
  }
}
''');
    var node = findNode.singleGuardedPattern.pattern;
    assertParsedNodeText(node, r'''
NullAssertPattern
  pattern: ConstantPattern
    expression: NullLiteral
      literal: null
  operator: !
''');
  }

  test_literal_null_insideNullCheck() {
    _parse('''
void f(x) {
  switch (x) {
    case null?:
      break;
  }
}
''');
    var node = findNode.singleGuardedPattern.pattern;
    assertParsedNodeText(node, r'''
NullCheckPattern
  pattern: ConstantPattern
    expression: NullLiteral
      literal: null
  operator: ?
''');
  }

  test_literal_string_insideCase() {
    _parse('''
void f(x) {
  switch (x) {
    case "x":
      break;
  }
}
''');
    var node = findNode.singleGuardedPattern.pattern;
    assertParsedNodeText(node, r'''
ConstantPattern
  expression: SimpleStringLiteral
    literal: "x"
''');
  }

  test_literal_string_insideCast() {
    _parse('''
void f(x) {
  switch (x) {
    case "x" as Object:
      break;
  }
}
''');
    var node = findNode.singleGuardedPattern.pattern;
    assertParsedNodeText(node, r'''
CastPattern
  pattern: ConstantPattern
    expression: SimpleStringLiteral
      literal: "x"
  asToken: as
  type: NamedType
    name: Object
''');
  }

  test_literal_string_insideIfCase() {
    _parse('''
void f(x) {
  if (x case "x") {}
}
''');
    var node = findNode.caseClause('case');
    assertParsedNodeText(node, r'''
CaseClause
  caseKeyword: case
  guardedPattern: GuardedPattern
    pattern: ConstantPattern
      expression: SimpleStringLiteral
        literal: "x"
''');
  }

  test_literal_string_insideNullAssert() {
    _parse('''
void f(x) {
  switch (x) {
    case "x"!:
      break;
  }
}
''');
    var node = findNode.singleGuardedPattern.pattern;
    assertParsedNodeText(node, r'''
NullAssertPattern
  pattern: ConstantPattern
    expression: SimpleStringLiteral
      literal: "x"
  operator: !
''');
  }

  test_literal_string_insideNullCheck() {
    _parse('''
void f(x) {
  switch (x) {
    case "x"?:
      break;
  }
}
''');
    var node = findNode.singleGuardedPattern.pattern;
    assertParsedNodeText(node, r'''
NullCheckPattern
  pattern: ConstantPattern
    expression: SimpleStringLiteral
      literal: "x"
  operator: ?
''');
  }

  test_logicalAnd_insideIfCase() {
    _parse('''
void f(x) {
  if (x case int? _ && double? _) {}
}
''');
    var node = findNode.caseClause('case');
    assertParsedNodeText(node, r'''
CaseClause
  caseKeyword: case
  guardedPattern: GuardedPattern
    pattern: LogicalAndPattern
      leftOperand: WildcardPattern
        type: NamedType
          name: int
          question: ?
        name: _
      operator: &&
      rightOperand: WildcardPattern
        type: NamedType
          name: double
          question: ?
        name: _
''');
  }

  test_logicalAnd_insideLogicalAnd_lhs() {
    _parse('''
void f(x) {
  switch (x) {
    case int? _ && double? _ && Object? _:
      break;
  }
}
''');
    var node = findNode.singleGuardedPattern.pattern;
    assertParsedNodeText(node, r'''
LogicalAndPattern
  leftOperand: LogicalAndPattern
    leftOperand: WildcardPattern
      type: NamedType
        name: int
        question: ?
      name: _
    operator: &&
    rightOperand: WildcardPattern
      type: NamedType
        name: double
        question: ?
      name: _
  operator: &&
  rightOperand: WildcardPattern
    type: NamedType
      name: Object
      question: ?
    name: _
''');
  }

  test_logicalAnd_insideLogicalOr_lhs() {
    _parse('''
void f(x) {
  switch (x) {
    case int? _ && double? _ || Object? _:
      break;
  }
}
''');
    var node = findNode.singleGuardedPattern.pattern;
    assertParsedNodeText(node, r'''
LogicalOrPattern
  leftOperand: LogicalAndPattern
    leftOperand: WildcardPattern
      type: NamedType
        name: int
        question: ?
      name: _
    operator: &&
    rightOperand: WildcardPattern
      type: NamedType
        name: double
        question: ?
      name: _
  operator: ||
  rightOperand: WildcardPattern
    type: NamedType
      name: Object
      question: ?
    name: _
''');
  }

  test_logicalAnd_insideLogicalOr_rhs() {
    _parse('''
void f(x) {
  switch (x) {
    case int? _ || double? _ && Object? _:
      break;
  }
}
''');
    var node = findNode.singleGuardedPattern.pattern;
    assertParsedNodeText(node, r'''
LogicalOrPattern
  leftOperand: WildcardPattern
    type: NamedType
      name: int
      question: ?
    name: _
  operator: ||
  rightOperand: LogicalAndPattern
    leftOperand: WildcardPattern
      type: NamedType
        name: double
        question: ?
      name: _
    operator: &&
    rightOperand: WildcardPattern
      type: NamedType
        name: Object
        question: ?
      name: _
''');
  }

  test_logicalOr_insideIfCase() {
    _parse('''
void f(x) {
  if (x case int? _ || double? _) {}
}
''');
    var node = findNode.caseClause('case');
    assertParsedNodeText(node, r'''
CaseClause
  caseKeyword: case
  guardedPattern: GuardedPattern
    pattern: LogicalOrPattern
      leftOperand: WildcardPattern
        type: NamedType
          name: int
          question: ?
        name: _
      operator: ||
      rightOperand: WildcardPattern
        type: NamedType
          name: double
          question: ?
        name: _
''');
  }

  test_logicalOr_insideLogicalOr_lhs() {
    _parse('''
void f(x) {
  switch (x) {
    case int? _ || double? _ || Object? _:
      break;
  }
}
''');
    var node = findNode.singleGuardedPattern.pattern;
    assertParsedNodeText(node, r'''
LogicalOrPattern
  leftOperand: LogicalOrPattern
    leftOperand: WildcardPattern
      type: NamedType
        name: int
        question: ?
      name: _
    operator: ||
    rightOperand: WildcardPattern
      type: NamedType
        name: double
        question: ?
      name: _
  operator: ||
  rightOperand: WildcardPattern
    type: NamedType
      name: Object
      question: ?
    name: _
''');
  }

  test_map_insideAssignment_typed_nonEmpty() {
    _parse('''
void f(x) {
  <String, int>{'a': a, 'b': b} = x;
}
''');
    var node = findNode.patternAssignment('= x').pattern;
    assertParsedNodeText(node, r'''
MapPattern
  typeArguments: TypeArgumentList
    leftBracket: <
    arguments
      NamedType
        name: String
      NamedType
        name: int
    rightBracket: >
  leftBracket: {
  elements
    MapPatternEntry
      key: SimpleStringLiteral
        literal: 'a'
      separator: :
      value: AssignedVariablePattern
        name: a
    MapPatternEntry
      key: SimpleStringLiteral
        literal: 'b'
      separator: :
      value: AssignedVariablePattern
        name: b
  rightBracket: }
''');
  }

  test_map_insideAssignment_untyped_empty() {
    // Note: statements aren't allowed to start with `{` so we need parens
    // around the assignment.  See
    // https://github.com/dart-lang/language/issues/2662.
    _parse('''
void f(x) {
  ({} = x);
}
''');
    var node = findNode.patternAssignment('= x').pattern;
    assertParsedNodeText(node, r'''
MapPattern
  leftBracket: {
  rightBracket: }
''');
  }

  test_map_insideAssignment_untyped_empty_beginningOfStatement() {
    _parse('''
void f(x) {
  {} = x;
}
''');
    var node = findNode.patternAssignment('= x').pattern;
    assertParsedNodeText(node, r'''
MapPattern
  leftBracket: {
  rightBracket: }
''');
  }

  test_map_insideAssignment_untyped_nonEmpty() {
    // Note: statements aren't allowed to start with `{` so we need parens
    // around the assignment.  See
    // https://github.com/dart-lang/language/issues/2662.
    _parse('''
void f(x) {
  ({'a': a, 'b': b} = x);
}
''');
    var node = findNode.patternAssignment('= x').pattern;
    assertParsedNodeText(node, r'''
MapPattern
  leftBracket: {
  elements
    MapPatternEntry
      key: SimpleStringLiteral
        literal: 'a'
      separator: :
      value: AssignedVariablePattern
        name: a
    MapPatternEntry
      key: SimpleStringLiteral
        literal: 'b'
      separator: :
      value: AssignedVariablePattern
        name: b
  rightBracket: }
''');
  }

  test_map_insideAssignment_untyped_nonEmpty_beginningOfStatement() {
    _parse('''
void f(x) {
  {'a': a, 'b': b} = x;
}
''');
    var node = findNode.patternAssignment('= x').pattern;
    assertParsedNodeText(node, r'''
MapPattern
  leftBracket: {
  elements
    MapPatternEntry
      key: SimpleStringLiteral
        literal: 'a'
      separator: :
      value: AssignedVariablePattern
        name: a
    MapPatternEntry
      key: SimpleStringLiteral
        literal: 'b'
      separator: :
      value: AssignedVariablePattern
        name: b
  rightBracket: }
''');
  }

  test_map_insideCase_typed_nonEmpty() {
    _parse('''
void f(x) {
  switch (x) {
    case <String, int>{'a': 1, 'b': 2}:
      break;
  }
}
''');
    var node = findNode.singleGuardedPattern.pattern;
    assertParsedNodeText(node, r'''
MapPattern
  typeArguments: TypeArgumentList
    leftBracket: <
    arguments
      NamedType
        name: String
      NamedType
        name: int
    rightBracket: >
  leftBracket: {
  elements
    MapPatternEntry
      key: SimpleStringLiteral
        literal: 'a'
      separator: :
      value: ConstantPattern
        expression: IntegerLiteral
          literal: 1
    MapPatternEntry
      key: SimpleStringLiteral
        literal: 'b'
      separator: :
      value: ConstantPattern
        expression: IntegerLiteral
          literal: 2
  rightBracket: }
''');
  }

  test_map_insideCase_untyped_empty() {
    _parse('''
void f(x) {
  switch (x) {
    case {}:
      break;
  }
}
''');
    var node = findNode.singleGuardedPattern.pattern;
    assertParsedNodeText(node, r'''
MapPattern
  leftBracket: {
  rightBracket: }
''');
  }

  test_map_insideCase_untyped_nonEmpty() {
    _parse('''
void f(x) {
  switch (x) {
    case {'a': 1, 'b': 2}:
      break;
  }
}
''');
    var node = findNode.singleGuardedPattern.pattern;
    assertParsedNodeText(node, r'''
MapPattern
  leftBracket: {
  elements
    MapPatternEntry
      key: SimpleStringLiteral
        literal: 'a'
      separator: :
      value: ConstantPattern
        expression: IntegerLiteral
          literal: 1
    MapPatternEntry
      key: SimpleStringLiteral
        literal: 'b'
      separator: :
      value: ConstantPattern
        expression: IntegerLiteral
          literal: 2
  rightBracket: }
''');
  }

  test_map_insideCast() {
    _parse('''
void f(x) {
  switch (x) {
    case {'a': 1} as Object:
      break;
  }
}
''');
    var node = findNode.singleGuardedPattern.pattern;
    assertParsedNodeText(node, r'''
CastPattern
  pattern: MapPattern
    leftBracket: {
    elements
      MapPatternEntry
        key: SimpleStringLiteral
          literal: 'a'
        separator: :
        value: ConstantPattern
          expression: IntegerLiteral
            literal: 1
    rightBracket: }
  asToken: as
  type: NamedType
    name: Object
''');
  }

  test_map_insideDeclaration_typed_nonEmpty() {
    _parse('''
void f(x) {
  var <String, int>{'a': a, 'b': b} = x;
}
''');
    var node = findNode.patternVariableDeclaration('= x').pattern;
    assertParsedNodeText(node, r'''
MapPattern
  typeArguments: TypeArgumentList
    leftBracket: <
    arguments
      NamedType
        name: String
      NamedType
        name: int
    rightBracket: >
  leftBracket: {
  elements
    MapPatternEntry
      key: SimpleStringLiteral
        literal: 'a'
      separator: :
      value: DeclaredVariablePattern
        name: a
    MapPatternEntry
      key: SimpleStringLiteral
        literal: 'b'
      separator: :
      value: DeclaredVariablePattern
        name: b
  rightBracket: }
''');
  }

  test_map_insideDeclaration_untyped_empty() {
    _parse('''
void f(x) {
  var {} = x;
}
''');
    var node = findNode.patternVariableDeclaration('= x').pattern;
    assertParsedNodeText(node, r'''
MapPattern
  leftBracket: {
  rightBracket: }
''');
  }

  test_map_insideDeclaration_untyped_nonEmpty() {
    _parse('''
void f(x) {
  var {'a': a, 'b': b} = x;
}
''');
    var node = findNode.patternVariableDeclaration('= x').pattern;
    assertParsedNodeText(node, r'''
MapPattern
  leftBracket: {
  elements
    MapPatternEntry
      key: SimpleStringLiteral
        literal: 'a'
      separator: :
      value: DeclaredVariablePattern
        name: a
    MapPatternEntry
      key: SimpleStringLiteral
        literal: 'b'
      separator: :
      value: DeclaredVariablePattern
        name: b
  rightBracket: }
''');
  }

  test_map_insideNullAssert() {
    _parse('''
void f(x) {
  switch (x) {
    case {'a': 1}!:
      break;
  }
}
''');
    var node = findNode.singleGuardedPattern.pattern;
    assertParsedNodeText(node, r'''
NullAssertPattern
  pattern: MapPattern
    leftBracket: {
    elements
      MapPatternEntry
        key: SimpleStringLiteral
          literal: 'a'
        separator: :
        value: ConstantPattern
          expression: IntegerLiteral
            literal: 1
    rightBracket: }
  operator: !
''');
  }

  test_map_insideNullCheck() {
    _parse('''
void f(x) {
  switch (x) {
    case {'a': 1}?:
      break;
  }
}
''');
    var node = findNode.singleGuardedPattern.pattern;
    assertParsedNodeText(node, r'''
NullCheckPattern
  pattern: MapPattern
    leftBracket: {
    elements
      MapPatternEntry
        key: SimpleStringLiteral
          literal: 'a'
        separator: :
        value: ConstantPattern
          expression: IntegerLiteral
            literal: 1
    rightBracket: }
  operator: ?
''');
  }

  test_map_recovery_bogusTokensAfterMapElement() {
    // If the extra tokens after a map element don't look like they could be a
    // key expression, the parser skips to the end of the map to avoid a large
    // number of parse errors.
    _parse('''
void f(x) {
  switch (x) {
    case {'foo': int() * 2}:
      break;
  }
}
''', errors: [
      error(ParserErrorCode.EXPECTED_TOKEN, 50, 1),
    ]);
    var node = findNode.singleGuardedPattern.pattern;
    assertParsedNodeText(node, r'''
MapPattern
  leftBracket: {
  elements
    MapPatternEntry
      key: SimpleStringLiteral
        literal: 'foo'
      separator: :
      value: ObjectPattern
        type: NamedType
          name: int
        leftParenthesis: (
        rightParenthesis: )
  rightBracket: }
''');
  }

  void test_map_recovery_incompleteEntry() {
    _parse('''
const c = 0;

void f(Object o) {
  switch (o) {
    case {c}:
      break;
  }
}
''', errors: [
      error(ParserErrorCode.EXPECTED_TOKEN, 59, 1),
      error(ParserErrorCode.MISSING_IDENTIFIER, 59, 1),
    ]);
    var node = findNode.switchPatternCase('case');
    assertParsedNodeText(node, r'''
SwitchPatternCase
  keyword: case
  guardedPattern: GuardedPattern
    pattern: MapPattern
      leftBracket: {
      elements
        MapPatternEntry
          key: SimpleIdentifier
            token: c
          separator: : <synthetic>
          value: ConstantPattern
            expression: SimpleIdentifier
              token: <empty> <synthetic>
      rightBracket: }
  colon: :
  statements
    BreakStatement
      breakKeyword: break
      semicolon: ;
''');
  }

  test_map_recovery_missingClosingBrace() {
    // If the extra tokens after a map element don't look like they could be a
    // key expression, and the pattern doesn't have a matching `}`, the parser
    // assumes it's the `}` that is missing.
    _parse('''
void f(x) {
  switch (x) {
    case ({'foo': int()):
      break;
  }
}
''', errors: [
      error(ScannerErrorCode.EXPECTED_TOKEN, 50, 1),
    ]);
    var node = findNode.switchStatement('switch').members.single;
    assertParsedNodeText(node, r'''
SwitchPatternCase
  keyword: case
  guardedPattern: GuardedPattern
    pattern: ParenthesizedPattern
      leftParenthesis: (
      pattern: MapPattern
        leftBracket: {
        elements
          MapPatternEntry
            key: SimpleStringLiteral
              literal: 'foo'
            separator: :
            value: ObjectPattern
              type: NamedType
                name: int
              leftParenthesis: (
              rightParenthesis: )
        rightBracket: } <synthetic>
      rightParenthesis: )
  colon: :
  statements
    BreakStatement
      breakKeyword: break
      semicolon: ;
''');
  }

  test_map_recovery_missingComma() {
    // If the extra tokens after a map element look like they could be a key
    // expression, the parser assumes there's a missing comma.
    _parse('''
void f(x) {
  switch (x) {
    case {'foo': int() 'bar': int()}:
      break;
  }
}
''', errors: [
      error(ParserErrorCode.EXPECTED_TOKEN, 50, 5),
    ]);
    var node = findNode.singleGuardedPattern.pattern;
    assertParsedNodeText(node, r'''
MapPattern
  leftBracket: {
  elements
    MapPatternEntry
      key: SimpleStringLiteral
        literal: 'foo'
      separator: :
      value: ObjectPattern
        type: NamedType
          name: int
        leftParenthesis: (
        rightParenthesis: )
    MapPatternEntry
      key: SimpleStringLiteral
        literal: 'bar'
      separator: :
      value: ObjectPattern
        type: NamedType
          name: int
        leftParenthesis: (
        rightParenthesis: )
  rightBracket: }
''');
  }

  test_nullAssert_insideCase() {
    _parse('''
void f(x) {
  const y = 1;
  switch (x) {
    case y!:
      break;
  }
}
''');
    var node = findNode.singleGuardedPattern.pattern;
    assertParsedNodeText(node, r'''
NullAssertPattern
  pattern: ConstantPattern
    expression: SimpleIdentifier
      token: y
  operator: !
''');
  }

  test_nullAssert_insideCast() {
    _parse('''
void f(x) {
  const y = 1;
  switch (x) {
    case y! as num:
      break;
  }
}
''', errors: [
      error(ParserErrorCode.INVALID_INSIDE_UNARY_PATTERN, 51, 2),
    ]);
    var node = findNode.singleGuardedPattern.pattern;
    assertParsedNodeText(node, r'''
CastPattern
  pattern: NullAssertPattern
    pattern: ConstantPattern
      expression: SimpleIdentifier
        token: y
    operator: !
  asToken: as
  type: NamedType
    name: num
''');
  }

  test_nullAssert_insideIfCase() {
    _parse('''
void f(x) {
  if (x case var y!) {}
}
''');
    var node = findNode.caseClause('case');
    assertParsedNodeText(node, r'''
CaseClause
  caseKeyword: case
  guardedPattern: GuardedPattern
    pattern: NullAssertPattern
      pattern: DeclaredVariablePattern
        keyword: var
        name: y
      operator: !
''');
  }

  test_nullAssert_insideList() {
    _parse('''
void f(x) {
  switch (x) {
    case [1!]:
      break;
  }
}
''');
    var node = findNode.singleGuardedPattern.pattern;
    assertParsedNodeText(node, r'''
ListPattern
  leftBracket: [
  elements
    NullAssertPattern
      pattern: ConstantPattern
        expression: IntegerLiteral
          literal: 1
      operator: !
  rightBracket: ]
''');
  }

  test_nullAssert_insideLogicalAnd_lhs() {
    _parse('''
void f(x) {
  switch (x) {
    case 1! && 2:
      break;
  }
}
''');
    var node = findNode.singleGuardedPattern.pattern;
    assertParsedNodeText(node, r'''
LogicalAndPattern
  leftOperand: NullAssertPattern
    pattern: ConstantPattern
      expression: IntegerLiteral
        literal: 1
    operator: !
  operator: &&
  rightOperand: ConstantPattern
    expression: IntegerLiteral
      literal: 2
''');
  }

  test_nullAssert_insideLogicalAnd_rhs() {
    _parse('''
void f(x) {
  switch (x) {
    case 1 && 2!:
      break;
  }
}
''');
    var node = findNode.singleGuardedPattern.pattern;
    assertParsedNodeText(node, r'''
LogicalAndPattern
  leftOperand: ConstantPattern
    expression: IntegerLiteral
      literal: 1
  operator: &&
  rightOperand: NullAssertPattern
    pattern: ConstantPattern
      expression: IntegerLiteral
        literal: 2
    operator: !
''');
  }

  test_nullAssert_insideLogicalOr_lhs() {
    _parse('''
void f(x) {
  switch (x) {
    case 1! || 2:
      break;
  }
}
''');
    var node = findNode.singleGuardedPattern.pattern;
    assertParsedNodeText(node, r'''
LogicalOrPattern
  leftOperand: NullAssertPattern
    pattern: ConstantPattern
      expression: IntegerLiteral
        literal: 1
    operator: !
  operator: ||
  rightOperand: ConstantPattern
    expression: IntegerLiteral
      literal: 2
''');
  }

  test_nullAssert_insideLogicalOr_rhs() {
    _parse('''
void f(x) {
  switch (x) {
    case 1 || 2!:
      break;
  }
}
''');
    var node = findNode.singleGuardedPattern.pattern;
    assertParsedNodeText(node, r'''
LogicalOrPattern
  leftOperand: ConstantPattern
    expression: IntegerLiteral
      literal: 1
  operator: ||
  rightOperand: NullAssertPattern
    pattern: ConstantPattern
      expression: IntegerLiteral
        literal: 2
    operator: !
''');
  }

  test_nullAssert_insideMap() {
    _parse('''
void f(x) {
  switch (x) {
    case {'a': 1!}:
      break;
  }
}
''');
    var node = findNode.singleGuardedPattern.pattern;
    assertParsedNodeText(node, r'''
MapPattern
  leftBracket: {
  elements
    MapPatternEntry
      key: SimpleStringLiteral
        literal: 'a'
      separator: :
      value: NullAssertPattern
        pattern: ConstantPattern
          expression: IntegerLiteral
            literal: 1
        operator: !
  rightBracket: }
''');
  }

  test_nullAssert_insideNullAssert() {
    _parse('''
void f(x) {
  const y = 1;
  switch (x) {
    case y!!:
      break;
  }
}
''', errors: [
      error(ParserErrorCode.INVALID_INSIDE_UNARY_PATTERN, 51, 2),
    ]);
    var node = findNode.singleGuardedPattern.pattern;
    assertParsedNodeText(node, r'''
NullAssertPattern
  pattern: NullAssertPattern
    pattern: ConstantPattern
      expression: SimpleIdentifier
        token: y
    operator: !
  operator: !
''');
  }

  test_nullAssert_insideNullCheck() {
    _parse('''
void f(x) {
  const y = 1;
  switch (x) {
    case y!?:
      break;
  }
}
''', errors: [
      error(ParserErrorCode.INVALID_INSIDE_UNARY_PATTERN, 51, 2),
    ]);
    var node = findNode.singleGuardedPattern.pattern;
    assertParsedNodeText(node, r'''
NullCheckPattern
  pattern: NullAssertPattern
    pattern: ConstantPattern
      expression: SimpleIdentifier
        token: y
    operator: !
  operator: ?
''');
  }

  test_nullAssert_insideObject_explicitlyNamed() {
    _parse('''
class C {
  int? f;
}
void f(x) {
  switch (x) {
    case C(f: 1!):
      break;
  }
}
''');
    var node = findNode.singleGuardedPattern.pattern;
    assertParsedNodeText(node, r'''
ObjectPattern
  type: NamedType
    name: C
  leftParenthesis: (
  fields
    PatternField
      name: PatternFieldName
        name: f
        colon: :
      pattern: NullAssertPattern
        pattern: ConstantPattern
          expression: IntegerLiteral
            literal: 1
        operator: !
  rightParenthesis: )
''');
  }

  test_nullAssert_insideObject_implicitlyNamed() {
    _parse('''
class C {
  int? f;
}
void f(x) {
  switch (x) {
    case C(: var f!):
      break;
  }
}
''');
    var node = findNode.singleGuardedPattern.pattern;
    assertParsedNodeText(node, r'''
ObjectPattern
  type: NamedType
    name: C
  leftParenthesis: (
  fields
    PatternField
      name: PatternFieldName
        colon: :
      pattern: NullAssertPattern
        pattern: DeclaredVariablePattern
          keyword: var
          name: f
        operator: !
  rightParenthesis: )
''');
  }

  test_nullAssert_insideParenthesized() {
    _parse('''
void f(x) {
  switch (x) {
    case (1!):
      break;
  }
}
''');
    var node = findNode.singleGuardedPattern.pattern;
    assertParsedNodeText(node, r'''
ParenthesizedPattern
  leftParenthesis: (
  pattern: NullAssertPattern
    pattern: ConstantPattern
      expression: IntegerLiteral
        literal: 1
    operator: !
  rightParenthesis: )
''');
  }

  test_nullAssert_insideRecord_explicitlyNamed() {
    _parse('''
void f(x) {
  switch (x) {
    case (n: 1!, 2):
      break;
  }
}
''');
    var node = findNode.singleGuardedPattern.pattern;
    assertParsedNodeText(node, r'''
RecordPattern
  leftParenthesis: (
  fields
    PatternField
      name: PatternFieldName
        name: n
        colon: :
      pattern: NullAssertPattern
        pattern: ConstantPattern
          expression: IntegerLiteral
            literal: 1
        operator: !
    PatternField
      pattern: ConstantPattern
        expression: IntegerLiteral
          literal: 2
  rightParenthesis: )
''');
  }

  test_nullAssert_insideRecord_implicitlyNamed() {
    _parse('''
void f(x) {
  switch (x) {
    case (: var n!, 2):
      break;
  }
}
''');
    var node = findNode.singleGuardedPattern.pattern;
    assertParsedNodeText(node, r'''
RecordPattern
  leftParenthesis: (
  fields
    PatternField
      name: PatternFieldName
        colon: :
      pattern: NullAssertPattern
        pattern: DeclaredVariablePattern
          keyword: var
          name: n
        operator: !
    PatternField
      pattern: ConstantPattern
        expression: IntegerLiteral
          literal: 2
  rightParenthesis: )
''');
  }

  test_nullAssert_insideRecord_unnamed() {
    _parse('''
void f(x) {
  switch (x) {
    case (1!, 2):
      break;
  }
}
''');
    var node = findNode.singleGuardedPattern.pattern;
    assertParsedNodeText(node, r'''
RecordPattern
  leftParenthesis: (
  fields
    PatternField
      pattern: NullAssertPattern
        pattern: ConstantPattern
          expression: IntegerLiteral
            literal: 1
        operator: !
    PatternField
      pattern: ConstantPattern
        expression: IntegerLiteral
          literal: 2
  rightParenthesis: )
''');
  }

  test_nullCheck_insideCase() {
    _parse('''
void f(x) {
  const y = 1;
  switch (x) {
    case y?:
      break;
  }
}
''');
    var node = findNode.singleGuardedPattern.pattern;
    assertParsedNodeText(node, r'''
NullCheckPattern
  pattern: ConstantPattern
    expression: SimpleIdentifier
      token: y
  operator: ?
''');
  }

  test_nullCheck_insideCast() {
    _parse('''
void f(x) {
  const y = 1;
  switch (x) {
    case y? as num:
      break;
  }
}
''', errors: [
      error(ParserErrorCode.INVALID_INSIDE_UNARY_PATTERN, 51, 2),
    ]);
    var node = findNode.singleGuardedPattern.pattern;
    assertParsedNodeText(node, r'''
CastPattern
  pattern: NullCheckPattern
    pattern: ConstantPattern
      expression: SimpleIdentifier
        token: y
    operator: ?
  asToken: as
  type: NamedType
    name: num
''');
  }

  test_nullCheck_insideIfCase() {
    _parse('''
void f(x) {
  if (x case var y?) {}
}
''');
    var node = findNode.caseClause('case');
    assertParsedNodeText(node, r'''
CaseClause
  caseKeyword: case
  guardedPattern: GuardedPattern
    pattern: NullCheckPattern
      pattern: DeclaredVariablePattern
        keyword: var
        name: y
      operator: ?
''');
  }

  test_nullCheck_insideList() {
    _parse('''
void f(x) {
  switch (x) {
    case [1?]:
      break;
  }
}
''');
    var node = findNode.singleGuardedPattern.pattern;
    assertParsedNodeText(node, r'''
ListPattern
  leftBracket: [
  elements
    NullCheckPattern
      pattern: ConstantPattern
        expression: IntegerLiteral
          literal: 1
      operator: ?
  rightBracket: ]
''');
  }

  test_nullCheck_insideLogicalAnd_lhs() {
    _parse('''
void f(x) {
  switch (x) {
    case 1? && 2:
      break;
  }
}
''');
    var node = findNode.singleGuardedPattern.pattern;
    assertParsedNodeText(node, r'''
LogicalAndPattern
  leftOperand: NullCheckPattern
    pattern: ConstantPattern
      expression: IntegerLiteral
        literal: 1
    operator: ?
  operator: &&
  rightOperand: ConstantPattern
    expression: IntegerLiteral
      literal: 2
''');
  }

  test_nullCheck_insideLogicalAnd_rhs() {
    _parse('''
void f(x) {
  switch (x) {
    case 1 && 2?:
      break;
  }
}
''');
    var node = findNode.singleGuardedPattern.pattern;
    assertParsedNodeText(node, r'''
LogicalAndPattern
  leftOperand: ConstantPattern
    expression: IntegerLiteral
      literal: 1
  operator: &&
  rightOperand: NullCheckPattern
    pattern: ConstantPattern
      expression: IntegerLiteral
        literal: 2
    operator: ?
''');
  }

  test_nullCheck_insideLogicalOr_lhs() {
    _parse('''
void f(x) {
  switch (x) {
    case 1? || 2:
      break;
  }
}
''');
    var node = findNode.singleGuardedPattern.pattern;
    assertParsedNodeText(node, r'''
LogicalOrPattern
  leftOperand: NullCheckPattern
    pattern: ConstantPattern
      expression: IntegerLiteral
        literal: 1
    operator: ?
  operator: ||
  rightOperand: ConstantPattern
    expression: IntegerLiteral
      literal: 2
''');
  }

  test_nullCheck_insideLogicalOr_rhs() {
    _parse('''
void f(x) {
  switch (x) {
    case 1 || 2?:
      break;
  }
}
''');
    var node = findNode.singleGuardedPattern.pattern;
    assertParsedNodeText(node, r'''
LogicalOrPattern
  leftOperand: ConstantPattern
    expression: IntegerLiteral
      literal: 1
  operator: ||
  rightOperand: NullCheckPattern
    pattern: ConstantPattern
      expression: IntegerLiteral
        literal: 2
    operator: ?
''');
  }

  test_nullCheck_insideMap() {
    _parse('''
void f(x) {
  switch (x) {
    case {'a': 1?}:
      break;
  }
}
''');
    var node = findNode.singleGuardedPattern.pattern;
    assertParsedNodeText(node, r'''
MapPattern
  leftBracket: {
  elements
    MapPatternEntry
      key: SimpleStringLiteral
        literal: 'a'
      separator: :
      value: NullCheckPattern
        pattern: ConstantPattern
          expression: IntegerLiteral
            literal: 1
        operator: ?
  rightBracket: }
''');
  }

  test_nullCheck_insideNullAssert() {
    _parse('''
void f(x) {
  const y = 1;
  switch (x) {
    case y?!:
      break;
  }
}
''', errors: [
      error(ParserErrorCode.INVALID_INSIDE_UNARY_PATTERN, 51, 2),
    ]);
    var node = findNode.singleGuardedPattern.pattern;
    assertParsedNodeText(node, r'''
NullAssertPattern
  pattern: NullCheckPattern
    pattern: ConstantPattern
      expression: SimpleIdentifier
        token: y
    operator: ?
  operator: !
''');
  }

  test_nullCheck_insideNullCheck() {
    _parse('''
void f(x) {
  const y = 1;
  switch (x) {
    case y? ?:
      break;
  }
}
''', errors: [
      error(ParserErrorCode.INVALID_INSIDE_UNARY_PATTERN, 51, 2),
    ]);
    var node = findNode.singleGuardedPattern.pattern;
    assertParsedNodeText(node, r'''
NullCheckPattern
  pattern: NullCheckPattern
    pattern: ConstantPattern
      expression: SimpleIdentifier
        token: y
    operator: ?
  operator: ?
''');
  }

  test_nullCheck_insideObject_explicitlyNamed() {
    _parse('''
class C {
  int? f;
}
void f(x) {
  switch (x) {
    case C(f: 1?):
      break;
  }
}
''');
    var node = findNode.singleGuardedPattern.pattern;
    assertParsedNodeText(node, r'''
ObjectPattern
  type: NamedType
    name: C
  leftParenthesis: (
  fields
    PatternField
      name: PatternFieldName
        name: f
        colon: :
      pattern: NullCheckPattern
        pattern: ConstantPattern
          expression: IntegerLiteral
            literal: 1
        operator: ?
  rightParenthesis: )
''');
  }

  test_nullCheck_insideObject_implicitlyNamed() {
    _parse('''
class C {
  int? f;
}
void f(x) {
  switch (x) {
    case C(: var f?):
      break;
  }
}
''');
    var node = findNode.singleGuardedPattern.pattern;
    assertParsedNodeText(node, r'''
ObjectPattern
  type: NamedType
    name: C
  leftParenthesis: (
  fields
    PatternField
      name: PatternFieldName
        colon: :
      pattern: NullCheckPattern
        pattern: DeclaredVariablePattern
          keyword: var
          name: f
        operator: ?
  rightParenthesis: )
''');
  }

  test_nullCheck_insideParenthesized() {
    _parse('''
void f(x) {
  switch (x) {
    case (1?):
      break;
  }
}
''');
    var node = findNode.singleGuardedPattern.pattern;
    assertParsedNodeText(node, r'''
ParenthesizedPattern
  leftParenthesis: (
  pattern: NullCheckPattern
    pattern: ConstantPattern
      expression: IntegerLiteral
        literal: 1
    operator: ?
  rightParenthesis: )
''');
  }

  test_nullCheck_insideRecord_explicitlyNamed() {
    _parse('''
void f(x) {
  switch (x) {
    case (n: 1?, 2):
      break;
  }
}
''');
    var node = findNode.singleGuardedPattern.pattern;
    assertParsedNodeText(node, r'''
RecordPattern
  leftParenthesis: (
  fields
    PatternField
      name: PatternFieldName
        name: n
        colon: :
      pattern: NullCheckPattern
        pattern: ConstantPattern
          expression: IntegerLiteral
            literal: 1
        operator: ?
    PatternField
      pattern: ConstantPattern
        expression: IntegerLiteral
          literal: 2
  rightParenthesis: )
''');
  }

  test_nullCheck_insideRecord_implicitlyNamed() {
    _parse('''
void f(x) {
  switch (x) {
    case (: var n?, 2):
      break;
  }
}
''');
    var node = findNode.singleGuardedPattern.pattern;
    assertParsedNodeText(node, r'''
RecordPattern
  leftParenthesis: (
  fields
    PatternField
      name: PatternFieldName
        colon: :
      pattern: NullCheckPattern
        pattern: DeclaredVariablePattern
          keyword: var
          name: n
        operator: ?
    PatternField
      pattern: ConstantPattern
        expression: IntegerLiteral
          literal: 2
  rightParenthesis: )
''');
  }

  test_nullCheck_insideRecord_unnamed() {
    _parse('''
void f(x) {
  switch (x) {
    case (1?, 2):
      break;
  }
}
''');
    var node = findNode.singleGuardedPattern.pattern;
    assertParsedNodeText(node, r'''
RecordPattern
  leftParenthesis: (
  fields
    PatternField
      pattern: NullCheckPattern
        pattern: ConstantPattern
          expression: IntegerLiteral
            literal: 1
        operator: ?
    PatternField
      pattern: ConstantPattern
        expression: IntegerLiteral
          literal: 2
  rightParenthesis: )
''');
  }

  test_object_dynamic() {
    _parse('''
void f(x) {
  switch (x) {
    case dynamic():
      break;
  }
}
''');
    var node = findNode.singleGuardedPattern.pattern;
    assertParsedNodeText(node, r'''
ObjectPattern
  type: NamedType
    name: dynamic
  leftParenthesis: (
  rightParenthesis: )
''');
  }

  test_object_otherIdentifier_async() {
    // The type name in an object pattern is a `typeIdentifier`; in the spec
    // grammar, `typeIdentifier` includes `OTHER_IDENTIFIER`, so this is
    // allowed.
    _parse('''
void f(x) {
  var async() = x;
}
''');
    var node = findNode.patternVariableDeclaration('= x').pattern;
    assertParsedNodeText(node, r'''
ObjectPattern
  type: NamedType
    name: async
  leftParenthesis: (
  rightParenthesis: )
''');
  }

  test_object_otherIdentifier_await() {
    // The type name in an object pattern is a `typeIdentifier`; in the spec
    // grammar, `typeIdentifier` includes `OTHER_IDENTIFIER`, so this is
    // allowed.
    _parse('''
void f(x) {
  var await() = x;
}
''');
    var node = findNode.patternVariableDeclaration('= x').pattern;
    assertParsedNodeText(node, r'''
ObjectPattern
  type: NamedType
    name: await
  leftParenthesis: (
  rightParenthesis: )
''');
  }

  test_object_otherIdentifier_hide() {
    // The type name in an object pattern is a `typeIdentifier`; in the spec
    // grammar, `typeIdentifier` includes `OTHER_IDENTIFIER`, so this is
    // allowed.
    _parse('''
void f(x) {
  var hide() = x;
}
''');
    var node = findNode.patternVariableDeclaration('= x').pattern;
    assertParsedNodeText(node, r'''
ObjectPattern
  type: NamedType
    name: hide
  leftParenthesis: (
  rightParenthesis: )
''');
  }

  test_object_otherIdentifier_of() {
    // The type name in an object pattern is a `typeIdentifier`; in the spec
    // grammar, `typeIdentifier` includes `OTHER_IDENTIFIER`, so this is
    // allowed.
    _parse('''
void f(x) {
  var of() = x;
}
''');
    var node = findNode.patternVariableDeclaration('= x').pattern;
    assertParsedNodeText(node, r'''
ObjectPattern
  type: NamedType
    name: of
  leftParenthesis: (
  rightParenthesis: )
''');
  }

  test_object_otherIdentifier_on() {
    // The type name in an object pattern is a `typeIdentifier`; in the spec
    // grammar, `typeIdentifier` includes `OTHER_IDENTIFIER`, so this is
    // allowed.
    _parse('''
void f(x) {
  var on() = x;
}
''');
    var node = findNode.patternVariableDeclaration('= x').pattern;
    assertParsedNodeText(node, r'''
ObjectPattern
  type: NamedType
    name: on
  leftParenthesis: (
  rightParenthesis: )
''');
  }

  test_object_otherIdentifier_show() {
    // The type name in an object pattern is a `typeIdentifier`; in the spec
    // grammar, `typeIdentifier` includes `OTHER_IDENTIFIER`, so this is
    // allowed.
    _parse('''
void f(x) {
  var show() = x;
}
''');
    var node = findNode.patternVariableDeclaration('= x').pattern;
    assertParsedNodeText(node, r'''
ObjectPattern
  type: NamedType
    name: show
  leftParenthesis: (
  rightParenthesis: )
''');
  }

  test_object_otherIdentifier_sync() {
    // The type name in an object pattern is a `typeIdentifier`; in the spec
    // grammar, `typeIdentifier` includes `OTHER_IDENTIFIER`, so this is
    // allowed.
    _parse('''
void f(x) {
  var sync() = x;
}
''');
    var node = findNode.patternVariableDeclaration('= x').pattern;
    assertParsedNodeText(node, r'''
ObjectPattern
  type: NamedType
    name: sync
  leftParenthesis: (
  rightParenthesis: )
''');
  }

  test_object_otherIdentifier_yield() {
    // The type name in an object pattern is a `typeIdentifier`; in the spec
    // grammar, `typeIdentifier` includes `OTHER_IDENTIFIER`, so this is
    // allowed.
    _parse('''
void f(x) {
  var yield() = x;
}
''');
    var node = findNode.patternVariableDeclaration('= x').pattern;
    assertParsedNodeText(node, r'''
ObjectPattern
  type: NamedType
    name: yield
  leftParenthesis: (
  rightParenthesis: )
''');
  }

  test_object_prefixed_withTypeArgs_insideAssignment() {
    _parse('''
void f(x) {
  async.Future<int>() = x;
}
''');
    var node = findNode.patternAssignment('= x').pattern;
    assertParsedNodeText(node, r'''
ObjectPattern
  type: NamedType
    importPrefix: ImportPrefixReference
      name: async
      period: .
    name: Future
    typeArguments: TypeArgumentList
      leftBracket: <
      arguments
        NamedType
          name: int
      rightBracket: >
  leftParenthesis: (
  rightParenthesis: )
''');
  }

  test_object_prefixed_withTypeArgs_insideCase() {
    _parse('''
import 'dart:async' as async;

void f(x) {
  switch (x) {
    case async.Future<int>():
      break;
  }
}
''');
    var node = findNode.singleGuardedPattern.pattern;
    assertParsedNodeText(node, r'''
ObjectPattern
  type: NamedType
    importPrefix: ImportPrefixReference
      name: async
      period: .
    name: Future
    typeArguments: TypeArgumentList
      leftBracket: <
      arguments
        NamedType
          name: int
      rightBracket: >
  leftParenthesis: (
  rightParenthesis: )
''');
  }

  test_object_prefixed_withTypeArgs_insideCast() {
    _parse('''
import 'dart:async' as async;

void f(x) {
  switch (x) {
    case async.Future<int>() as Object:
      break;
  }
}
''');
    var node = findNode.switchPatternCase("async.Future<int>() as Object");
    assertParsedNodeText(node, r'''
SwitchPatternCase
  keyword: case
  guardedPattern: GuardedPattern
    pattern: CastPattern
      pattern: ObjectPattern
        type: NamedType
          importPrefix: ImportPrefixReference
            name: async
            period: .
          name: Future
          typeArguments: TypeArgumentList
            leftBracket: <
            arguments
              NamedType
                name: int
            rightBracket: >
        leftParenthesis: (
        rightParenthesis: )
      asToken: as
      type: NamedType
        name: Object
  colon: :
  statements
    BreakStatement
      breakKeyword: break
      semicolon: ;
''');
  }

  test_object_prefixed_withTypeArgs_insideDeclaration() {
    _parse('''
void f(x) {
  var async.Future<int>() = x;
}
''');
    var node = findNode.patternVariableDeclaration('= x').pattern;
    assertParsedNodeText(node, r'''
ObjectPattern
  type: NamedType
    importPrefix: ImportPrefixReference
      name: async
      period: .
    name: Future
    typeArguments: TypeArgumentList
      leftBracket: <
      arguments
        NamedType
          name: int
      rightBracket: >
  leftParenthesis: (
  rightParenthesis: )
''');
  }

  test_object_prefixed_withTypeArgs_insideNullAssert() {
    _parse('''
import 'dart:async' as async;

void f(x) {
  switch (x) {
    case async.Future<int>()!:
      break;
  }
}
''');
    var node = findNode.singleGuardedPattern.pattern;
    assertParsedNodeText(node, r'''
NullAssertPattern
  pattern: ObjectPattern
    type: NamedType
      importPrefix: ImportPrefixReference
        name: async
        period: .
      name: Future
      typeArguments: TypeArgumentList
        leftBracket: <
        arguments
          NamedType
            name: int
        rightBracket: >
    leftParenthesis: (
    rightParenthesis: )
  operator: !
''');
  }

  test_object_prefixed_withTypeArgs_insideNullCheck() {
    _parse('''
import 'dart:async' as async;

void f(x) {
  switch (x) {
    case async.Future<int>()?:
      break;
  }
}
''');
    var node = findNode.singleGuardedPattern.pattern;
    assertParsedNodeText(node, r'''
NullCheckPattern
  pattern: ObjectPattern
    type: NamedType
      importPrefix: ImportPrefixReference
        name: async
        period: .
      name: Future
      typeArguments: TypeArgumentList
        leftBracket: <
        arguments
          NamedType
            name: int
        rightBracket: >
    leftParenthesis: (
    rightParenthesis: )
  operator: ?
''');
  }

  test_object_prefixedNamedUnderscore_withoutTypeArgs_insideCase() {
    // We need to make sure the `_` isn't misinterpreted as a wildcard pattern
    _parse('''
void f(x) {
  switch (x) {
    case _.Future():
      break;
  }
}
''');
    var node = findNode.singleGuardedPattern.pattern;
    assertParsedNodeText(node, r'''
ObjectPattern
  type: NamedType
    importPrefix: ImportPrefixReference
      name: _
      period: .
    name: Future
  leftParenthesis: (
  rightParenthesis: )
''');
  }

  test_object_prefixedNamedUnderscore_withoutTypeArgs_insideDeclaration() {
    // We need to make sure the `_` isn't misinterpreted as a wildcard pattern
    _parse('''
void f(x) {
  var _.Future() = x;
}
''');
    var node = findNode.patternVariableDeclaration('= x').pattern;
    assertParsedNodeText(node, r'''
ObjectPattern
  type: NamedType
    importPrefix: ImportPrefixReference
      name: _
      period: .
    name: Future
  leftParenthesis: (
  rightParenthesis: )
''');
  }

  test_object_prefixedNamedUnderscore_withTypeArgs_insideCase() {
    // We need to make sure the `_` isn't misinterpreted as a wildcard pattern
    _parse('''
void f(x) {
  switch (x) {
    case _.Future<int>():
      break;
  }
}
''');
    var node = findNode.singleGuardedPattern.pattern;
    assertParsedNodeText(node, r'''
ObjectPattern
  type: NamedType
    importPrefix: ImportPrefixReference
      name: _
      period: .
    name: Future
    typeArguments: TypeArgumentList
      leftBracket: <
      arguments
        NamedType
          name: int
      rightBracket: >
  leftParenthesis: (
  rightParenthesis: )
''');
  }

  test_object_recovery_bogusTokensAfterPatternField() {
    // If the extra tokens after a pattern field don't look like they could be a
    // subsequent pattern field, the parser skips to the closing parenthesis to
    // avoid a large number of parse errors.
    _parse('''
void f(x) {
  switch (x) {
    case dynamic(foo: int() * 2):
      break;
  }
}
''', errors: [
      error(ParserErrorCode.EXPECTED_TOKEN, 55, 1),
    ]);
    var node = findNode.singleGuardedPattern.pattern;
    assertParsedNodeText(node, r'''
ObjectPattern
  type: NamedType
    name: dynamic
  leftParenthesis: (
  fields
    PatternField
      name: PatternFieldName
        name: foo
        colon: :
      pattern: ObjectPattern
        type: NamedType
          name: int
        leftParenthesis: (
        rightParenthesis: )
  rightParenthesis: )
''');
  }

  test_object_recovery_missingClosingParen() {
    // If the extra tokens after a pattern don't look like they could be a
    // subsequent pattern field, and the pattern doesn't have a matching `)`,
    // the parser assumes it's the `)` that is missing.
    _parse('''
void f(x) {
  switch (x) {
    case dynamic(foo: int():
      break;
  }
}
''', errors: [
      error(ScannerErrorCode.EXPECTED_TOKEN, 71, 1),
    ]);
    var node = findNode.switchStatement('switch').members.single;
    assertParsedNodeText(node, r'''
SwitchPatternCase
  keyword: case
  guardedPattern: GuardedPattern
    pattern: ObjectPattern
      type: NamedType
        name: dynamic
      leftParenthesis: (
      fields
        PatternField
          name: PatternFieldName
            name: foo
            colon: :
          pattern: ObjectPattern
            type: NamedType
              name: int
            leftParenthesis: (
            rightParenthesis: )
      rightParenthesis: ) <synthetic>
  colon: :
  statements
    BreakStatement
      breakKeyword: break
      semicolon: ;
''');
  }

  test_object_recovery_missingComma() {
    // If the extra tokens after a pattern field look like they could be a
    // subsequent pattern field, the parser assumes there's a missing comma.
    _parse('''
void f(x) {
  switch (x) {
    case dynamic(foo: int() bar: int()):
      break;
  }
}
''', errors: [
      error(ParserErrorCode.EXPECTED_TOKEN, 55, 3),
    ]);
    var node = findNode.singleGuardedPattern.pattern;
    assertParsedNodeText(node, r'''
ObjectPattern
  type: NamedType
    name: dynamic
  leftParenthesis: (
  fields
    PatternField
      name: PatternFieldName
        name: foo
        colon: :
      pattern: ObjectPattern
        type: NamedType
          name: int
        leftParenthesis: (
        rightParenthesis: )
    PatternField
      name: PatternFieldName
        name: bar
        colon: :
      pattern: ObjectPattern
        type: NamedType
          name: int
        leftParenthesis: (
        rightParenthesis: )
  rightParenthesis: )
''');
  }

  test_object_unprefixed_withoutTypeArgs_insideCast() {
    _parse('''
class C {
  int? f;
}
void f(x) {
  switch (x) {
    case C(f: 1) as Object:
      break;
  }
}
''');
    var node = findNode.singleGuardedPattern.pattern;
    assertParsedNodeText(node, r'''
CastPattern
  pattern: ObjectPattern
    type: NamedType
      name: C
    leftParenthesis: (
    fields
      PatternField
        name: PatternFieldName
          name: f
          colon: :
        pattern: ConstantPattern
          expression: IntegerLiteral
            literal: 1
    rightParenthesis: )
  asToken: as
  type: NamedType
    name: Object
''');
  }

  test_object_unprefixed_withoutTypeArgs_insideNullAssert() {
    _parse('''
class C {
  int? f;
}
void f(x) {
  switch (x) {
    case C(f: 1)!:
      break;
  }
}
''');
    var node = findNode.singleGuardedPattern.pattern;
    assertParsedNodeText(node, r'''
NullAssertPattern
  pattern: ObjectPattern
    type: NamedType
      name: C
    leftParenthesis: (
    fields
      PatternField
        name: PatternFieldName
          name: f
          colon: :
        pattern: ConstantPattern
          expression: IntegerLiteral
            literal: 1
    rightParenthesis: )
  operator: !
''');
  }

  test_object_unprefixed_withoutTypeArgs_insideNullCheck() {
    _parse('''
class C {
  int? f;
}
void f(x) {
  switch (x) {
    case C(f: 1)?:
      break;
  }
}
''');
    var node = findNode.singleGuardedPattern.pattern;
    assertParsedNodeText(node, r'''
NullCheckPattern
  pattern: ObjectPattern
    type: NamedType
      name: C
    leftParenthesis: (
    fields
      PatternField
        name: PatternFieldName
          name: f
          colon: :
        pattern: ConstantPattern
          expression: IntegerLiteral
            literal: 1
    rightParenthesis: )
  operator: ?
''');
  }

  test_object_unprefixed_withTypeArgs_insideCase() {
    _parse('''
class C<T> {}
void f(x) {
  switch (x) {
    case C<int>():
      break;
  }
}
''');
    var node = findNode.singleGuardedPattern.pattern;
    assertParsedNodeText(node, r'''
ObjectPattern
  type: NamedType
    name: C
    typeArguments: TypeArgumentList
      leftBracket: <
      arguments
        NamedType
          name: int
      rightBracket: >
  leftParenthesis: (
  rightParenthesis: )
''');
  }

  test_object_unprefixed_withTypeArgs_insideDeclaration() {
    _parse('''
class C<T> {}
void f(x) {
  var C<int>() = x;
}
''');
    var node = findNode.patternVariableDeclaration('= x').pattern;
    assertParsedNodeText(node, r'''
ObjectPattern
  type: NamedType
    name: C
    typeArguments: TypeArgumentList
      leftBracket: <
      arguments
        NamedType
          name: int
      rightBracket: >
  leftParenthesis: (
  rightParenthesis: )
''');
  }

  test_object_unprefixed_withTypeArgs_insideNullAssert() {
    _parse('''
class C<T> {
  T? f;
}
void f(x) {
  switch (x) {
    case C<int>(f: 1)!:
      break;
  }
}
''');
    var node = findNode.singleGuardedPattern.pattern;
    assertParsedNodeText(node, r'''
NullAssertPattern
  pattern: ObjectPattern
    type: NamedType
      name: C
      typeArguments: TypeArgumentList
        leftBracket: <
        arguments
          NamedType
            name: int
        rightBracket: >
    leftParenthesis: (
    fields
      PatternField
        name: PatternFieldName
          name: f
          colon: :
        pattern: ConstantPattern
          expression: IntegerLiteral
            literal: 1
    rightParenthesis: )
  operator: !
''');
  }

  test_object_unprefixedNamedUnderscore_withoutTypeArgs_insideCase() {
    // We need to make sure the `_` isn't misinterpreted as a wildcard pattern
    _parse('''
void f(x) {
  switch (x) {
    case _():
      break;
  }
}
''');
    var node = findNode.singleGuardedPattern.pattern;
    assertParsedNodeText(node, r'''
ObjectPattern
  type: NamedType
    name: _
  leftParenthesis: (
  rightParenthesis: )
''');
  }

  test_object_unprefixedNamedUnderscore_withoutTypeArgs_insideDeclaration() {
    // We need to make sure the `_` isn't misinterpreted as a wildcard pattern
    _parse('''
void f(x) {
  var _() = x;
}
''');
    var node = findNode.patternVariableDeclaration('= x').pattern;
    assertParsedNodeText(node, r'''
ObjectPattern
  type: NamedType
    name: _
  leftParenthesis: (
  rightParenthesis: )
''');
  }

  test_object_unprefixedNamedUnderscore_withTypeArgs_insideCase() {
    // We need to make sure the `_` isn't misinterpreted as a wildcard pattern
    _parse('''
void f(x) {
  switch (x) {
    case _<int>():
      break;
  }
}
''');
    var node = findNode.singleGuardedPattern.pattern;
    assertParsedNodeText(node, r'''
ObjectPattern
  type: NamedType
    name: _
    typeArguments: TypeArgumentList
      leftBracket: <
      arguments
        NamedType
          name: int
      rightBracket: >
  leftParenthesis: (
  rightParenthesis: )
''');
  }

  test_object_unprefixedNamedUnderscore_withTypeArgs_insideDeclaration() {
    // We need to make sure the `_` isn't misinterpreted as a wildcard pattern
    _parse('''
void f(x) {
  var _<int>() = x;
}
''');
    var node = findNode.patternVariableDeclaration('= x').pattern;
    assertParsedNodeText(node, r'''
ObjectPattern
  type: NamedType
    name: _
    typeArguments: TypeArgumentList
      leftBracket: <
      arguments
        NamedType
          name: int
      rightBracket: >
  leftParenthesis: (
  rightParenthesis: )
''');
  }

  test_parenthesized_insideAssignment() {
    _parse('''
f(x) {
  (a) = x;
}
''');
    var node = findNode.patternAssignment('= x').pattern;
    assertParsedNodeText(node, r'''
ParenthesizedPattern
  leftParenthesis: (
  pattern: AssignedVariablePattern
    name: a
  rightParenthesis: )
''');
  }

  test_parenthesized_insideCase() {
    _parse('''
f(x) {
  switch (x) {
    case (1):
      break;
  }
}
''');
    var node = findNode.singleGuardedPattern.pattern;
    assertParsedNodeText(node, r'''
ParenthesizedPattern
  leftParenthesis: (
  pattern: ConstantPattern
    expression: IntegerLiteral
      literal: 1
  rightParenthesis: )
''');
  }

  test_parenthesized_insideCast() {
    _parse('''
void f(x) {
  switch (x) {
    case (1) as Object:
      break;
  }
}
''');
    var node = findNode.singleGuardedPattern.pattern;
    assertParsedNodeText(node, r'''
CastPattern
  pattern: ParenthesizedPattern
    leftParenthesis: (
    pattern: ConstantPattern
      expression: IntegerLiteral
        literal: 1
    rightParenthesis: )
  asToken: as
  type: NamedType
    name: Object
''');
  }

  test_parenthesized_insideDeclaration() {
    _parse('''
f(x) {
  var (a) = x;
}
''');
    var node = findNode.patternVariableDeclaration('= x').pattern;
    assertParsedNodeText(node, r'''
ParenthesizedPattern
  leftParenthesis: (
  pattern: DeclaredVariablePattern
    name: a
  rightParenthesis: )
''');
  }

  test_parenthesized_insideNullAssert() {
    _parse('''
void f(x) {
  switch (x) {
    case (1)!:
      break;
  }
}
''');
    var node = findNode.singleGuardedPattern.pattern;
    assertParsedNodeText(node, r'''
NullAssertPattern
  pattern: ParenthesizedPattern
    leftParenthesis: (
    pattern: ConstantPattern
      expression: IntegerLiteral
        literal: 1
    rightParenthesis: )
  operator: !
''');
  }

  test_parenthesized_insideNullCheck() {
    _parse('''
void f(x) {
  switch (x) {
    case (1)?:
      break;
  }
}
''');
    var node = findNode.singleGuardedPattern.pattern;
    assertParsedNodeText(node, r'''
NullCheckPattern
  pattern: ParenthesizedPattern
    leftParenthesis: (
    pattern: ConstantPattern
      expression: IntegerLiteral
        literal: 1
    rightParenthesis: )
  operator: ?
''');
  }

  test_pattern_inForIn_element_noMetadata() {
    _parse('''
void f(x) => [for (var (a, b) in x) 0];
''');
    var node = findNode.forElement('for');
    assertParsedNodeText(node, r'''
ForElement
  forKeyword: for
  leftParenthesis: (
  forLoopParts: ForEachPartsWithPattern
    keyword: var
    pattern: RecordPattern
      leftParenthesis: (
      fields
        PatternField
          pattern: DeclaredVariablePattern
            name: a
        PatternField
          pattern: DeclaredVariablePattern
            name: b
      rightParenthesis: )
    inKeyword: in
    iterable: SimpleIdentifier
      token: x
  rightParenthesis: )
  body: IntegerLiteral
    literal: 0
''');
  }

  test_pattern_inForIn_element_withMetadata() {
    _parse('''
void f(x) => [for (@annotation var (a, b) in x) 0];
''');
    var node = findNode.forElement('for');
    assertParsedNodeText(node, r'''
ForElement
  forKeyword: for
  leftParenthesis: (
  forLoopParts: ForEachPartsWithPattern
    metadata
      Annotation
        atSign: @
        name: SimpleIdentifier
          token: annotation
    keyword: var
    pattern: RecordPattern
      leftParenthesis: (
      fields
        PatternField
          pattern: DeclaredVariablePattern
            name: a
        PatternField
          pattern: DeclaredVariablePattern
            name: b
      rightParenthesis: )
    inKeyword: in
    iterable: SimpleIdentifier
      token: x
  rightParenthesis: )
  body: IntegerLiteral
    literal: 0
''');
  }

  test_pattern_inForIn_statement_noMetadata() {
    _parse('''
void f(x) {
  for (var (a, b) in x) {}
}
''');
    var node = findNode.forStatement('for');
    assertParsedNodeText(node, r'''
ForStatement
  forKeyword: for
  leftParenthesis: (
  forLoopParts: ForEachPartsWithPattern
    keyword: var
    pattern: RecordPattern
      leftParenthesis: (
      fields
        PatternField
          pattern: DeclaredVariablePattern
            name: a
        PatternField
          pattern: DeclaredVariablePattern
            name: b
      rightParenthesis: )
    inKeyword: in
    iterable: SimpleIdentifier
      token: x
  rightParenthesis: )
  body: Block
    leftBracket: {
    rightBracket: }
''');
  }

  test_pattern_inForIn_statement_withMetadata() {
    _parse('''
void f(x) {
  for (@annotation var (a, b) in x) {}
}
''');
    var node = findNode.forStatement('for');
    assertParsedNodeText(node, r'''
ForStatement
  forKeyword: for
  leftParenthesis: (
  forLoopParts: ForEachPartsWithPattern
    metadata
      Annotation
        atSign: @
        name: SimpleIdentifier
          token: annotation
    keyword: var
    pattern: RecordPattern
      leftParenthesis: (
      fields
        PatternField
          pattern: DeclaredVariablePattern
            name: a
        PatternField
          pattern: DeclaredVariablePattern
            name: b
      rightParenthesis: )
    inKeyword: in
    iterable: SimpleIdentifier
      token: x
  rightParenthesis: )
  body: Block
    leftBracket: {
    rightBracket: }
''');
  }

  test_pattern_inForInitializer_element() {
    _parse('''
void f(x) => [for (var (a, b) = x; ;) 0];
''');
    var node = findNode.forElement('for');
    assertParsedNodeText(node, r'''
ForElement
  forKeyword: for
  leftParenthesis: (
  forLoopParts: ForPartsWithPattern
    variables: PatternVariableDeclaration
      keyword: var
      pattern: RecordPattern
        leftParenthesis: (
        fields
          PatternField
            pattern: DeclaredVariablePattern
              name: a
          PatternField
            pattern: DeclaredVariablePattern
              name: b
        rightParenthesis: )
      equals: =
      expression: SimpleIdentifier
        token: x
    leftSeparator: ;
    rightSeparator: ;
  rightParenthesis: )
  body: IntegerLiteral
    literal: 0
''');
  }

  test_pattern_inForInitializer_statement() {
    _parse('''
void f(x) {
  for (var (a, b) = x; ;) {}
}
''');
    var node = findNode.forStatement('for');
    assertParsedNodeText(node, r'''
ForStatement
  forKeyword: for
  leftParenthesis: (
  forLoopParts: ForPartsWithPattern
    variables: PatternVariableDeclaration
      keyword: var
      pattern: RecordPattern
        leftParenthesis: (
        fields
          PatternField
            pattern: DeclaredVariablePattern
              name: a
          PatternField
            pattern: DeclaredVariablePattern
              name: b
        rightParenthesis: )
      equals: =
      expression: SimpleIdentifier
        token: x
    leftSeparator: ;
    rightSeparator: ;
  rightParenthesis: )
  body: Block
    leftBracket: {
    rightBracket: }
''');
  }

  test_pattern_inForPartsWithExpression_element() {
    _parse('''
void f(x) => [for ((a, b) = x; ;) 0];
''');
    var node = findNode.forElement('for');
    assertParsedNodeText(node, r'''
ForElement
  forKeyword: for
  leftParenthesis: (
  forLoopParts: ForPartsWithExpression
    initialization: PatternAssignment
      pattern: RecordPattern
        leftParenthesis: (
        fields
          PatternField
            pattern: AssignedVariablePattern
              name: a
          PatternField
            pattern: AssignedVariablePattern
              name: b
        rightParenthesis: )
      equals: =
      expression: SimpleIdentifier
        token: x
    leftSeparator: ;
    rightSeparator: ;
  rightParenthesis: )
  body: IntegerLiteral
    literal: 0
''');
  }

  test_pattern_inForPartsWithExpression_statement() {
    _parse('''
void f(x) {
  for ((a, b) = x; ;) {}
}
''');
    var node = findNode.forStatement('for');
    assertParsedNodeText(node, r'''
ForStatement
  forKeyword: for
  leftParenthesis: (
  forLoopParts: ForPartsWithExpression
    initialization: PatternAssignment
      pattern: RecordPattern
        leftParenthesis: (
        fields
          PatternField
            pattern: AssignedVariablePattern
              name: a
          PatternField
            pattern: AssignedVariablePattern
              name: b
        rightParenthesis: )
      equals: =
      expression: SimpleIdentifier
        token: x
    leftSeparator: ;
    rightSeparator: ;
  rightParenthesis: )
  body: Block
    leftBracket: {
    rightBracket: }
''');
  }

  test_patternVariableDeclaration_inClass() {
    // If a pattern variable declaration appears outside a function or method,
    // the parser recovers by replacing the pattern with a synthetic identifier,
    // so that it parses as an ordinary field or top level variable declaration.
    _parse('''
class C {
  var (a, b) = (0, 1);
}
''', errors: [
      error(
          ParserErrorCode
              .PATTERN_VARIABLE_DECLARATION_OUTSIDE_FUNCTION_OR_METHOD,
          16,
          6),
    ]);
    var node = findNode.classDeclaration('class');
    assertParsedNodeText(node, r'''
ClassDeclaration
  classKeyword: class
  name: C
  leftBracket: {
  members
    FieldDeclaration
      fields: VariableDeclarationList
        keyword: var
        variables
          VariableDeclaration
            name: <empty> <synthetic>
            equals: =
            initializer: RecordLiteral
              leftParenthesis: (
              fields
                IntegerLiteral
                  literal: 0
                IntegerLiteral
                  literal: 1
              rightParenthesis: )
      semicolon: ;
  rightBracket: }
''');
  }

  test_patternVariableDeclaration_topLevel() {
    // If a pattern variable declaration appears outside a function or method,
    // the parser recovers by replacing the pattern with a synthetic identifier,
    // so that it parses as an ordinary field or top level variable declaration.
    _parse('''
var (a, b) = (0, 1);
''', errors: [
      error(
          ParserErrorCode
              .PATTERN_VARIABLE_DECLARATION_OUTSIDE_FUNCTION_OR_METHOD,
          4,
          6),
    ]);
    var node = findNode.unit;
    assertParsedNodeText(node, r'''
CompilationUnit
  declarations
    TopLevelVariableDeclaration
      variables: VariableDeclarationList
        keyword: var
        variables
          VariableDeclaration
            name: <empty> <synthetic>
            equals: =
            initializer: RecordLiteral
              leftParenthesis: (
              fields
                IntegerLiteral
                  literal: 0
                IntegerLiteral
                  literal: 1
              rightParenthesis: )
      semicolon: ;
''');
  }

  test_patternVariableDeclarationStatement_disallowsConst() {
    // TODO(paulberry): do better error recovery.
    _parse('''
f(x) {
  const (_) = x;
}
''', errors: [
      error(ParserErrorCode.MISSING_ASSIGNABLE_SELECTOR, 9, 9),
      error(ParserErrorCode.ILLEGAL_ASSIGNMENT_TO_NON_ASSIGNABLE, 9, 9),
      error(ParserErrorCode.RECORD_LITERAL_ONE_POSITIONAL_NO_TRAILING_COMMA, 17,
          1),
    ]);
  }

  test_patternVariableDeclarationStatement_disallowsLate() {
    _parse('''
f(x) {
  late var (_) = x;
}
''', errors: [
      error(ParserErrorCode.LATE_PATTERN_VARIABLE_DECLARATION, 9, 4),
    ]);
    var node = findNode.patternVariableDeclarationStatement('= x');
    assertParsedNodeText(node, r'''
PatternVariableDeclarationStatement
  declaration: PatternVariableDeclaration
    keyword: var
    pattern: ParenthesizedPattern
      leftParenthesis: (
      pattern: WildcardPattern
        name: _
      rightParenthesis: )
    equals: =
    expression: SimpleIdentifier
      token: x
  semicolon: ;
''');
  }

  test_patternVariableDeclarationStatement_noMetadata_final_extractor() {
    _parse('''
f(x) {
  final C(f: a) = x;
}
''');
    var node = findNode.patternVariableDeclarationStatement('= x');
    assertParsedNodeText(node, r'''
PatternVariableDeclarationStatement
  declaration: PatternVariableDeclaration
    keyword: final
    pattern: ObjectPattern
      type: NamedType
        name: C
      leftParenthesis: (
      fields
        PatternField
          name: PatternFieldName
            name: f
            colon: :
          pattern: DeclaredVariablePattern
            name: a
      rightParenthesis: )
    equals: =
    expression: SimpleIdentifier
      token: x
  semicolon: ;
''');
  }

  test_patternVariableDeclarationStatement_noMetadata_final_list() {
    _parse('''
f(x) {
  final [a] = x;
}
''');
    var node = findNode.patternVariableDeclarationStatement('= x');
    assertParsedNodeText(node, r'''
PatternVariableDeclarationStatement
  declaration: PatternVariableDeclaration
    keyword: final
    pattern: ListPattern
      leftBracket: [
      elements
        DeclaredVariablePattern
          name: a
      rightBracket: ]
    equals: =
    expression: SimpleIdentifier
      token: x
  semicolon: ;
''');
  }

  test_patternVariableDeclarationStatement_noMetadata_final_map() {
    _parse('''
f(x) {
  final {'a': a} = x;
}
''');
    var node = findNode.patternVariableDeclarationStatement('= x');
    assertParsedNodeText(node, r'''
PatternVariableDeclarationStatement
  declaration: PatternVariableDeclaration
    keyword: final
    pattern: MapPattern
      leftBracket: {
      elements
        MapPatternEntry
          key: SimpleStringLiteral
            literal: 'a'
          separator: :
          value: DeclaredVariablePattern
            name: a
      rightBracket: }
    equals: =
    expression: SimpleIdentifier
      token: x
  semicolon: ;
''');
  }

  test_patternVariableDeclarationStatement_noMetadata_final_parenthesized() {
    _parse('''
f(x) {
  final (a) = x;
}
''');
    var node = findNode.patternVariableDeclarationStatement('= x');
    assertParsedNodeText(node, r'''
PatternVariableDeclarationStatement
  declaration: PatternVariableDeclaration
    keyword: final
    pattern: ParenthesizedPattern
      leftParenthesis: (
      pattern: DeclaredVariablePattern
        name: a
      rightParenthesis: )
    equals: =
    expression: SimpleIdentifier
      token: x
  semicolon: ;
''');
  }

  test_patternVariableDeclarationStatement_noMetadata_final_record() {
    _parse('''
f(x) {
  final (a,) = x;
}
''');
    var node = findNode.patternVariableDeclarationStatement('= x');
    assertParsedNodeText(node, r'''
PatternVariableDeclarationStatement
  declaration: PatternVariableDeclaration
    keyword: final
    pattern: RecordPattern
      leftParenthesis: (
      fields
        PatternField
          pattern: DeclaredVariablePattern
            name: a
      rightParenthesis: )
    equals: =
    expression: SimpleIdentifier
      token: x
  semicolon: ;
''');
  }

  test_patternVariableDeclarationStatement_noMetadata_var_extractor() {
    _parse('''
f(x) {
  var C(f: a) = x;
}
''');
    var node = findNode.patternVariableDeclarationStatement('= x');
    assertParsedNodeText(node, r'''
PatternVariableDeclarationStatement
  declaration: PatternVariableDeclaration
    keyword: var
    pattern: ObjectPattern
      type: NamedType
        name: C
      leftParenthesis: (
      fields
        PatternField
          name: PatternFieldName
            name: f
            colon: :
          pattern: DeclaredVariablePattern
            name: a
      rightParenthesis: )
    equals: =
    expression: SimpleIdentifier
      token: x
  semicolon: ;
''');
  }

  test_patternVariableDeclarationStatement_noMetadata_var_list() {
    _parse('''
f(x) {
  var [a] = x;
}
''');
    var node = findNode.patternVariableDeclarationStatement('= x');
    assertParsedNodeText(node, r'''
PatternVariableDeclarationStatement
  declaration: PatternVariableDeclaration
    keyword: var
    pattern: ListPattern
      leftBracket: [
      elements
        DeclaredVariablePattern
          name: a
      rightBracket: ]
    equals: =
    expression: SimpleIdentifier
      token: x
  semicolon: ;
''');
  }

  test_patternVariableDeclarationStatement_noMetadata_var_map() {
    _parse('''
f(x) {
  var {'a': a} = x;
}
''');
    var node = findNode.patternVariableDeclarationStatement('= x');
    assertParsedNodeText(node, r'''
PatternVariableDeclarationStatement
  declaration: PatternVariableDeclaration
    keyword: var
    pattern: MapPattern
      leftBracket: {
      elements
        MapPatternEntry
          key: SimpleStringLiteral
            literal: 'a'
          separator: :
          value: DeclaredVariablePattern
            name: a
      rightBracket: }
    equals: =
    expression: SimpleIdentifier
      token: x
  semicolon: ;
''');
  }

  test_patternVariableDeclarationStatement_noMetadata_var_parenthesized() {
    _parse('''
f(x) {
  var (a) = x;
}
''');
    var node = findNode.patternVariableDeclarationStatement('= x');
    assertParsedNodeText(node, r'''
PatternVariableDeclarationStatement
  declaration: PatternVariableDeclaration
    keyword: var
    pattern: ParenthesizedPattern
      leftParenthesis: (
      pattern: DeclaredVariablePattern
        name: a
      rightParenthesis: )
    equals: =
    expression: SimpleIdentifier
      token: x
  semicolon: ;
''');
  }

  test_patternVariableDeclarationStatement_noMetadata_var_record() {
    _parse('''
f(x) {
  var (a,) = x;
}
''');
    var node = findNode.patternVariableDeclarationStatement('= x');
    assertParsedNodeText(node, r'''
PatternVariableDeclarationStatement
  declaration: PatternVariableDeclaration
    keyword: var
    pattern: RecordPattern
      leftParenthesis: (
      fields
        PatternField
          pattern: DeclaredVariablePattern
            name: a
      rightParenthesis: )
    equals: =
    expression: SimpleIdentifier
      token: x
  semicolon: ;
''');
  }

  test_patternVariableDeclarationStatement_withMetadata_final_extractor() {
    _parse('''
f(x) {
  @annotation
  final C(f: a) = x;
}
''');
    var node = findNode.patternVariableDeclarationStatement('= x');
    assertParsedNodeText(node, r'''
PatternVariableDeclarationStatement
  declaration: PatternVariableDeclaration
    metadata
      Annotation
        atSign: @
        name: SimpleIdentifier
          token: annotation
    keyword: final
    pattern: ObjectPattern
      type: NamedType
        name: C
      leftParenthesis: (
      fields
        PatternField
          name: PatternFieldName
            name: f
            colon: :
          pattern: DeclaredVariablePattern
            name: a
      rightParenthesis: )
    equals: =
    expression: SimpleIdentifier
      token: x
  semicolon: ;
''');
  }

  test_patternVariableDeclarationStatement_withMetadata_final_list() {
    _parse('''
f(x) {
  @annotation
  final [a] = x;
}
''');
    var node = findNode.patternVariableDeclarationStatement('= x');
    assertParsedNodeText(node, r'''
PatternVariableDeclarationStatement
  declaration: PatternVariableDeclaration
    metadata
      Annotation
        atSign: @
        name: SimpleIdentifier
          token: annotation
    keyword: final
    pattern: ListPattern
      leftBracket: [
      elements
        DeclaredVariablePattern
          name: a
      rightBracket: ]
    equals: =
    expression: SimpleIdentifier
      token: x
  semicolon: ;
''');
  }

  test_patternVariableDeclarationStatement_withMetadata_final_map() {
    _parse('''
f(x) {
  @annotation
  final {'a': a} = x;
}
''');
    var node = findNode.patternVariableDeclarationStatement('= x');
    assertParsedNodeText(node, r'''
PatternVariableDeclarationStatement
  declaration: PatternVariableDeclaration
    metadata
      Annotation
        atSign: @
        name: SimpleIdentifier
          token: annotation
    keyword: final
    pattern: MapPattern
      leftBracket: {
      elements
        MapPatternEntry
          key: SimpleStringLiteral
            literal: 'a'
          separator: :
          value: DeclaredVariablePattern
            name: a
      rightBracket: }
    equals: =
    expression: SimpleIdentifier
      token: x
  semicolon: ;
''');
  }

  test_patternVariableDeclarationStatement_withMetadata_final_parenthesized() {
    _parse('''
f(x) {
  @annotation
  final (a) = x;
}
''');
    var node = findNode.patternVariableDeclarationStatement('= x');
    assertParsedNodeText(node, r'''
PatternVariableDeclarationStatement
  declaration: PatternVariableDeclaration
    metadata
      Annotation
        atSign: @
        name: SimpleIdentifier
          token: annotation
    keyword: final
    pattern: ParenthesizedPattern
      leftParenthesis: (
      pattern: DeclaredVariablePattern
        name: a
      rightParenthesis: )
    equals: =
    expression: SimpleIdentifier
      token: x
  semicolon: ;
''');
  }

  test_patternVariableDeclarationStatement_withMetadata_final_record() {
    _parse('''
f(x) {
  @annotation
  final (a,) = x;
}
''');
    var node = findNode.patternVariableDeclarationStatement('= x');
    assertParsedNodeText(node, r'''
PatternVariableDeclarationStatement
  declaration: PatternVariableDeclaration
    metadata
      Annotation
        atSign: @
        name: SimpleIdentifier
          token: annotation
    keyword: final
    pattern: RecordPattern
      leftParenthesis: (
      fields
        PatternField
          pattern: DeclaredVariablePattern
            name: a
      rightParenthesis: )
    equals: =
    expression: SimpleIdentifier
      token: x
  semicolon: ;
''');
  }

  test_patternVariableDeclarationStatement_withMetadata_var_extractor() {
    _parse('''
f(x) {
  @annotation
  var C(f: a) = x;
}
''');
    var node = findNode.patternVariableDeclarationStatement('= x');
    assertParsedNodeText(node, r'''
PatternVariableDeclarationStatement
  declaration: PatternVariableDeclaration
    metadata
      Annotation
        atSign: @
        name: SimpleIdentifier
          token: annotation
    keyword: var
    pattern: ObjectPattern
      type: NamedType
        name: C
      leftParenthesis: (
      fields
        PatternField
          name: PatternFieldName
            name: f
            colon: :
          pattern: DeclaredVariablePattern
            name: a
      rightParenthesis: )
    equals: =
    expression: SimpleIdentifier
      token: x
  semicolon: ;
''');
  }

  test_patternVariableDeclarationStatement_withMetadata_var_list() {
    _parse('''
f(x) {
  @annotation
  var [a] = x;
}
''');
    var node = findNode.patternVariableDeclarationStatement('= x');
    assertParsedNodeText(node, r'''
PatternVariableDeclarationStatement
  declaration: PatternVariableDeclaration
    metadata
      Annotation
        atSign: @
        name: SimpleIdentifier
          token: annotation
    keyword: var
    pattern: ListPattern
      leftBracket: [
      elements
        DeclaredVariablePattern
          name: a
      rightBracket: ]
    equals: =
    expression: SimpleIdentifier
      token: x
  semicolon: ;
''');
  }

  test_patternVariableDeclarationStatement_withMetadata_var_map() {
    _parse('''
f(x) {
  @annotation
  var {'a': a} = x;
}
''');
    var node = findNode.patternVariableDeclarationStatement('= x');
    assertParsedNodeText(node, r'''
PatternVariableDeclarationStatement
  declaration: PatternVariableDeclaration
    metadata
      Annotation
        atSign: @
        name: SimpleIdentifier
          token: annotation
    keyword: var
    pattern: MapPattern
      leftBracket: {
      elements
        MapPatternEntry
          key: SimpleStringLiteral
            literal: 'a'
          separator: :
          value: DeclaredVariablePattern
            name: a
      rightBracket: }
    equals: =
    expression: SimpleIdentifier
      token: x
  semicolon: ;
''');
  }

  test_patternVariableDeclarationStatement_withMetadata_var_parenthesized() {
    _parse('''
f(x) {
  @annotation
  var (a) = x;
}
''');
    var node = findNode.patternVariableDeclarationStatement('= x');
    assertParsedNodeText(node, r'''
PatternVariableDeclarationStatement
  declaration: PatternVariableDeclaration
    metadata
      Annotation
        atSign: @
        name: SimpleIdentifier
          token: annotation
    keyword: var
    pattern: ParenthesizedPattern
      leftParenthesis: (
      pattern: DeclaredVariablePattern
        name: a
      rightParenthesis: )
    equals: =
    expression: SimpleIdentifier
      token: x
  semicolon: ;
''');
  }

  test_patternVariableDeclarationStatement_withMetadata_var_record() {
    _parse('''
f(x) {
  @annotation
  var (a,) = x;
}
''');
    var node = findNode.patternVariableDeclarationStatement('= x');
    assertParsedNodeText(node, r'''
PatternVariableDeclarationStatement
  declaration: PatternVariableDeclaration
    metadata
      Annotation
        atSign: @
        name: SimpleIdentifier
          token: annotation
    keyword: var
    pattern: RecordPattern
      leftParenthesis: (
      fields
        PatternField
          pattern: DeclaredVariablePattern
            name: a
      rightParenthesis: )
    equals: =
    expression: SimpleIdentifier
      token: x
  semicolon: ;
''');
  }

  test_prefixedIdentifier_when_not() {
    // Based on the repro from https://github.com/dart-lang/sdk/issues/52199.
    _parse('''
void f(x) {
  switch (x) {
    case Enum.value when !flag:
  }
}
''');
    var node = findNode.switchPatternCase('case');
    assertParsedNodeText(node, r'''
SwitchPatternCase
  keyword: case
  guardedPattern: GuardedPattern
    pattern: ConstantPattern
      expression: PrefixedIdentifier
        prefix: SimpleIdentifier
          token: Enum
        period: .
        identifier: SimpleIdentifier
          token: value
    whenClause: WhenClause
      whenKeyword: when
      expression: PrefixExpression
        operator: !
        operand: SimpleIdentifier
          token: flag
  colon: :
''');
  }

  test_record_insideAssignment_empty() {
    _parse('''
void f(x) {
  () = x;
}
''');
    var node = findNode.patternAssignment('= x').pattern;
    assertParsedNodeText(node, r'''
RecordPattern
  leftParenthesis: (
  rightParenthesis: )
''');
  }

  test_record_insideAssignment_oneField() {
    _parse('''
void f(x) {
  (a,) = x;
}
''');
    var node = findNode.patternAssignment('= x').pattern;
    assertParsedNodeText(node, r'''
RecordPattern
  leftParenthesis: (
  fields
    PatternField
      pattern: AssignedVariablePattern
        name: a
  rightParenthesis: )
''');
  }

  test_record_insideAssignment_twoFields() {
    _parse('''
void f(x) {
  (a, b) = x;
}
''');
    var node = findNode.patternAssignment('= x').pattern;
    assertParsedNodeText(node, r'''
RecordPattern
  leftParenthesis: (
  fields
    PatternField
      pattern: AssignedVariablePattern
        name: a
    PatternField
      pattern: AssignedVariablePattern
        name: b
  rightParenthesis: )
''');
  }

  test_record_insideCase_empty() {
    _parse('''
void f(x) {
  switch (x) {
    case ():
      break;
  }
}
''');
    var node = findNode.singleGuardedPattern.pattern;
    assertParsedNodeText(node, r'''
RecordPattern
  leftParenthesis: (
  rightParenthesis: )
''');
  }

  test_record_insideCase_oneField() {
    _parse('''
void f(x) {
  switch (x) {
    case (1,):
      break;
  }
}
''');
    var node = findNode.singleGuardedPattern.pattern;
    assertParsedNodeText(node, r'''
RecordPattern
  leftParenthesis: (
  fields
    PatternField
      pattern: ConstantPattern
        expression: IntegerLiteral
          literal: 1
  rightParenthesis: )
''');
  }

  test_record_insideCase_twoFields() {
    _parse('''
void f(x) {
  switch (x) {
    case (1, 2):
      break;
  }
}
''');
    var node = findNode.singleGuardedPattern.pattern;
    assertParsedNodeText(node, r'''
RecordPattern
  leftParenthesis: (
  fields
    PatternField
      pattern: ConstantPattern
        expression: IntegerLiteral
          literal: 1
    PatternField
      pattern: ConstantPattern
        expression: IntegerLiteral
          literal: 2
  rightParenthesis: )
''');
  }

  test_record_insideCast() {
    _parse('''
void f(x) {
  switch (x) {
    case (1, 2) as Object:
      break;
  }
}
''');
    var node = findNode.singleGuardedPattern.pattern;
    assertParsedNodeText(node, r'''
CastPattern
  pattern: RecordPattern
    leftParenthesis: (
    fields
      PatternField
        pattern: ConstantPattern
          expression: IntegerLiteral
            literal: 1
      PatternField
        pattern: ConstantPattern
          expression: IntegerLiteral
            literal: 2
    rightParenthesis: )
  asToken: as
  type: NamedType
    name: Object
''');
  }

  test_record_insideDeclaration_empty() {
    _parse('''
void f(x) {
  var () = x;
}
''');
    var node = findNode.patternVariableDeclaration('= x').pattern;
    assertParsedNodeText(node, r'''
RecordPattern
  leftParenthesis: (
  rightParenthesis: )
''');
  }

  test_record_insideDeclaration_oneField() {
    _parse('''
void f(x) {
  var (a,) = x;
}
''');
    var node = findNode.patternVariableDeclaration('= x').pattern;
    assertParsedNodeText(node, r'''
RecordPattern
  leftParenthesis: (
  fields
    PatternField
      pattern: DeclaredVariablePattern
        name: a
  rightParenthesis: )
''');
  }

  test_record_insideDeclaration_twoFields() {
    _parse('''
void f(x) {
  var (a, b) = x;
}
''');
    var node = findNode.patternVariableDeclaration('= x').pattern;
    assertParsedNodeText(node, r'''
RecordPattern
  leftParenthesis: (
  fields
    PatternField
      pattern: DeclaredVariablePattern
        name: a
    PatternField
      pattern: DeclaredVariablePattern
        name: b
  rightParenthesis: )
''');
  }

  test_record_insideNullAssert() {
    _parse('''
void f(x) {
  switch (x) {
    case (1, 2)!:
      break;
  }
}
''');
    var node = findNode.singleGuardedPattern.pattern;
    assertParsedNodeText(node, r'''
NullAssertPattern
  pattern: RecordPattern
    leftParenthesis: (
    fields
      PatternField
        pattern: ConstantPattern
          expression: IntegerLiteral
            literal: 1
      PatternField
        pattern: ConstantPattern
          expression: IntegerLiteral
            literal: 2
    rightParenthesis: )
  operator: !
''');
  }

  test_record_insideNullCheck() {
    _parse('''
void f(x) {
  switch (x) {
    case (1, 2)?:
      break;
  }
}
''');
    var node = findNode.singleGuardedPattern.pattern;
    assertParsedNodeText(node, r'''
NullCheckPattern
  pattern: RecordPattern
    leftParenthesis: (
    fields
      PatternField
        pattern: ConstantPattern
          expression: IntegerLiteral
            literal: 1
      PatternField
        pattern: ConstantPattern
          expression: IntegerLiteral
            literal: 2
    rightParenthesis: )
  operator: ?
''');
  }

<<<<<<< HEAD
  test_recordTypedVariablePattern_nonNullable_beforeAnd() {
    _parse('''
void f(x) {
  switch (x) {
    case (int,) y && _:
=======
  test_recordPattern_nonNullable_beforeAs() {
    _parse('''
void f(x) {
  switch (x) {
    case (_,) as (Object,):
>>>>>>> 1fbff78e
  }
}
''');
    var node = findNode.singleGuardedPattern;
    assertParsedNodeText(node, r'''
GuardedPattern
<<<<<<< HEAD
  pattern: LogicalAndPattern
    leftOperand: DeclaredVariablePattern
      type: RecordTypeAnnotation
        leftParenthesis: (
        positionalFields
          RecordTypeAnnotationPositionalField
            type: NamedType
              name: SimpleIdentifier
                token: int
        rightParenthesis: )
      name: y
    operator: &&
    rightOperand: WildcardPattern
      name: _
''');
  }

  test_recordTypedVariablePattern_nonNullable_beforeAs() {
    _parse('''
void f(x) {
  switch (x) {
    case (int,) y as (Object,):
=======
  pattern: CastPattern
    pattern: RecordPattern
      leftParenthesis: (
      fields
        PatternField
          pattern: WildcardPattern
            name: _
      rightParenthesis: )
    asToken: as
    type: RecordTypeAnnotation
      leftParenthesis: (
      positionalFields
        RecordTypeAnnotationPositionalField
          type: NamedType
            name: Object
      rightParenthesis: )
''');
  }

  test_recordPattern_nonNullable_beforeWhen() {
    _parse('''
void f(x) {
  switch (x) {
    case (_,) when true:
>>>>>>> 1fbff78e
  }
}
''');
    var node = findNode.singleGuardedPattern;
    assertParsedNodeText(node, r'''
GuardedPattern
<<<<<<< HEAD
  pattern: CastPattern
    pattern: DeclaredVariablePattern
      type: RecordTypeAnnotation
        leftParenthesis: (
        positionalFields
          RecordTypeAnnotationPositionalField
            type: NamedType
              name: SimpleIdentifier
                token: int
        rightParenthesis: )
      name: y
    asToken: as
    type: RecordTypeAnnotation
      leftParenthesis: (
      positionalFields
        RecordTypeAnnotationPositionalField
          type: NamedType
            name: SimpleIdentifier
              token: Object
      rightParenthesis: )
''');
  }

  test_recordTypedVariablePattern_nonNullable_beforeColon() {
    _parse('''
void f(x) {
  switch (x) {
    case (int,) y:
  }
}
''');
    var node = findNode.singleGuardedPattern;
    assertParsedNodeText(node, r'''
GuardedPattern
  pattern: DeclaredVariablePattern
=======
  pattern: RecordPattern
    leftParenthesis: (
    fields
      PatternField
        pattern: WildcardPattern
          name: _
    rightParenthesis: )
  whenClause: WhenClause
    whenKeyword: when
    expression: BooleanLiteral
      literal: true
''');
  }

  test_recordPattern_nullable_beforeAs() {
    _parse('''
void f(x) {
  switch (x) {
    case (_,)? as (Object,):
  }
}
''', errors: [
      error(ParserErrorCode.INVALID_INSIDE_UNARY_PATTERN, 36, 5),
    ]);
    var node = findNode.singleGuardedPattern;
    assertParsedNodeText(node, r'''
GuardedPattern
  pattern: CastPattern
    pattern: NullCheckPattern
      pattern: RecordPattern
        leftParenthesis: (
        fields
          PatternField
            pattern: WildcardPattern
              name: _
        rightParenthesis: )
      operator: ?
    asToken: as
>>>>>>> 1fbff78e
    type: RecordTypeAnnotation
      leftParenthesis: (
      positionalFields
        RecordTypeAnnotationPositionalField
          type: NamedType
<<<<<<< HEAD
            name: SimpleIdentifier
              token: int
      rightParenthesis: )
    name: y
''');
  }

  test_recordTypedVariablePattern_nonNullable_beforeComma() {
    _parse('''
void f(x) {
  switch (x) {
    case [(int,) y, _]:
=======
            name: Object
      rightParenthesis: )
''');
  }

  test_recordPattern_nullable_beforeWhen() {
    _parse('''
void f(x) {
  switch (x) {
    case (_,)? when true:
>>>>>>> 1fbff78e
  }
}
''');
    var node = findNode.singleGuardedPattern;
    assertParsedNodeText(node, r'''
GuardedPattern
<<<<<<< HEAD
  pattern: ListPattern
    leftBracket: [
    elements
      DeclaredVariablePattern
        type: RecordTypeAnnotation
          leftParenthesis: (
          positionalFields
            RecordTypeAnnotationPositionalField
              type: NamedType
                name: SimpleIdentifier
                  token: int
          rightParenthesis: )
        name: y
      WildcardPattern
        name: _
    rightBracket: ]
''');
  }

  test_recordTypedVariablePattern_nonNullable_beforeExclamation() {
    _parse('''
void f(x) {
  switch (x) {
    case (int,) y!:
=======
  pattern: NullCheckPattern
    pattern: RecordPattern
      leftParenthesis: (
      fields
        PatternField
          pattern: WildcardPattern
            name: _
      rightParenthesis: )
    operator: ?
  whenClause: WhenClause
    whenKeyword: when
    expression: BooleanLiteral
      literal: true
''');
  }

  test_recordTypedVariablePattern_nonNullable_beforeAnd() {
    _parse('''
void f(x) {
  switch (x) {
    case (int,) y && _:
>>>>>>> 1fbff78e
  }
}
''');
    var node = findNode.singleGuardedPattern;
    assertParsedNodeText(node, r'''
GuardedPattern
<<<<<<< HEAD
=======
  pattern: LogicalAndPattern
    leftOperand: DeclaredVariablePattern
      type: RecordTypeAnnotation
        leftParenthesis: (
        positionalFields
          RecordTypeAnnotationPositionalField
            type: NamedType
              name: int
        rightParenthesis: )
      name: y
    operator: &&
    rightOperand: WildcardPattern
      name: _
''');
  }

  test_recordTypedVariablePattern_nonNullable_beforeAs() {
    _parse('''
void f(x) {
  switch (x) {
    case (int,) y as (Object,):
  }
}
''');
    var node = findNode.singleGuardedPattern;
    assertParsedNodeText(node, r'''
GuardedPattern
  pattern: CastPattern
    pattern: DeclaredVariablePattern
      type: RecordTypeAnnotation
        leftParenthesis: (
        positionalFields
          RecordTypeAnnotationPositionalField
            type: NamedType
              name: int
        rightParenthesis: )
      name: y
    asToken: as
    type: RecordTypeAnnotation
      leftParenthesis: (
      positionalFields
        RecordTypeAnnotationPositionalField
          type: NamedType
            name: Object
      rightParenthesis: )
''');
  }

  test_recordTypedVariablePattern_nonNullable_beforeColon() {
    _parse('''
void f(x) {
  switch (x) {
    case (int,) y:
  }
}
''');
    var node = findNode.singleGuardedPattern;
    assertParsedNodeText(node, r'''
GuardedPattern
  pattern: DeclaredVariablePattern
    type: RecordTypeAnnotation
      leftParenthesis: (
      positionalFields
        RecordTypeAnnotationPositionalField
          type: NamedType
            name: int
      rightParenthesis: )
    name: y
''');
  }

  test_recordTypedVariablePattern_nonNullable_beforeComma() {
    _parse('''
void f(x) {
  switch (x) {
    case [(int,) y, _]:
  }
}
''');
    var node = findNode.singleGuardedPattern;
    assertParsedNodeText(node, r'''
GuardedPattern
  pattern: ListPattern
    leftBracket: [
    elements
      DeclaredVariablePattern
        type: RecordTypeAnnotation
          leftParenthesis: (
          positionalFields
            RecordTypeAnnotationPositionalField
              type: NamedType
                name: int
          rightParenthesis: )
        name: y
      WildcardPattern
        name: _
    rightBracket: ]
''');
  }

  test_recordTypedVariablePattern_nonNullable_beforeExclamation() {
    _parse('''
void f(x) {
  switch (x) {
    case (int,) y!:
  }
}
''');
    var node = findNode.singleGuardedPattern;
    assertParsedNodeText(node, r'''
GuardedPattern
>>>>>>> 1fbff78e
  pattern: NullAssertPattern
    pattern: DeclaredVariablePattern
      type: RecordTypeAnnotation
        leftParenthesis: (
        positionalFields
          RecordTypeAnnotationPositionalField
            type: NamedType
<<<<<<< HEAD
              name: SimpleIdentifier
                token: int
        rightParenthesis: )
      name: y
    operator: !
=======
              name: int
        rightParenthesis: )
      name: y
    operator: !
''');
  }

  test_recordTypedVariablePattern_nonNullable_beforeOr() {
    _parse('''
void f(x) {
  switch (x) {
    case (int,) y || _:
  }
}
''');
    var node = findNode.singleGuardedPattern;
    assertParsedNodeText(node, r'''
GuardedPattern
  pattern: LogicalOrPattern
    leftOperand: DeclaredVariablePattern
      type: RecordTypeAnnotation
        leftParenthesis: (
        positionalFields
          RecordTypeAnnotationPositionalField
            type: NamedType
              name: int
        rightParenthesis: )
      name: y
    operator: ||
    rightOperand: WildcardPattern
      name: _
''');
  }

  test_recordTypedVariablePattern_nonNullable_beforeQuestion() {
    _parse('''
void f(x) {
  switch (x) {
    case (int,) y?:
  }
}
''');
    var node = findNode.singleGuardedPattern;
    assertParsedNodeText(node, r'''
GuardedPattern
  pattern: NullCheckPattern
    pattern: DeclaredVariablePattern
      type: RecordTypeAnnotation
        leftParenthesis: (
        positionalFields
          RecordTypeAnnotationPositionalField
            type: NamedType
              name: int
        rightParenthesis: )
      name: y
    operator: ?
''');
  }

  test_recordTypedVariablePattern_nonNullable_beforeRightArrow() {
    _parse('''
void f(x) => switch (x) { (int,) y => 0 };
''');
    var node = findNode.singleGuardedPattern;
    assertParsedNodeText(node, r'''
GuardedPattern
  pattern: DeclaredVariablePattern
    type: RecordTypeAnnotation
      leftParenthesis: (
      positionalFields
        RecordTypeAnnotationPositionalField
          type: NamedType
            name: int
      rightParenthesis: )
    name: y
''');
  }

  test_recordTypedVariablePattern_nonNullable_beforeRightBrace() {
    _parse('''
void f(x) {
  switch (x) {
    case {0: (int,) y}:
  }
}
''');
    var node = findNode.singleGuardedPattern;
    assertParsedNodeText(node, r'''
GuardedPattern
  pattern: MapPattern
    leftBracket: {
    elements
      MapPatternEntry
        key: IntegerLiteral
          literal: 0
        separator: :
        value: DeclaredVariablePattern
          type: RecordTypeAnnotation
            leftParenthesis: (
            positionalFields
              RecordTypeAnnotationPositionalField
                type: NamedType
                  name: int
            rightParenthesis: )
          name: y
    rightBracket: }
''');
  }

  test_recordTypedVariablePattern_nonNullable_beforeRightBracket() {
    _parse('''
void f(x) {
  switch (x) {
    case [(int,) y]:
  }
}
''');
    var node = findNode.singleGuardedPattern;
    assertParsedNodeText(node, r'''
GuardedPattern
  pattern: ListPattern
    leftBracket: [
    elements
      DeclaredVariablePattern
        type: RecordTypeAnnotation
          leftParenthesis: (
          positionalFields
            RecordTypeAnnotationPositionalField
              type: NamedType
                name: int
          rightParenthesis: )
        name: y
    rightBracket: ]
''');
  }

  test_recordTypedVariablePattern_nonNullable_beforeRightParen() {
    _parse('''
void f(x) {
  switch (x) {
    case ((int,) y):
  }
}
''');
    var node = findNode.singleGuardedPattern;
    assertParsedNodeText(node, r'''
GuardedPattern
  pattern: ParenthesizedPattern
    leftParenthesis: (
    pattern: DeclaredVariablePattern
      type: RecordTypeAnnotation
        leftParenthesis: (
        positionalFields
          RecordTypeAnnotationPositionalField
            type: NamedType
              name: int
        rightParenthesis: )
      name: y
    rightParenthesis: )
''');
  }

  test_recordTypedVariablePattern_nonNullable_beforeWhen() {
    _parse('''
void f(x) {
  switch (x) {
    case (int,) y when true:
  }
}
''');
    var node = findNode.singleGuardedPattern;
    assertParsedNodeText(node, r'''
GuardedPattern
  pattern: DeclaredVariablePattern
    type: RecordTypeAnnotation
      leftParenthesis: (
      positionalFields
        RecordTypeAnnotationPositionalField
          type: NamedType
            name: int
      rightParenthesis: )
    name: y
  whenClause: WhenClause
    whenKeyword: when
    expression: BooleanLiteral
      literal: true
''');
  }

  test_recordTypedVariablePattern_nullable_beforeAnd() {
    _parse('''
void f(x) {
  switch (x) {
    case (int,)? y && _:
  }
}
''');
    var node = findNode.singleGuardedPattern;
    assertParsedNodeText(node, r'''
GuardedPattern
  pattern: LogicalAndPattern
    leftOperand: DeclaredVariablePattern
      type: RecordTypeAnnotation
        leftParenthesis: (
        positionalFields
          RecordTypeAnnotationPositionalField
            type: NamedType
              name: int
        rightParenthesis: )
        question: ?
      name: y
    operator: &&
    rightOperand: WildcardPattern
      name: _
''');
  }

  test_recordTypedVariablePattern_nullable_beforeAs() {
    _parse('''
void f(x) {
  switch (x) {
    case (int,)? y as (Object,):
  }
}
''');
    var node = findNode.singleGuardedPattern;
    assertParsedNodeText(node, r'''
GuardedPattern
  pattern: CastPattern
    pattern: DeclaredVariablePattern
      type: RecordTypeAnnotation
        leftParenthesis: (
        positionalFields
          RecordTypeAnnotationPositionalField
            type: NamedType
              name: int
        rightParenthesis: )
        question: ?
      name: y
    asToken: as
    type: RecordTypeAnnotation
      leftParenthesis: (
      positionalFields
        RecordTypeAnnotationPositionalField
          type: NamedType
            name: Object
      rightParenthesis: )
''');
  }

  test_recordTypedVariablePattern_nullable_beforeColon() {
    _parse('''
void f(x) {
  switch (x) {
    case (int,)? y:
  }
}
''');
    var node = findNode.singleGuardedPattern;
    assertParsedNodeText(node, r'''
GuardedPattern
  pattern: DeclaredVariablePattern
    type: RecordTypeAnnotation
      leftParenthesis: (
      positionalFields
        RecordTypeAnnotationPositionalField
          type: NamedType
            name: int
      rightParenthesis: )
      question: ?
    name: y
''');
  }

  test_recordTypedVariablePattern_nullable_beforeComma() {
    _parse('''
void f(x) {
  switch (x) {
    case [(int,)? y, _]:
  }
}
''');
    var node = findNode.singleGuardedPattern;
    assertParsedNodeText(node, r'''
GuardedPattern
  pattern: ListPattern
    leftBracket: [
    elements
      DeclaredVariablePattern
        type: RecordTypeAnnotation
          leftParenthesis: (
          positionalFields
            RecordTypeAnnotationPositionalField
              type: NamedType
                name: int
          rightParenthesis: )
          question: ?
        name: y
      WildcardPattern
        name: _
    rightBracket: ]
''');
  }

  test_recordTypedVariablePattern_nullable_beforeExclamation() {
    _parse('''
void f(x) {
  switch (x) {
    case (int,)? y!:
  }
}
''');
    var node = findNode.singleGuardedPattern;
    assertParsedNodeText(node, r'''
GuardedPattern
  pattern: NullAssertPattern
    pattern: DeclaredVariablePattern
      type: RecordTypeAnnotation
        leftParenthesis: (
        positionalFields
          RecordTypeAnnotationPositionalField
            type: NamedType
              name: int
        rightParenthesis: )
        question: ?
      name: y
    operator: !
''');
  }

  test_recordTypedVariablePattern_nullable_beforeOr() {
    _parse('''
void f(x) {
  switch (x) {
    case (int,)? y || _:
  }
}
''');
    var node = findNode.singleGuardedPattern;
    assertParsedNodeText(node, r'''
GuardedPattern
  pattern: LogicalOrPattern
    leftOperand: DeclaredVariablePattern
      type: RecordTypeAnnotation
        leftParenthesis: (
        positionalFields
          RecordTypeAnnotationPositionalField
            type: NamedType
              name: int
        rightParenthesis: )
        question: ?
      name: y
    operator: ||
    rightOperand: WildcardPattern
      name: _
''');
  }

  test_recordTypedVariablePattern_nullable_beforeQuestion() {
    _parse('''
void f(x) {
  switch (x) {
    case (int,)? y?:
  }
}
''');
    var node = findNode.singleGuardedPattern;
    assertParsedNodeText(node, r'''
GuardedPattern
  pattern: NullCheckPattern
    pattern: DeclaredVariablePattern
      type: RecordTypeAnnotation
        leftParenthesis: (
        positionalFields
          RecordTypeAnnotationPositionalField
            type: NamedType
              name: int
        rightParenthesis: )
        question: ?
      name: y
    operator: ?
''');
  }

  test_recordTypedVariablePattern_nullable_beforeRightArrow() {
    _parse('''
void f(x) => switch (x) { (int,)? y => 0 };
''');
    var node = findNode.singleGuardedPattern;
    assertParsedNodeText(node, r'''
GuardedPattern
  pattern: DeclaredVariablePattern
    type: RecordTypeAnnotation
      leftParenthesis: (
      positionalFields
        RecordTypeAnnotationPositionalField
          type: NamedType
            name: int
      rightParenthesis: )
      question: ?
    name: y
''');
  }

  test_recordTypedVariablePattern_nullable_beforeRightBrace() {
    _parse('''
void f(x) {
  switch (x) {
    case {0: (int,)? y}:
  }
}
''');
    var node = findNode.singleGuardedPattern;
    assertParsedNodeText(node, r'''
GuardedPattern
  pattern: MapPattern
    leftBracket: {
    elements
      MapPatternEntry
        key: IntegerLiteral
          literal: 0
        separator: :
        value: DeclaredVariablePattern
          type: RecordTypeAnnotation
            leftParenthesis: (
            positionalFields
              RecordTypeAnnotationPositionalField
                type: NamedType
                  name: int
            rightParenthesis: )
            question: ?
          name: y
    rightBracket: }
''');
  }

  test_recordTypedVariablePattern_nullable_beforeRightBracket() {
    _parse('''
void f(x) {
  switch (x) {
    case [(int,)? y]:
  }
}
''');
    var node = findNode.singleGuardedPattern;
    assertParsedNodeText(node, r'''
GuardedPattern
  pattern: ListPattern
    leftBracket: [
    elements
      DeclaredVariablePattern
        type: RecordTypeAnnotation
          leftParenthesis: (
          positionalFields
            RecordTypeAnnotationPositionalField
              type: NamedType
                name: int
          rightParenthesis: )
          question: ?
        name: y
    rightBracket: ]
''');
  }

  test_recordTypedVariablePattern_nullable_beforeRightParen() {
    _parse('''
void f(x) {
  switch (x) {
    case ((int,)? y):
  }
}
''');
    var node = findNode.singleGuardedPattern;
    assertParsedNodeText(node, r'''
GuardedPattern
  pattern: ParenthesizedPattern
    leftParenthesis: (
    pattern: DeclaredVariablePattern
      type: RecordTypeAnnotation
        leftParenthesis: (
        positionalFields
          RecordTypeAnnotationPositionalField
            type: NamedType
              name: int
        rightParenthesis: )
        question: ?
      name: y
    rightParenthesis: )
''');
  }

  test_recordTypedVariablePattern_nullable_beforeWhen() {
    _parse('''
void f(x) {
  switch (x) {
    case (int,)? y when true:
  }
}
''');
    var node = findNode.singleGuardedPattern;
    assertParsedNodeText(node, r'''
GuardedPattern
  pattern: DeclaredVariablePattern
    type: RecordTypeAnnotation
      leftParenthesis: (
      positionalFields
        RecordTypeAnnotationPositionalField
          type: NamedType
            name: int
      rightParenthesis: )
      question: ?
    name: y
  whenClause: WhenClause
    whenKeyword: when
    expression: BooleanLiteral
      literal: true
''');
  }

  test_recordTypedWildcardPattern_nonNullable_beforeAnd() {
    _parse('''
void f(x) {
  switch (x) {
    case (int,) _ && _:
  }
}
''');
    var node = findNode.singleGuardedPattern;
    assertParsedNodeText(node, r'''
GuardedPattern
  pattern: LogicalAndPattern
    leftOperand: WildcardPattern
      type: RecordTypeAnnotation
        leftParenthesis: (
        positionalFields
          RecordTypeAnnotationPositionalField
            type: NamedType
              name: int
        rightParenthesis: )
      name: _
    operator: &&
    rightOperand: WildcardPattern
      name: _
''');
  }

  test_recordTypedWildcardPattern_nonNullable_beforeAs() {
    _parse('''
void f(x) {
  switch (x) {
    case (int,) _ as (Object,):
  }
}
''');
    var node = findNode.singleGuardedPattern;
    assertParsedNodeText(node, r'''
GuardedPattern
  pattern: CastPattern
    pattern: WildcardPattern
      type: RecordTypeAnnotation
        leftParenthesis: (
        positionalFields
          RecordTypeAnnotationPositionalField
            type: NamedType
              name: int
        rightParenthesis: )
      name: _
    asToken: as
    type: RecordTypeAnnotation
      leftParenthesis: (
      positionalFields
        RecordTypeAnnotationPositionalField
          type: NamedType
            name: Object
      rightParenthesis: )
''');
  }

  test_recordTypedWildcardPattern_nonNullable_beforeColon() {
    _parse('''
void f(x) {
  switch (x) {
    case (int,) _:
  }
}
''');
    var node = findNode.singleGuardedPattern;
    assertParsedNodeText(node, r'''
GuardedPattern
  pattern: WildcardPattern
    type: RecordTypeAnnotation
      leftParenthesis: (
      positionalFields
        RecordTypeAnnotationPositionalField
          type: NamedType
            name: int
      rightParenthesis: )
    name: _
''');
  }

  test_recordTypedWildcardPattern_nonNullable_beforeComma() {
    _parse('''
void f(x) {
  switch (x) {
    case [(int,) _, _]:
  }
}
''');
    var node = findNode.singleGuardedPattern;
    assertParsedNodeText(node, r'''
GuardedPattern
  pattern: ListPattern
    leftBracket: [
    elements
      WildcardPattern
        type: RecordTypeAnnotation
          leftParenthesis: (
          positionalFields
            RecordTypeAnnotationPositionalField
              type: NamedType
                name: int
          rightParenthesis: )
        name: _
      WildcardPattern
        name: _
    rightBracket: ]
''');
  }

  test_recordTypedWildcardPattern_nonNullable_beforeExclamation() {
    _parse('''
void f(x) {
  switch (x) {
    case (int,) _!:
  }
}
''');
    var node = findNode.singleGuardedPattern;
    assertParsedNodeText(node, r'''
GuardedPattern
  pattern: NullAssertPattern
    pattern: WildcardPattern
      type: RecordTypeAnnotation
        leftParenthesis: (
        positionalFields
          RecordTypeAnnotationPositionalField
            type: NamedType
              name: int
        rightParenthesis: )
      name: _
    operator: !
''');
  }

  test_recordTypedWildcardPattern_nonNullable_beforeOr() {
    _parse('''
void f(x) {
  switch (x) {
    case (int,) _ || _:
  }
}
''');
    var node = findNode.singleGuardedPattern;
    assertParsedNodeText(node, r'''
GuardedPattern
  pattern: LogicalOrPattern
    leftOperand: WildcardPattern
      type: RecordTypeAnnotation
        leftParenthesis: (
        positionalFields
          RecordTypeAnnotationPositionalField
            type: NamedType
              name: int
        rightParenthesis: )
      name: _
    operator: ||
    rightOperand: WildcardPattern
      name: _
''');
  }

  test_recordTypedWildcardPattern_nonNullable_beforeQuestion() {
    _parse('''
void f(x) {
  switch (x) {
    case (int,) _?:
  }
}
''');
    var node = findNode.singleGuardedPattern;
    assertParsedNodeText(node, r'''
GuardedPattern
  pattern: NullCheckPattern
    pattern: WildcardPattern
      type: RecordTypeAnnotation
        leftParenthesis: (
        positionalFields
          RecordTypeAnnotationPositionalField
            type: NamedType
              name: int
        rightParenthesis: )
      name: _
    operator: ?
''');
  }

  test_recordTypedWildcardPattern_nonNullable_beforeRightArrow() {
    _parse('''
void f(x) => switch (x) { (int,) _ => 0 };
''');
    var node = findNode.singleGuardedPattern;
    assertParsedNodeText(node, r'''
GuardedPattern
  pattern: WildcardPattern
    type: RecordTypeAnnotation
      leftParenthesis: (
      positionalFields
        RecordTypeAnnotationPositionalField
          type: NamedType
            name: int
      rightParenthesis: )
    name: _
''');
  }

  test_recordTypedWildcardPattern_nonNullable_beforeRightBrace() {
    _parse('''
void f(x) {
  switch (x) {
    case {0: (int,) _}:
  }
}
''');
    var node = findNode.singleGuardedPattern;
    assertParsedNodeText(node, r'''
GuardedPattern
  pattern: MapPattern
    leftBracket: {
    elements
      MapPatternEntry
        key: IntegerLiteral
          literal: 0
        separator: :
        value: WildcardPattern
          type: RecordTypeAnnotation
            leftParenthesis: (
            positionalFields
              RecordTypeAnnotationPositionalField
                type: NamedType
                  name: int
            rightParenthesis: )
          name: _
    rightBracket: }
''');
  }

  test_recordTypedWildcardPattern_nonNullable_beforeRightBracket() {
    _parse('''
void f(x) {
  switch (x) {
    case [(int,) _]:
  }
}
''');
    var node = findNode.singleGuardedPattern;
    assertParsedNodeText(node, r'''
GuardedPattern
  pattern: ListPattern
    leftBracket: [
    elements
      WildcardPattern
        type: RecordTypeAnnotation
          leftParenthesis: (
          positionalFields
            RecordTypeAnnotationPositionalField
              type: NamedType
                name: int
          rightParenthesis: )
        name: _
    rightBracket: ]
''');
  }

  test_recordTypedWildcardPattern_nonNullable_beforeRightParen() {
    _parse('''
void f(x) {
  switch (x) {
    case ((int,) _):
  }
}
''');
    var node = findNode.singleGuardedPattern;
    assertParsedNodeText(node, r'''
GuardedPattern
  pattern: ParenthesizedPattern
    leftParenthesis: (
    pattern: WildcardPattern
      type: RecordTypeAnnotation
        leftParenthesis: (
        positionalFields
          RecordTypeAnnotationPositionalField
            type: NamedType
              name: int
        rightParenthesis: )
      name: _
    rightParenthesis: )
''');
  }

  test_recordTypedWildcardPattern_nonNullable_beforeWhen() {
    _parse('''
void f(x) {
  switch (x) {
    case (int,) _ when true:
  }
}
''');
    var node = findNode.singleGuardedPattern;
    assertParsedNodeText(node, r'''
GuardedPattern
  pattern: WildcardPattern
    type: RecordTypeAnnotation
      leftParenthesis: (
      positionalFields
        RecordTypeAnnotationPositionalField
          type: NamedType
            name: int
      rightParenthesis: )
    name: _
  whenClause: WhenClause
    whenKeyword: when
    expression: BooleanLiteral
      literal: true
''');
  }

  test_recordTypedWildcardPattern_nullable_beforeAnd() {
    _parse('''
void f(x) {
  switch (x) {
    case (int,)? _ && _:
  }
}
''');
    var node = findNode.singleGuardedPattern;
    assertParsedNodeText(node, r'''
GuardedPattern
  pattern: LogicalAndPattern
    leftOperand: WildcardPattern
      type: RecordTypeAnnotation
        leftParenthesis: (
        positionalFields
          RecordTypeAnnotationPositionalField
            type: NamedType
              name: int
        rightParenthesis: )
        question: ?
      name: _
    operator: &&
    rightOperand: WildcardPattern
      name: _
''');
  }

  test_recordTypedWildcardPattern_nullable_beforeAs() {
    _parse('''
void f(x) {
  switch (x) {
    case (int,)? _ as (Object,):
  }
}
''');
    var node = findNode.singleGuardedPattern;
    assertParsedNodeText(node, r'''
GuardedPattern
  pattern: CastPattern
    pattern: WildcardPattern
      type: RecordTypeAnnotation
        leftParenthesis: (
        positionalFields
          RecordTypeAnnotationPositionalField
            type: NamedType
              name: int
        rightParenthesis: )
        question: ?
      name: _
    asToken: as
    type: RecordTypeAnnotation
      leftParenthesis: (
      positionalFields
        RecordTypeAnnotationPositionalField
          type: NamedType
            name: Object
      rightParenthesis: )
''');
  }

  test_recordTypedWildcardPattern_nullable_beforeColon() {
    _parse('''
void f(x) {
  switch (x) {
    case (int,)? _:
  }
}
''');
    var node = findNode.singleGuardedPattern;
    assertParsedNodeText(node, r'''
GuardedPattern
  pattern: WildcardPattern
    type: RecordTypeAnnotation
      leftParenthesis: (
      positionalFields
        RecordTypeAnnotationPositionalField
          type: NamedType
            name: int
      rightParenthesis: )
      question: ?
    name: _
''');
  }

  test_recordTypedWildcardPattern_nullable_beforeComma() {
    _parse('''
void f(x) {
  switch (x) {
    case [(int,)? _, _]:
  }
}
''');
    var node = findNode.singleGuardedPattern;
    assertParsedNodeText(node, r'''
GuardedPattern
  pattern: ListPattern
    leftBracket: [
    elements
      WildcardPattern
        type: RecordTypeAnnotation
          leftParenthesis: (
          positionalFields
            RecordTypeAnnotationPositionalField
              type: NamedType
                name: int
          rightParenthesis: )
          question: ?
        name: _
      WildcardPattern
        name: _
    rightBracket: ]
''');
  }

  test_recordTypedWildcardPattern_nullable_beforeExclamation() {
    _parse('''
void f(x) {
  switch (x) {
    case (int,)? _!:
  }
}
''');
    var node = findNode.singleGuardedPattern;
    assertParsedNodeText(node, r'''
GuardedPattern
  pattern: NullAssertPattern
    pattern: WildcardPattern
      type: RecordTypeAnnotation
        leftParenthesis: (
        positionalFields
          RecordTypeAnnotationPositionalField
            type: NamedType
              name: int
        rightParenthesis: )
        question: ?
      name: _
    operator: !
''');
  }

  test_recordTypedWildcardPattern_nullable_beforeOr() {
    _parse('''
void f(x) {
  switch (x) {
    case (int,)? _ || _:
  }
}
''');
    var node = findNode.singleGuardedPattern;
    assertParsedNodeText(node, r'''
GuardedPattern
  pattern: LogicalOrPattern
    leftOperand: WildcardPattern
      type: RecordTypeAnnotation
        leftParenthesis: (
        positionalFields
          RecordTypeAnnotationPositionalField
            type: NamedType
              name: int
        rightParenthesis: )
        question: ?
      name: _
    operator: ||
    rightOperand: WildcardPattern
      name: _
''');
  }

  test_recordTypedWildcardPattern_nullable_beforeQuestion() {
    _parse('''
void f(x) {
  switch (x) {
    case (int,)? _?:
  }
}
''');
    var node = findNode.singleGuardedPattern;
    assertParsedNodeText(node, r'''
GuardedPattern
  pattern: NullCheckPattern
    pattern: WildcardPattern
      type: RecordTypeAnnotation
        leftParenthesis: (
        positionalFields
          RecordTypeAnnotationPositionalField
            type: NamedType
              name: int
        rightParenthesis: )
        question: ?
      name: _
    operator: ?
''');
  }

  test_recordTypedWildcardPattern_nullable_beforeRightArrow() {
    _parse('''
void f(x) => switch (x) { (int,)? _ => 0 };
''');
    var node = findNode.singleGuardedPattern;
    assertParsedNodeText(node, r'''
GuardedPattern
  pattern: WildcardPattern
    type: RecordTypeAnnotation
      leftParenthesis: (
      positionalFields
        RecordTypeAnnotationPositionalField
          type: NamedType
            name: int
      rightParenthesis: )
      question: ?
    name: _
''');
  }

  test_recordTypedWildcardPattern_nullable_beforeRightBrace() {
    _parse('''
void f(x) {
  switch (x) {
    case {0: (int,)? _}:
  }
}
''');
    var node = findNode.singleGuardedPattern;
    assertParsedNodeText(node, r'''
GuardedPattern
  pattern: MapPattern
    leftBracket: {
    elements
      MapPatternEntry
        key: IntegerLiteral
          literal: 0
        separator: :
        value: WildcardPattern
          type: RecordTypeAnnotation
            leftParenthesis: (
            positionalFields
              RecordTypeAnnotationPositionalField
                type: NamedType
                  name: int
            rightParenthesis: )
            question: ?
          name: _
    rightBracket: }
''');
  }

  test_recordTypedWildcardPattern_nullable_beforeRightBracket() {
    _parse('''
void f(x) {
  switch (x) {
    case [(int,)? _]:
  }
}
''');
    var node = findNode.singleGuardedPattern;
    assertParsedNodeText(node, r'''
GuardedPattern
  pattern: ListPattern
    leftBracket: [
    elements
      WildcardPattern
        type: RecordTypeAnnotation
          leftParenthesis: (
          positionalFields
            RecordTypeAnnotationPositionalField
              type: NamedType
                name: int
          rightParenthesis: )
          question: ?
        name: _
    rightBracket: ]
''');
  }

  test_recordTypedWildcardPattern_nullable_beforeRightParen() {
    _parse('''
void f(x) {
  switch (x) {
    case ((int,)? _):
  }
}
''');
    var node = findNode.singleGuardedPattern;
    assertParsedNodeText(node, r'''
GuardedPattern
  pattern: ParenthesizedPattern
    leftParenthesis: (
    pattern: WildcardPattern
      type: RecordTypeAnnotation
        leftParenthesis: (
        positionalFields
          RecordTypeAnnotationPositionalField
            type: NamedType
              name: int
        rightParenthesis: )
        question: ?
      name: _
    rightParenthesis: )
''');
  }

  test_recordTypedWildcardPattern_nullable_beforeWhen() {
    _parse('''
void f(x) {
  switch (x) {
    case (int,)? _ when true:
  }
}
''');
    var node = findNode.singleGuardedPattern;
    assertParsedNodeText(node, r'''
GuardedPattern
  pattern: WildcardPattern
    type: RecordTypeAnnotation
      leftParenthesis: (
      positionalFields
        RecordTypeAnnotationPositionalField
          type: NamedType
            name: int
      rightParenthesis: )
      question: ?
    name: _
  whenClause: WhenClause
    whenKeyword: when
    expression: BooleanLiteral
      literal: true
''');
  }

  test_relational_containingBitwiseOrExpression_equality() {
    _parse('''
void f(x) {
  switch (x) {
    case == 1 | 2:
      break;
  }
}
''');
    var node = findNode.singleGuardedPattern.pattern;
    assertParsedNodeText(node, r'''
RelationalPattern
  operator: ==
  operand: BinaryExpression
    leftOperand: IntegerLiteral
      literal: 1
    operator: |
    rightOperand: IntegerLiteral
      literal: 2
''');
  }

  test_relational_containingBitwiseOrExpression_relational() {
    _parse('''
void f(x) {
  switch (x) {
    case > 1 | 2:
      break;
  }
}
''');
    var node = findNode.singleGuardedPattern.pattern;
    assertParsedNodeText(node, r'''
RelationalPattern
  operator: >
  operand: BinaryExpression
    leftOperand: IntegerLiteral
      literal: 1
    operator: |
    rightOperand: IntegerLiteral
      literal: 2
''');
  }

  test_relational_containingRelationalExpression_equality() {
    // The patterns grammar doesn't allow a relational expression inside a
    // relational pattern (even though technically it would be unambiguous).
    // TODO(paulberry): try to improve parser error recovery in this scenario.
    _parse('''
void f(x) {
  switch (x) {
    case == 1 > 0:
      break;
  }
}
''', errors: [
      error(ParserErrorCode.EXPECTED_TOKEN, 41, 1),
      error(ParserErrorCode.MISSING_IDENTIFIER, 41, 1),
      error(ParserErrorCode.EXPECTED_TOKEN, 43, 1),
      error(ParserErrorCode.MISSING_IDENTIFIER, 44, 1),
      error(ParserErrorCode.UNEXPECTED_TOKEN, 44, 1),
    ]);
    // We don't care what the parsed AST is, just that there are errors.
  }

  test_relational_containingRelationalExpression_relational() {
    // The patterns grammar doesn't allow a relational expression inside a
    // relational pattern (even though technically it would be unambiguous).
    // TODO(paulberry): try to improve parser error recovery in this scenario.
    _parse('''
void f(x) {
  switch (x) {
    case > 1 > 0:
      break;
  }
}
''', errors: [
      error(ParserErrorCode.EXPECTED_TOKEN, 40, 1),
      error(ParserErrorCode.MISSING_IDENTIFIER, 40, 1),
      error(ParserErrorCode.EXPECTED_TOKEN, 42, 1),
      error(ParserErrorCode.MISSING_IDENTIFIER, 43, 1),
      error(ParserErrorCode.UNEXPECTED_TOKEN, 43, 1),
    ]);
    // We don't care what the parsed AST is, just that there are errors.
  }

  test_relational_insideCase_equal() {
    _parse('''
void f(x) {
  switch (x) {
    case == 1 << 1:
      break;
  }
}
''');
    var node = findNode.singleGuardedPattern.pattern;
    assertParsedNodeText(node, r'''
RelationalPattern
  operator: ==
  operand: BinaryExpression
    leftOperand: IntegerLiteral
      literal: 1
    operator: <<
    rightOperand: IntegerLiteral
      literal: 1
>>>>>>> 1fbff78e
''');
  }

  test_recordTypedVariablePattern_nonNullable_beforeOr() {
    _parse('''
void f(x) {
  switch (x) {
    case (int,) y || _:
  }
}
''');
    var node = findNode.singleGuardedPattern;
    assertParsedNodeText(node, r'''
GuardedPattern
  pattern: LogicalOrPattern
    leftOperand: DeclaredVariablePattern
      type: RecordTypeAnnotation
        leftParenthesis: (
        positionalFields
          RecordTypeAnnotationPositionalField
            type: NamedType
              name: SimpleIdentifier
                token: int
        rightParenthesis: )
      name: y
    operator: ||
    rightOperand: WildcardPattern
      name: _
''');
  }

  test_recordTypedVariablePattern_nonNullable_beforeQuestion() {
    _parse('''
void f(x) {
  switch (x) {
    case (int,) y?:
  }
}
''');
    var node = findNode.singleGuardedPattern;
    assertParsedNodeText(node, r'''
GuardedPattern
  pattern: NullCheckPattern
    pattern: DeclaredVariablePattern
      type: RecordTypeAnnotation
        leftParenthesis: (
        positionalFields
          RecordTypeAnnotationPositionalField
            type: NamedType
              name: SimpleIdentifier
                token: int
        rightParenthesis: )
      name: y
    operator: ?
''');
  }

  test_recordTypedVariablePattern_nonNullable_beforeRightArrow() {
    _parse('''
void f(x) => switch (x) { (int,) y => 0 };
''');
    var node = findNode.singleGuardedPattern;
    assertParsedNodeText(node, r'''
GuardedPattern
  pattern: DeclaredVariablePattern
    type: RecordTypeAnnotation
      leftParenthesis: (
      positionalFields
        RecordTypeAnnotationPositionalField
          type: NamedType
            name: SimpleIdentifier
              token: int
      rightParenthesis: )
    name: y
''');
  }

  test_recordTypedVariablePattern_nonNullable_beforeRightBrace() {
    _parse('''
void f(x) {
  switch (x) {
    case {0: (int,) y}:
  }
}
''');
    var node = findNode.singleGuardedPattern;
    assertParsedNodeText(node, r'''
GuardedPattern
  pattern: MapPattern
    leftBracket: {
    elements
      MapPatternEntry
        key: IntegerLiteral
          literal: 0
        separator: :
        value: DeclaredVariablePattern
          type: RecordTypeAnnotation
            leftParenthesis: (
            positionalFields
              RecordTypeAnnotationPositionalField
                type: NamedType
                  name: SimpleIdentifier
                    token: int
            rightParenthesis: )
          name: y
    rightBracket: }
''');
  }

  test_recordTypedVariablePattern_nonNullable_beforeRightBracket() {
    _parse('''
void f(x) {
  switch (x) {
    case [(int,) y]:
  }
}
''');
    var node = findNode.singleGuardedPattern;
    assertParsedNodeText(node, r'''
GuardedPattern
  pattern: ListPattern
    leftBracket: [
    elements
      DeclaredVariablePattern
        type: RecordTypeAnnotation
          leftParenthesis: (
          positionalFields
            RecordTypeAnnotationPositionalField
              type: NamedType
                name: SimpleIdentifier
                  token: int
          rightParenthesis: )
        name: y
    rightBracket: ]
''');
  }

  test_recordTypedVariablePattern_nonNullable_beforeRightParen() {
    _parse('''
void f(x) {
  switch (x) {
    case ((int,) y):
  }
}
''');
    var node = findNode.singleGuardedPattern;
    assertParsedNodeText(node, r'''
GuardedPattern
  pattern: ParenthesizedPattern
    leftParenthesis: (
    pattern: DeclaredVariablePattern
      type: RecordTypeAnnotation
        leftParenthesis: (
        positionalFields
          RecordTypeAnnotationPositionalField
            type: NamedType
              name: SimpleIdentifier
                token: int
        rightParenthesis: )
      name: y
    rightParenthesis: )
''');
  }

  test_recordTypedVariablePattern_nonNullable_beforeWhen() {
    _parse('''
void f(x) {
  switch (x) {
    case (int,) y when true:
  }
}
''');
    var node = findNode.singleGuardedPattern;
    assertParsedNodeText(node, r'''
GuardedPattern
  pattern: DeclaredVariablePattern
    type: RecordTypeAnnotation
      leftParenthesis: (
      positionalFields
        RecordTypeAnnotationPositionalField
          type: NamedType
            name: SimpleIdentifier
              token: int
      rightParenthesis: )
    name: y
  whenClause: WhenClause
    whenKeyword: when
    expression: BooleanLiteral
      literal: true
''');
  }

  test_recordTypedVariablePattern_nullable_beforeAnd() {
    _parse('''
void f(x) {
  switch (x) {
    case (int,)? y && _:
  }
}
''');
    var node = findNode.singleGuardedPattern;
    assertParsedNodeText(node, r'''
GuardedPattern
  pattern: LogicalAndPattern
    leftOperand: DeclaredVariablePattern
      type: RecordTypeAnnotation
        leftParenthesis: (
        positionalFields
          RecordTypeAnnotationPositionalField
            type: NamedType
              name: SimpleIdentifier
                token: int
        rightParenthesis: )
        question: ?
      name: y
    operator: &&
    rightOperand: WildcardPattern
      name: _
''');
  }

  test_recordTypedVariablePattern_nullable_beforeAs() {
    _parse('''
void f(x) {
  switch (x) {
    case (int,)? y as (Object,):
  }
}
''');
    var node = findNode.singleGuardedPattern;
    assertParsedNodeText(node, r'''
GuardedPattern
  pattern: CastPattern
    pattern: DeclaredVariablePattern
      type: RecordTypeAnnotation
        leftParenthesis: (
        positionalFields
          RecordTypeAnnotationPositionalField
            type: NamedType
              name: SimpleIdentifier
                token: int
        rightParenthesis: )
        question: ?
      name: y
    asToken: as
    type: RecordTypeAnnotation
      leftParenthesis: (
      positionalFields
        RecordTypeAnnotationPositionalField
          type: NamedType
            name: SimpleIdentifier
              token: Object
      rightParenthesis: )
''');
  }

  test_recordTypedVariablePattern_nullable_beforeColon() {
    _parse('''
void f(x) {
  switch (x) {
    case (int,)? y:
  }
}
''');
    var node = findNode.singleGuardedPattern;
    assertParsedNodeText(node, r'''
GuardedPattern
  pattern: DeclaredVariablePattern
    type: RecordTypeAnnotation
      leftParenthesis: (
      positionalFields
        RecordTypeAnnotationPositionalField
          type: NamedType
            name: SimpleIdentifier
              token: int
      rightParenthesis: )
      question: ?
    name: y
''');
  }

  test_recordTypedVariablePattern_nullable_beforeComma() {
    _parse('''
void f(x) {
  switch (x) {
    case [(int,)? y, _]:
  }
}
''');
    var node = findNode.singleGuardedPattern;
    assertParsedNodeText(node, r'''
GuardedPattern
  pattern: ListPattern
    leftBracket: [
    elements
      DeclaredVariablePattern
        type: RecordTypeAnnotation
          leftParenthesis: (
          positionalFields
            RecordTypeAnnotationPositionalField
              type: NamedType
                name: SimpleIdentifier
                  token: int
          rightParenthesis: )
          question: ?
        name: y
      WildcardPattern
        name: _
    rightBracket: ]
''');
  }

  test_recordTypedVariablePattern_nullable_beforeExclamation() {
    _parse('''
void f(x) {
  switch (x) {
    case (int,)? y!:
  }
}
''');
    var node = findNode.singleGuardedPattern;
    assertParsedNodeText(node, r'''
GuardedPattern
  pattern: NullAssertPattern
    pattern: DeclaredVariablePattern
      type: RecordTypeAnnotation
        leftParenthesis: (
        positionalFields
          RecordTypeAnnotationPositionalField
            type: NamedType
              name: SimpleIdentifier
                token: int
        rightParenthesis: )
        question: ?
      name: y
    operator: !
''');
  }

  test_recordTypedVariablePattern_nullable_beforeOr() {
    _parse('''
void f(x) {
  switch (x) {
    case (int,)? y || _:
  }
}
''');
    var node = findNode.singleGuardedPattern;
    assertParsedNodeText(node, r'''
GuardedPattern
  pattern: LogicalOrPattern
    leftOperand: DeclaredVariablePattern
      type: RecordTypeAnnotation
        leftParenthesis: (
        positionalFields
          RecordTypeAnnotationPositionalField
            type: NamedType
              name: SimpleIdentifier
                token: int
        rightParenthesis: )
        question: ?
      name: y
    operator: ||
    rightOperand: WildcardPattern
      name: _
''');
  }

  test_recordTypedVariablePattern_nullable_beforeQuestion() {
    _parse('''
void f(x) {
  switch (x) {
    case (int,)? y?:
  }
}
''');
    var node = findNode.singleGuardedPattern;
    assertParsedNodeText(node, r'''
GuardedPattern
  pattern: NullCheckPattern
    pattern: DeclaredVariablePattern
      type: RecordTypeAnnotation
        leftParenthesis: (
        positionalFields
          RecordTypeAnnotationPositionalField
            type: NamedType
              name: SimpleIdentifier
                token: int
        rightParenthesis: )
        question: ?
      name: y
    operator: ?
''');
  }

  test_recordTypedVariablePattern_nullable_beforeRightArrow() {
    _parse('''
void f(x) => switch (x) { (int,)? y => 0 };
''');
    var node = findNode.singleGuardedPattern;
    assertParsedNodeText(node, r'''
GuardedPattern
  pattern: DeclaredVariablePattern
    type: RecordTypeAnnotation
      leftParenthesis: (
      positionalFields
        RecordTypeAnnotationPositionalField
          type: NamedType
            name: SimpleIdentifier
              token: int
      rightParenthesis: )
      question: ?
    name: y
''');
  }

  test_recordTypedVariablePattern_nullable_beforeRightBrace() {
    _parse('''
void f(x) {
  switch (x) {
    case {0: (int,)? y}:
  }
}
''');
    var node = findNode.singleGuardedPattern;
    assertParsedNodeText(node, r'''
GuardedPattern
  pattern: MapPattern
    leftBracket: {
    elements
      MapPatternEntry
        key: IntegerLiteral
          literal: 0
        separator: :
        value: DeclaredVariablePattern
          type: RecordTypeAnnotation
            leftParenthesis: (
            positionalFields
              RecordTypeAnnotationPositionalField
                type: NamedType
                  name: SimpleIdentifier
                    token: int
            rightParenthesis: )
            question: ?
          name: y
    rightBracket: }
''');
  }

  test_recordTypedVariablePattern_nullable_beforeRightBracket() {
    _parse('''
void f(x) {
  switch (x) {
    case [(int,)? y]:
  }
}
''');
    var node = findNode.singleGuardedPattern;
    assertParsedNodeText(node, r'''
GuardedPattern
  pattern: ListPattern
    leftBracket: [
    elements
      DeclaredVariablePattern
        type: RecordTypeAnnotation
          leftParenthesis: (
          positionalFields
            RecordTypeAnnotationPositionalField
              type: NamedType
                name: SimpleIdentifier
                  token: int
          rightParenthesis: )
          question: ?
        name: y
    rightBracket: ]
''');
  }

  test_recordTypedVariablePattern_nullable_beforeRightParen() {
    _parse('''
void f(x) {
  switch (x) {
    case ((int,)? y):
  }
}
''');
    var node = findNode.singleGuardedPattern;
    assertParsedNodeText(node, r'''
GuardedPattern
  pattern: ParenthesizedPattern
    leftParenthesis: (
    pattern: DeclaredVariablePattern
      type: RecordTypeAnnotation
        leftParenthesis: (
        positionalFields
          RecordTypeAnnotationPositionalField
            type: NamedType
              name: SimpleIdentifier
                token: int
        rightParenthesis: )
        question: ?
      name: y
    rightParenthesis: )
''');
  }

  test_recordTypedVariablePattern_nullable_beforeWhen() {
    _parse('''
void f(x) {
  switch (x) {
    case (int,)? y when true:
  }
}
''');
    var node = findNode.singleGuardedPattern;
    assertParsedNodeText(node, r'''
GuardedPattern
  pattern: DeclaredVariablePattern
    type: RecordTypeAnnotation
      leftParenthesis: (
      positionalFields
        RecordTypeAnnotationPositionalField
          type: NamedType
            name: SimpleIdentifier
              token: int
      rightParenthesis: )
      question: ?
    name: y
  whenClause: WhenClause
    whenKeyword: when
    expression: BooleanLiteral
      literal: true
''');
  }

  test_recordTypedWildcardPattern_nonNullable_beforeAnd() {
    _parse('''
void f(x) {
  switch (x) {
    case (int,) _ && _:
  }
}
''');
    var node = findNode.singleGuardedPattern;
    assertParsedNodeText(node, r'''
GuardedPattern
  pattern: LogicalAndPattern
    leftOperand: WildcardPattern
      type: RecordTypeAnnotation
        leftParenthesis: (
        positionalFields
          RecordTypeAnnotationPositionalField
            type: NamedType
              name: SimpleIdentifier
                token: int
        rightParenthesis: )
      name: _
    operator: &&
    rightOperand: WildcardPattern
      name: _
''');
  }

  test_recordTypedWildcardPattern_nonNullable_beforeAs() {
    _parse('''
void f(x) {
  switch (x) {
    case (int,) _ as (Object,):
  }
}
''');
    var node = findNode.singleGuardedPattern;
    assertParsedNodeText(node, r'''
GuardedPattern
  pattern: CastPattern
    pattern: WildcardPattern
      type: RecordTypeAnnotation
        leftParenthesis: (
        positionalFields
          RecordTypeAnnotationPositionalField
            type: NamedType
              name: SimpleIdentifier
                token: int
        rightParenthesis: )
      name: _
    asToken: as
    type: RecordTypeAnnotation
      leftParenthesis: (
      positionalFields
        RecordTypeAnnotationPositionalField
          type: NamedType
            name: SimpleIdentifier
              token: Object
      rightParenthesis: )
''');
  }

  test_recordTypedWildcardPattern_nonNullable_beforeColon() {
    _parse('''
void f(x) {
  switch (x) {
    case (int,) _:
  }
}
''');
    var node = findNode.singleGuardedPattern;
    assertParsedNodeText(node, r'''
GuardedPattern
  pattern: WildcardPattern
    type: RecordTypeAnnotation
      leftParenthesis: (
      positionalFields
        RecordTypeAnnotationPositionalField
          type: NamedType
            name: SimpleIdentifier
              token: int
      rightParenthesis: )
    name: _
''');
  }

  test_recordTypedWildcardPattern_nonNullable_beforeComma() {
    _parse('''
void f(x) {
  switch (x) {
    case [(int,) _, _]:
  }
}
''');
    var node = findNode.singleGuardedPattern;
    assertParsedNodeText(node, r'''
GuardedPattern
  pattern: ListPattern
    leftBracket: [
    elements
      WildcardPattern
        type: RecordTypeAnnotation
          leftParenthesis: (
          positionalFields
            RecordTypeAnnotationPositionalField
              type: NamedType
                name: SimpleIdentifier
                  token: int
          rightParenthesis: )
        name: _
      WildcardPattern
        name: _
    rightBracket: ]
''');
  }

  test_recordTypedWildcardPattern_nonNullable_beforeExclamation() {
    _parse('''
void f(x) {
  switch (x) {
    case (int,) _!:
  }
}
''');
    var node = findNode.singleGuardedPattern;
    assertParsedNodeText(node, r'''
GuardedPattern
  pattern: NullAssertPattern
    pattern: WildcardPattern
      type: RecordTypeAnnotation
        leftParenthesis: (
        positionalFields
          RecordTypeAnnotationPositionalField
            type: NamedType
              name: SimpleIdentifier
                token: int
        rightParenthesis: )
      name: _
    operator: !
''');
  }

  test_recordTypedWildcardPattern_nonNullable_beforeOr() {
    _parse('''
void f(x) {
  switch (x) {
    case (int,) _ || _:
  }
}
''');
    var node = findNode.singleGuardedPattern;
    assertParsedNodeText(node, r'''
GuardedPattern
  pattern: LogicalOrPattern
    leftOperand: WildcardPattern
      type: RecordTypeAnnotation
        leftParenthesis: (
        positionalFields
          RecordTypeAnnotationPositionalField
            type: NamedType
              name: SimpleIdentifier
                token: int
        rightParenthesis: )
      name: _
    operator: ||
    rightOperand: WildcardPattern
      name: _
''');
  }

  test_recordTypedWildcardPattern_nonNullable_beforeQuestion() {
    _parse('''
void f(x) {
  switch (x) {
    case (int,) _?:
  }
}
''');
    var node = findNode.singleGuardedPattern;
    assertParsedNodeText(node, r'''
GuardedPattern
  pattern: NullCheckPattern
    pattern: WildcardPattern
      type: RecordTypeAnnotation
        leftParenthesis: (
        positionalFields
          RecordTypeAnnotationPositionalField
            type: NamedType
              name: SimpleIdentifier
                token: int
        rightParenthesis: )
      name: _
    operator: ?
''');
  }

  test_recordTypedWildcardPattern_nonNullable_beforeRightArrow() {
    _parse('''
void f(x) => switch (x) { (int,) _ => 0 };
''');
    var node = findNode.singleGuardedPattern;
    assertParsedNodeText(node, r'''
GuardedPattern
  pattern: WildcardPattern
    type: RecordTypeAnnotation
      leftParenthesis: (
      positionalFields
        RecordTypeAnnotationPositionalField
          type: NamedType
            name: SimpleIdentifier
              token: int
      rightParenthesis: )
    name: _
''');
  }

  test_recordTypedWildcardPattern_nonNullable_beforeRightBrace() {
    _parse('''
void f(x) {
  switch (x) {
    case {0: (int,) _}:
  }
}
''');
    var node = findNode.singleGuardedPattern;
    assertParsedNodeText(node, r'''
GuardedPattern
  pattern: MapPattern
    leftBracket: {
    elements
      MapPatternEntry
        key: IntegerLiteral
          literal: 0
        separator: :
        value: WildcardPattern
          type: RecordTypeAnnotation
            leftParenthesis: (
            positionalFields
              RecordTypeAnnotationPositionalField
                type: NamedType
                  name: SimpleIdentifier
                    token: int
            rightParenthesis: )
          name: _
    rightBracket: }
''');
  }

  test_recordTypedWildcardPattern_nonNullable_beforeRightBracket() {
    _parse('''
void f(x) {
  switch (x) {
    case [(int,) _]:
  }
}
''');
    var node = findNode.singleGuardedPattern;
    assertParsedNodeText(node, r'''
GuardedPattern
  pattern: ListPattern
    leftBracket: [
    elements
      WildcardPattern
        type: RecordTypeAnnotation
          leftParenthesis: (
          positionalFields
            RecordTypeAnnotationPositionalField
              type: NamedType
                name: SimpleIdentifier
                  token: int
          rightParenthesis: )
        name: _
    rightBracket: ]
''');
  }

  test_recordTypedWildcardPattern_nonNullable_beforeRightParen() {
    _parse('''
void f(x) {
  switch (x) {
    case ((int,) _):
  }
}
''');
    var node = findNode.singleGuardedPattern;
    assertParsedNodeText(node, r'''
GuardedPattern
  pattern: ParenthesizedPattern
    leftParenthesis: (
    pattern: WildcardPattern
      type: RecordTypeAnnotation
        leftParenthesis: (
        positionalFields
          RecordTypeAnnotationPositionalField
            type: NamedType
              name: SimpleIdentifier
                token: int
        rightParenthesis: )
      name: _
    rightParenthesis: )
''');
  }

  test_recordTypedWildcardPattern_nonNullable_beforeWhen() {
    _parse('''
void f(x) {
  switch (x) {
    case (int,) _ when true:
  }
}
''');
    var node = findNode.singleGuardedPattern;
    assertParsedNodeText(node, r'''
GuardedPattern
  pattern: WildcardPattern
    type: RecordTypeAnnotation
      leftParenthesis: (
      positionalFields
        RecordTypeAnnotationPositionalField
          type: NamedType
            name: SimpleIdentifier
              token: int
      rightParenthesis: )
    name: _
  whenClause: WhenClause
    whenKeyword: when
    expression: BooleanLiteral
      literal: true
''');
  }

  test_recordTypedWildcardPattern_nullable_beforeAnd() {
    _parse('''
void f(x) {
  switch (x) {
    case (int,)? _ && _:
  }
}
''');
    var node = findNode.singleGuardedPattern;
    assertParsedNodeText(node, r'''
GuardedPattern
  pattern: LogicalAndPattern
    leftOperand: WildcardPattern
      type: RecordTypeAnnotation
        leftParenthesis: (
        positionalFields
          RecordTypeAnnotationPositionalField
            type: NamedType
              name: SimpleIdentifier
                token: int
        rightParenthesis: )
        question: ?
      name: _
    operator: &&
    rightOperand: WildcardPattern
      name: _
''');
  }

  test_recordTypedWildcardPattern_nullable_beforeAs() {
    _parse('''
void f(x) {
  switch (x) {
    case (int,)? _ as (Object,):
  }
}
''');
    var node = findNode.singleGuardedPattern;
    assertParsedNodeText(node, r'''
GuardedPattern
  pattern: CastPattern
    pattern: WildcardPattern
      type: RecordTypeAnnotation
        leftParenthesis: (
        positionalFields
          RecordTypeAnnotationPositionalField
            type: NamedType
              name: SimpleIdentifier
                token: int
        rightParenthesis: )
        question: ?
      name: _
    asToken: as
    type: RecordTypeAnnotation
      leftParenthesis: (
      positionalFields
        RecordTypeAnnotationPositionalField
          type: NamedType
            name: SimpleIdentifier
              token: Object
      rightParenthesis: )
''');
  }

  test_recordTypedWildcardPattern_nullable_beforeColon() {
    _parse('''
void f(x) {
  switch (x) {
    case (int,)? _:
  }
}
''');
    var node = findNode.singleGuardedPattern;
    assertParsedNodeText(node, r'''
GuardedPattern
  pattern: WildcardPattern
    type: RecordTypeAnnotation
      leftParenthesis: (
      positionalFields
        RecordTypeAnnotationPositionalField
          type: NamedType
            name: SimpleIdentifier
              token: int
      rightParenthesis: )
      question: ?
    name: _
''');
  }

  test_recordTypedWildcardPattern_nullable_beforeComma() {
    _parse('''
void f(x) {
  switch (x) {
    case [(int,)? _, _]:
  }
}
''');
    var node = findNode.singleGuardedPattern;
    assertParsedNodeText(node, r'''
GuardedPattern
  pattern: ListPattern
    leftBracket: [
    elements
      WildcardPattern
        type: RecordTypeAnnotation
          leftParenthesis: (
          positionalFields
            RecordTypeAnnotationPositionalField
              type: NamedType
                name: SimpleIdentifier
                  token: int
          rightParenthesis: )
          question: ?
        name: _
      WildcardPattern
        name: _
    rightBracket: ]
''');
  }

  test_recordTypedWildcardPattern_nullable_beforeExclamation() {
    _parse('''
void f(x) {
  switch (x) {
    case (int,)? _!:
  }
}
''');
    var node = findNode.singleGuardedPattern;
    assertParsedNodeText(node, r'''
GuardedPattern
  pattern: NullAssertPattern
    pattern: WildcardPattern
      type: RecordTypeAnnotation
        leftParenthesis: (
        positionalFields
          RecordTypeAnnotationPositionalField
            type: NamedType
              name: SimpleIdentifier
                token: int
        rightParenthesis: )
        question: ?
      name: _
    operator: !
''');
  }

  test_recordTypedWildcardPattern_nullable_beforeOr() {
    _parse('''
void f(x) {
  switch (x) {
    case (int,)? _ || _:
  }
}
''');
    var node = findNode.singleGuardedPattern;
    assertParsedNodeText(node, r'''
GuardedPattern
  pattern: LogicalOrPattern
    leftOperand: WildcardPattern
      type: RecordTypeAnnotation
        leftParenthesis: (
        positionalFields
          RecordTypeAnnotationPositionalField
            type: NamedType
              name: SimpleIdentifier
                token: int
        rightParenthesis: )
        question: ?
      name: _
    operator: ||
    rightOperand: WildcardPattern
      name: _
''');
  }

  test_recordTypedWildcardPattern_nullable_beforeQuestion() {
    _parse('''
void f(x) {
  switch (x) {
    case (int,)? _?:
  }
}
''');
    var node = findNode.singleGuardedPattern;
    assertParsedNodeText(node, r'''
GuardedPattern
  pattern: NullCheckPattern
    pattern: WildcardPattern
      type: RecordTypeAnnotation
        leftParenthesis: (
        positionalFields
          RecordTypeAnnotationPositionalField
            type: NamedType
              name: SimpleIdentifier
                token: int
        rightParenthesis: )
        question: ?
      name: _
    operator: ?
''');
  }

  test_recordTypedWildcardPattern_nullable_beforeRightArrow() {
    _parse('''
void f(x) => switch (x) { (int,)? _ => 0 };
''');
    var node = findNode.singleGuardedPattern;
    assertParsedNodeText(node, r'''
GuardedPattern
  pattern: WildcardPattern
    type: RecordTypeAnnotation
      leftParenthesis: (
      positionalFields
        RecordTypeAnnotationPositionalField
          type: NamedType
            name: SimpleIdentifier
              token: int
      rightParenthesis: )
      question: ?
    name: _
''');
  }

  test_recordTypedWildcardPattern_nullable_beforeRightBrace() {
    _parse('''
void f(x) {
  switch (x) {
    case {0: (int,)? _}:
  }
}
''');
    var node = findNode.singleGuardedPattern;
    assertParsedNodeText(node, r'''
GuardedPattern
  pattern: MapPattern
    leftBracket: {
    elements
      MapPatternEntry
        key: IntegerLiteral
          literal: 0
        separator: :
        value: WildcardPattern
          type: RecordTypeAnnotation
            leftParenthesis: (
            positionalFields
              RecordTypeAnnotationPositionalField
                type: NamedType
                  name: SimpleIdentifier
                    token: int
            rightParenthesis: )
            question: ?
          name: _
    rightBracket: }
''');
  }

  test_recordTypedWildcardPattern_nullable_beforeRightBracket() {
    _parse('''
void f(x) {
  switch (x) {
    case [(int,)? _]:
  }
}
''');
    var node = findNode.singleGuardedPattern;
    assertParsedNodeText(node, r'''
GuardedPattern
  pattern: ListPattern
    leftBracket: [
    elements
      WildcardPattern
        type: RecordTypeAnnotation
          leftParenthesis: (
          positionalFields
            RecordTypeAnnotationPositionalField
              type: NamedType
                name: SimpleIdentifier
                  token: int
          rightParenthesis: )
          question: ?
        name: _
    rightBracket: ]
''');
  }

  test_recordTypedWildcardPattern_nullable_beforeRightParen() {
    _parse('''
void f(x) {
  switch (x) {
    case ((int,)? _):
  }
}
''');
    var node = findNode.singleGuardedPattern;
    assertParsedNodeText(node, r'''
GuardedPattern
  pattern: ParenthesizedPattern
    leftParenthesis: (
    pattern: WildcardPattern
      type: RecordTypeAnnotation
        leftParenthesis: (
        positionalFields
          RecordTypeAnnotationPositionalField
            type: NamedType
              name: SimpleIdentifier
                token: int
        rightParenthesis: )
        question: ?
      name: _
    rightParenthesis: )
''');
  }

  test_recordTypedWildcardPattern_nullable_beforeWhen() {
    _parse('''
void f(x) {
  switch (x) {
    case (int,)? _ when true:
  }
}
''');
    var node = findNode.singleGuardedPattern;
    assertParsedNodeText(node, r'''
GuardedPattern
  pattern: WildcardPattern
    type: RecordTypeAnnotation
      leftParenthesis: (
      positionalFields
        RecordTypeAnnotationPositionalField
          type: NamedType
            name: SimpleIdentifier
              token: int
      rightParenthesis: )
      question: ?
    name: _
  whenClause: WhenClause
    whenKeyword: when
    expression: BooleanLiteral
      literal: true
''');
  }

  test_relational_containingBitwiseOrExpression_equality() {
    _parse('''
void f(x) {
  switch (x) {
    case == 1 | 2:
      break;
  }
}
''');
    var node = findNode.singleGuardedPattern.pattern;
    assertParsedNodeText(node, r'''
RelationalPattern
  operator: ==
  operand: BinaryExpression
    leftOperand: IntegerLiteral
      literal: 1
    operator: |
    rightOperand: IntegerLiteral
      literal: 2
''');
  }

  test_relational_containingBitwiseOrExpression_relational() {
    _parse('''
void f(x) {
  switch (x) {
    case > 1 | 2:
      break;
  }
}
''');
    var node = findNode.singleGuardedPattern.pattern;
    assertParsedNodeText(node, r'''
RelationalPattern
  operator: >
  operand: BinaryExpression
    leftOperand: IntegerLiteral
      literal: 1
    operator: |
    rightOperand: IntegerLiteral
      literal: 2
''');
  }

  test_relational_containingRelationalExpression_equality() {
    // The patterns grammar doesn't allow a relational expression inside a
    // relational pattern (even though technically it would be unambiguous).
    // TODO(paulberry): try to improve parser error recovery in this scenario.
    _parse('''
void f(x) {
  switch (x) {
    case == 1 > 0:
      break;
  }
}
''', errors: [
      error(ParserErrorCode.EXPECTED_TOKEN, 41, 1),
      error(ParserErrorCode.MISSING_IDENTIFIER, 41, 1),
      error(ParserErrorCode.EXPECTED_TOKEN, 43, 1),
      error(ParserErrorCode.MISSING_IDENTIFIER, 44, 1),
      error(ParserErrorCode.UNEXPECTED_TOKEN, 44, 1),
    ]);
    // We don't care what the parsed AST is, just that there are errors.
  }

  test_relational_containingRelationalExpression_relational() {
    // The patterns grammar doesn't allow a relational expression inside a
    // relational pattern (even though technically it would be unambiguous).
    // TODO(paulberry): try to improve parser error recovery in this scenario.
    _parse('''
void f(x) {
  switch (x) {
    case > 1 > 0:
      break;
  }
}
''', errors: [
      error(ParserErrorCode.EXPECTED_TOKEN, 40, 1),
      error(ParserErrorCode.MISSING_IDENTIFIER, 40, 1),
      error(ParserErrorCode.EXPECTED_TOKEN, 42, 1),
      error(ParserErrorCode.MISSING_IDENTIFIER, 43, 1),
      error(ParserErrorCode.UNEXPECTED_TOKEN, 43, 1),
    ]);
    // We don't care what the parsed AST is, just that there are errors.
  }

  test_relational_insideCase_equal() {
    _parse('''
void f(x) {
  switch (x) {
    case == 1 << 1:
      break;
  }
}
''');
    var node = findNode.singleGuardedPattern.pattern;
    assertParsedNodeText(node, r'''
RelationalPattern
  operator: ==
  operand: BinaryExpression
    leftOperand: IntegerLiteral
      literal: 1
    operator: <<
    rightOperand: IntegerLiteral
      literal: 1
''');
  }

  test_relational_insideCase_greaterThan() {
    _parse('''
void f(x) {
  switch (x) {
    case > 1 << 1:
      break;
  }
}
''');
    var node = findNode.singleGuardedPattern.pattern;
    assertParsedNodeText(node, r'''
RelationalPattern
  operator: >
  operand: BinaryExpression
    leftOperand: IntegerLiteral
      literal: 1
    operator: <<
    rightOperand: IntegerLiteral
      literal: 1
''');
  }

  test_relational_insideCase_greaterThanOrEqual() {
    _parse('''
void f(x) {
  switch (x) {
    case >= 1 << 1:
      break;
  }
}
''');
    var node = findNode.singleGuardedPattern.pattern;
    assertParsedNodeText(node, r'''
RelationalPattern
  operator: >=
  operand: BinaryExpression
    leftOperand: IntegerLiteral
      literal: 1
    operator: <<
    rightOperand: IntegerLiteral
      literal: 1
''');
  }

  test_relational_insideCase_lessThan() {
    _parse('''
void f(x) {
  switch (x) {
    case < 1 << 1:
      break;
  }
}
''');
    var node = findNode.singleGuardedPattern.pattern;
    assertParsedNodeText(node, r'''
RelationalPattern
  operator: <
  operand: BinaryExpression
    leftOperand: IntegerLiteral
      literal: 1
    operator: <<
    rightOperand: IntegerLiteral
      literal: 1
''');
  }

  test_relational_insideCase_lessThanOrEqual() {
    _parse('''
void f(x) {
  switch (x) {
    case <= 1 << 1:
      break;
  }
}
''');
    var node = findNode.singleGuardedPattern.pattern;
    assertParsedNodeText(node, r'''
RelationalPattern
  operator: <=
  operand: BinaryExpression
    leftOperand: IntegerLiteral
      literal: 1
    operator: <<
    rightOperand: IntegerLiteral
      literal: 1
''');
  }

  test_relational_insideCase_notEqual() {
    _parse('''
void f(x) {
  switch (x) {
    case != 1 << 1:
      break;
  }
}
''');
    var node = findNode.singleGuardedPattern.pattern;
    assertParsedNodeText(node, r'''
RelationalPattern
  operator: !=
  operand: BinaryExpression
    leftOperand: IntegerLiteral
      literal: 1
    operator: <<
    rightOperand: IntegerLiteral
      literal: 1
''');
  }

  test_relational_insideIfCase() {
    _parse('''
void f(x) {
  if (x case == 1) {}
}
''');
    var node = findNode.caseClause('case');
    assertParsedNodeText(node, r'''
CaseClause
  caseKeyword: case
  guardedPattern: GuardedPattern
    pattern: RelationalPattern
      operator: ==
      operand: IntegerLiteral
        literal: 1
''');
  }

  test_relational_insideList() {
    _parse('''
void f(x) {
  switch (x) {
    case [== 1]:
      break;
  }
}
''');
    var node = findNode.singleGuardedPattern.pattern;
    assertParsedNodeText(node, r'''
ListPattern
  leftBracket: [
  elements
    RelationalPattern
      operator: ==
      operand: IntegerLiteral
        literal: 1
  rightBracket: ]
''');
  }

  test_relational_insideLogicalAnd_lhs() {
    _parse('''
void f(x) {
  switch (x) {
    case == 1 && 2:
      break;
  }
}
''');
    var node = findNode.singleGuardedPattern.pattern;
    assertParsedNodeText(node, r'''
LogicalAndPattern
  leftOperand: RelationalPattern
    operator: ==
    operand: IntegerLiteral
      literal: 1
  operator: &&
  rightOperand: ConstantPattern
    expression: IntegerLiteral
      literal: 2
''');
  }

  test_relational_insideLogicalAnd_rhs() {
    _parse('''
void f(x) {
  switch (x) {
    case 1 && == 2:
      break;
  }
}
''');
    var node = findNode.singleGuardedPattern.pattern;
    assertParsedNodeText(node, r'''
LogicalAndPattern
  leftOperand: ConstantPattern
    expression: IntegerLiteral
      literal: 1
  operator: &&
  rightOperand: RelationalPattern
    operator: ==
    operand: IntegerLiteral
      literal: 2
''');
  }

  test_relational_insideLogicalOr_lhs() {
    _parse('''
void f(x) {
  switch (x) {
    case == 1 || 2:
      break;
  }
}
''');
    var node = findNode.singleGuardedPattern.pattern;
    assertParsedNodeText(node, r'''
LogicalOrPattern
  leftOperand: RelationalPattern
    operator: ==
    operand: IntegerLiteral
      literal: 1
  operator: ||
  rightOperand: ConstantPattern
    expression: IntegerLiteral
      literal: 2
''');
  }

  test_relational_insideLogicalOr_rhs() {
    _parse('''
void f(x) {
  switch (x) {
    case 1 || == 2:
      break;
  }
}
''');
    var node = findNode.singleGuardedPattern.pattern;
    assertParsedNodeText(node, r'''
LogicalOrPattern
  leftOperand: ConstantPattern
    expression: IntegerLiteral
      literal: 1
  operator: ||
  rightOperand: RelationalPattern
    operator: ==
    operand: IntegerLiteral
      literal: 2
''');
  }

  test_relational_insideMap() {
    _parse('''
void f(x) {
  switch (x) {
    case {'a': == 1}:
      break;
  }
}
''');
    var node = findNode.singleGuardedPattern.pattern;
    assertParsedNodeText(node, r'''
MapPattern
  leftBracket: {
  elements
    MapPatternEntry
      key: SimpleStringLiteral
        literal: 'a'
      separator: :
      value: RelationalPattern
        operator: ==
        operand: IntegerLiteral
          literal: 1
  rightBracket: }
''');
  }

  test_relational_insideNullCheck_equal() {
    _parse('''
void f(x) {
  switch (x) {
    case == 1?:
      break;
  }
}
''', errors: [
      error(ParserErrorCode.INVALID_INSIDE_UNARY_PATTERN, 36, 4),
    ]);
    var node = findNode.singleGuardedPattern.pattern;
    assertParsedNodeText(node, r'''
NullCheckPattern
  pattern: RelationalPattern
    operator: ==
    operand: IntegerLiteral
      literal: 1
  operator: ?
''');
  }

  test_relational_insideNullCheck_greaterThan() {
    _parse('''
void f(x) {
  switch (x) {
    case > 1?:
      break;
  }
}
''', errors: [
      error(ParserErrorCode.INVALID_INSIDE_UNARY_PATTERN, 36, 3),
    ]);
    var node = findNode.singleGuardedPattern.pattern;
    assertParsedNodeText(node, r'''
NullCheckPattern
  pattern: RelationalPattern
    operator: >
    operand: IntegerLiteral
      literal: 1
  operator: ?
''');
  }

  test_relational_insideObject_explicitlyNamed() {
    _parse('''
class C {
  int? f;
}
void f(x) {
  switch (x) {
    case C(f: == 1):
      break;
  }
}
''');
    var node = findNode.singleGuardedPattern.pattern;
    assertParsedNodeText(node, r'''
ObjectPattern
  type: NamedType
    name: C
  leftParenthesis: (
  fields
    PatternField
      name: PatternFieldName
        name: f
        colon: :
      pattern: RelationalPattern
        operator: ==
        operand: IntegerLiteral
          literal: 1
  rightParenthesis: )
''');
  }

  test_relational_insideParenthesized() {
    _parse('''
void f(x) {
  switch (x) {
    case (== 1):
      break;
  }
}
''');
    var node = findNode.singleGuardedPattern.pattern;
    assertParsedNodeText(node, r'''
ParenthesizedPattern
  leftParenthesis: (
  pattern: RelationalPattern
    operator: ==
    operand: IntegerLiteral
      literal: 1
  rightParenthesis: )
''');
  }

  test_relational_insideRecord_explicitlyNamed() {
    _parse('''
void f(x) {
  switch (x) {
    case (n: == 1, 2):
      break;
  }
}
''');
    var node = findNode.singleGuardedPattern.pattern;
    assertParsedNodeText(node, r'''
RecordPattern
  leftParenthesis: (
  fields
    PatternField
      name: PatternFieldName
        name: n
        colon: :
      pattern: RelationalPattern
        operator: ==
        operand: IntegerLiteral
          literal: 1
    PatternField
      pattern: ConstantPattern
        expression: IntegerLiteral
          literal: 2
  rightParenthesis: )
''');
  }

  test_relational_insideRecord_unnamed() {
    _parse('''
void f(x) {
  switch (x) {
    case (== 1, 2):
      break;
  }
}
''');
    var node = findNode.singleGuardedPattern.pattern;
    assertParsedNodeText(node, r'''
RecordPattern
  leftParenthesis: (
  fields
    PatternField
      pattern: RelationalPattern
        operator: ==
        operand: IntegerLiteral
          literal: 1
    PatternField
      pattern: ConstantPattern
        expression: IntegerLiteral
          literal: 2
  rightParenthesis: )
''');
  }

  test_rest_subpatternStartingTokens() {
    // Test a wide variety of rest subpatterns to make sure the parser properly
    // identifies each as a subpattern.  (The logic for deciding if a rest
    // pattern has a subpattern is based on the token that follows the `..`, so
    // we test every kind of token that can legally follow `...`).  Note that
    // not all of these are semantically meaningful, but they should all be
    // parseable.
    // TODO(paulberry): if support for symbol literal patterns is added (see
    // https://github.com/dart-lang/language/issues/2636), adjust this test
    // accordingly.
    _parse('''
void f(x) {
  switch (x) {
    case [...== null]:
    case [...!= null]:
    case [...< 0]:
    case [...> 0]:
    case [...<= 0]:
    case [...>= 0]:
    case [...0]:
    case [...0.0]:
    case [...0x0]:
    case [...null]:
    case [...false]:
    case [...true]:
    case [...'foo']:
    case [...x]:
    case [...const List()]:
    case [...var x]:
    case [...final x]:
    case [...List x]:
    case [..._]:
    case [...(_)]:
    case [...[_]]:
    case [...[]]:
    case [...<int>[]]:
    case [...{}]:
    case [...List()]:
      break;
  }
}
''');
    // No assertions; it's sufficient to make sure the parse succeeds without
    // errors.
  }

  test_rest_withoutSubpattern_insideList() {
    _parse('''
void f(x) {
  switch (x) {
    case [...]:
      break;
  }
}
''');
    var node = findNode.singleGuardedPattern.pattern;
    assertParsedNodeText(node, r'''
ListPattern
  leftBracket: [
  elements
    RestPatternElement
      operator: ...
  rightBracket: ]
''');
  }

  test_rest_withoutSubpattern_insideMap() {
    _parse('''
void f(x) {
  switch (x) {
    case {...}:
      break;
  }
}
''');
    var node = findNode.singleGuardedPattern.pattern;
    assertParsedNodeText(node, r'''
MapPattern
  leftBracket: {
  elements
    RestPatternElement
      operator: ...
  rightBracket: }
''');
  }

  test_rest_withSubpattern_insideList() {
    _parse('''
void f(x) {
  switch (x) {
    case [...var y]:
      break;
  }
}
''');
    var node = findNode.singleGuardedPattern.pattern;
    assertParsedNodeText(node, r'''
ListPattern
  leftBracket: [
  elements
    RestPatternElement
      operator: ...
      pattern: DeclaredVariablePattern
        keyword: var
        name: y
  rightBracket: ]
''');
  }

  test_rest_withSubpattern_insideMap() {
    // The parser accepts this syntax even though it's not legal dart, because
    // we suspect it's a mistake a user is likely to make, and we want to ensure
    // that we give a helpful error message.
    _parse('''
void f(x) {
  switch (x) {
    case {...var y}:
      break;
  }
}
''');
    var node = findNode.singleGuardedPattern.pattern;
    assertParsedNodeText(node, r'''
MapPattern
  leftBracket: {
  elements
    RestPatternElement
      operator: ...
      pattern: DeclaredVariablePattern
        keyword: var
        name: y
  rightBracket: }
''');
  }

  test_skipOuterPattern_eof() {
    // See https://github.com/dart-lang/sdk/issues/50563
    _parse('''
main() {
  int var = 0;
''', errors: [
      error(ParserErrorCode.EXPECTED_TOKEN, 11, 3),
      error(ParserErrorCode.MISSING_IDENTIFIER, 19, 1),
      error(ScannerErrorCode.EXPECTED_TOKEN, 24, 1),
    ]);
  }

  test_switchExpression_empty() {
    // Even though an empty switch expression is illegal (because it's not
    // exhaustive), it should be accepted by the parser to enable analyzer code
    // completions.
    _parse('''
f(x) => switch(x) {};
''');
    var node = findNode.switchExpression('switch');
    assertParsedNodeText(node, r'''
SwitchExpression
  switchKeyword: switch
  leftParenthesis: (
  expression: SimpleIdentifier
    token: x
  rightParenthesis: )
  leftBracket: {
  rightBracket: }
''');
  }

  test_switchExpression_onePattern_guarded() {
    _parse('''
f(x) => switch(x) {
  _ when true => 0
};
''');
    var node = findNode.switchExpression('switch');
    assertParsedNodeText(node, r'''
SwitchExpression
  switchKeyword: switch
  leftParenthesis: (
  expression: SimpleIdentifier
    token: x
  rightParenthesis: )
  leftBracket: {
  cases
    SwitchExpressionCase
      guardedPattern: GuardedPattern
        pattern: WildcardPattern
          name: _
        whenClause: WhenClause
          whenKeyword: when
          expression: BooleanLiteral
            literal: true
      arrow: =>
      expression: IntegerLiteral
        literal: 0
  rightBracket: }
''');
  }

  test_switchExpression_onePattern_noTrailingComma() {
    _parse('''
f(x) => switch(x) {
  _ => 0
};
''');
    var node = findNode.switchExpression('switch');
    assertParsedNodeText(node, r'''
SwitchExpression
  switchKeyword: switch
  leftParenthesis: (
  expression: SimpleIdentifier
    token: x
  rightParenthesis: )
  leftBracket: {
  cases
    SwitchExpressionCase
      guardedPattern: GuardedPattern
        pattern: WildcardPattern
          name: _
      arrow: =>
      expression: IntegerLiteral
        literal: 0
  rightBracket: }
''');
  }

  test_switchExpression_onePattern_trailingComma() {
    _parse('''
f(x) => switch(x) {
  _ => 0,
};
''');
    var node = findNode.switchExpression('switch');
    assertParsedNodeText(node, r'''
SwitchExpression
  switchKeyword: switch
  leftParenthesis: (
  expression: SimpleIdentifier
    token: x
  rightParenthesis: )
  leftBracket: {
  cases
    SwitchExpressionCase
      guardedPattern: GuardedPattern
        pattern: WildcardPattern
          name: _
      arrow: =>
      expression: IntegerLiteral
        literal: 0
  rightBracket: }
''');
  }

  test_switchExpression_recovery_bogusTokensAfterCase() {
    // If the extra tokens after a switch case don't look like they could be a
    // pattern, the parser skips to the end of the switch expression to avoid a
    // large number of parse errors.
    _parse('''
f(x) => switch(x) {
  int() => 0 : 1
};
''', errors: [
      error(ParserErrorCode.EXPECTED_TOKEN, 33, 1),
    ]);
    var node = findNode.switchExpression('switch');
    assertParsedNodeText(node, r'''
SwitchExpression
  switchKeyword: switch
  leftParenthesis: (
  expression: SimpleIdentifier
    token: x
  rightParenthesis: )
  leftBracket: {
  cases
    SwitchExpressionCase
      guardedPattern: GuardedPattern
        pattern: ObjectPattern
          type: NamedType
            name: int
          leftParenthesis: (
          rightParenthesis: )
      arrow: =>
      expression: IntegerLiteral
        literal: 0
  rightBracket: }
''');
  }

  test_switchExpression_recovery_bogusTokensAfterCase_laterComma() {
    // If the extra tokens after a switch case don't look like they could be a
    // pattern, the parser doesn't try to skip beyond the closing `}` to find
    // the next case.
    _parse('''
f(x) => [switch(x) {
  int() => 0 : 1
}, 0];
''', errors: [
      error(ParserErrorCode.EXPECTED_TOKEN, 34, 1),
    ]);
    var node = findNode.listLiteral('[');
    assertParsedNodeText(node, r'''
ListLiteral
  leftBracket: [
  elements
    SwitchExpression
      switchKeyword: switch
      leftParenthesis: (
      expression: SimpleIdentifier
        token: x
      rightParenthesis: )
      leftBracket: {
      cases
        SwitchExpressionCase
          guardedPattern: GuardedPattern
            pattern: ObjectPattern
              type: NamedType
                name: int
              leftParenthesis: (
              rightParenthesis: )
          arrow: =>
          expression: IntegerLiteral
            literal: 0
      rightBracket: }
    IntegerLiteral
      literal: 0
  rightBracket: ]
''');
  }

  test_switchExpression_recovery_bogusTokensAfterCase_nestedComma() {
    // If the extra tokens after a switch case don't look like they could be a
    // pattern, the parser doesn't try to skip to a nested `,` trying to find
    // the next case.
    _parse('''
f(x) => switch(x) {
  int() => 0 : (1, 2)
};
''', errors: [
      error(ParserErrorCode.EXPECTED_TOKEN, 33, 1),
    ]);
    var node = findNode.switchExpression('switch');
    assertParsedNodeText(node, r'''
SwitchExpression
  switchKeyword: switch
  leftParenthesis: (
  expression: SimpleIdentifier
    token: x
  rightParenthesis: )
  leftBracket: {
  cases
    SwitchExpressionCase
      guardedPattern: GuardedPattern
        pattern: ObjectPattern
          type: NamedType
            name: int
          leftParenthesis: (
          rightParenthesis: )
      arrow: =>
      expression: IntegerLiteral
        literal: 0
  rightBracket: }
''');
  }

  test_switchExpression_recovery_caseKeyword() {
    _parse('''
f(x) => switch (x) {
  case 1 => 'one',
  case 2 => 'two'
};
''', errors: [
      error(ParserErrorCode.UNEXPECTED_TOKEN, 23, 4),
      error(ParserErrorCode.UNEXPECTED_TOKEN, 42, 4),
    ]);
    var node = findNode.switchExpression('switch');
    assertParsedNodeText(node, r'''
SwitchExpression
  switchKeyword: switch
  leftParenthesis: (
  expression: SimpleIdentifier
    token: x
  rightParenthesis: )
  leftBracket: {
  cases
    SwitchExpressionCase
      guardedPattern: GuardedPattern
        pattern: ConstantPattern
          expression: IntegerLiteral
            literal: 1
      arrow: =>
      expression: SimpleStringLiteral
        literal: 'one'
    SwitchExpressionCase
      guardedPattern: GuardedPattern
        pattern: ConstantPattern
          expression: IntegerLiteral
            literal: 2
      arrow: =>
      expression: SimpleStringLiteral
        literal: 'two'
  rightBracket: }
''');
  }

  test_switchExpression_recovery_colonInsteadOfArrow() {
    _parse('''
f(x) => switch (x) {
  1: 'one',
  2: 'two'
};
''', errors: [
      error(ParserErrorCode.EXPECTED_TOKEN, 24, 1),
      error(ParserErrorCode.EXPECTED_TOKEN, 36, 1),
    ]);
    var node = findNode.switchExpression('switch');
    assertParsedNodeText(node, r'''
SwitchExpression
  switchKeyword: switch
  leftParenthesis: (
  expression: SimpleIdentifier
    token: x
  rightParenthesis: )
  leftBracket: {
  cases
    SwitchExpressionCase
      guardedPattern: GuardedPattern
        pattern: ConstantPattern
          expression: IntegerLiteral
            literal: 1
      arrow: :
      expression: SimpleStringLiteral
        literal: 'one'
    SwitchExpressionCase
      guardedPattern: GuardedPattern
        pattern: ConstantPattern
          expression: IntegerLiteral
            literal: 2
      arrow: :
      expression: SimpleStringLiteral
        literal: 'two'
  rightBracket: }
''');
  }

  test_switchExpression_recovery_defaultKeyword() {
    _parse('''
f(x) => switch (x) {
  1 => 'one',
  default => 'other'
};
''', errors: [
      error(ParserErrorCode.DEFAULT_IN_SWITCH_EXPRESSION, 37, 7),
    ]);
    var node = findNode.switchExpression('switch');
    assertParsedNodeText(node, r'''
SwitchExpression
  switchKeyword: switch
  leftParenthesis: (
  expression: SimpleIdentifier
    token: x
  rightParenthesis: )
  leftBracket: {
  cases
    SwitchExpressionCase
      guardedPattern: GuardedPattern
        pattern: ConstantPattern
          expression: IntegerLiteral
            literal: 1
      arrow: =>
      expression: SimpleStringLiteral
        literal: 'one'
    SwitchExpressionCase
      guardedPattern: GuardedPattern
        pattern: WildcardPattern
          name: default
      arrow: =>
      expression: SimpleStringLiteral
        literal: 'other'
  rightBracket: }
''');
  }

  test_switchExpression_recovery_illegalFunctionExpressionInGuard() {
    // If a function expression occurs in a guard, parsing skips to the case
    // that follows.
    _parse('''
f(x) => switch (x) {
  _ when () => true => 1,
  _ => 2
};
''', errors: [
      error(ParserErrorCode.EXPECTED_TOKEN, 41, 2),
    ]);
    var node = findNode.switchExpression('switch');
    assertParsedNodeText(node, r'''
SwitchExpression
  switchKeyword: switch
  leftParenthesis: (
  expression: SimpleIdentifier
    token: x
  rightParenthesis: )
  leftBracket: {
  cases
    SwitchExpressionCase
      guardedPattern: GuardedPattern
        pattern: WildcardPattern
          name: _
        whenClause: WhenClause
          whenKeyword: when
          expression: RecordLiteral
            leftParenthesis: (
            rightParenthesis: )
      arrow: =>
      expression: BooleanLiteral
        literal: true
    SwitchExpressionCase
      guardedPattern: GuardedPattern
        pattern: WildcardPattern
          name: _
      arrow: =>
      expression: IntegerLiteral
        literal: 2
  rightBracket: }
''');
  }

  test_switchExpression_recovery_illegalFunctionExpressionInGuard_semicolon() {
    // If a function expression occurs in a guard, parsing skips to the case
    // that follows.  The logic to skip to the next case understands that a
    // naive user might have mistakenly used `;` instead of `,` to separate
    // cases.
    _parse('''
f(x) => switch (x) {
  _ when () => true => 1;
  _ => 2
};
''', errors: [
      error(ParserErrorCode.EXPECTED_TOKEN, 41, 2),
    ]);
    var node = findNode.switchExpression('switch');
    assertParsedNodeText(node, r'''
SwitchExpression
  switchKeyword: switch
  leftParenthesis: (
  expression: SimpleIdentifier
    token: x
  rightParenthesis: )
  leftBracket: {
  cases
    SwitchExpressionCase
      guardedPattern: GuardedPattern
        pattern: WildcardPattern
          name: _
        whenClause: WhenClause
          whenKeyword: when
          expression: RecordLiteral
            leftParenthesis: (
            rightParenthesis: )
      arrow: =>
      expression: BooleanLiteral
        literal: true
    SwitchExpressionCase
      guardedPattern: GuardedPattern
        pattern: WildcardPattern
          name: _
      arrow: =>
      expression: IntegerLiteral
        literal: 2
  rightBracket: }
''');
  }

  test_switchExpression_recovery_missingComma() {
    // If the extra tokens after a switch case look like they could be a
    // pattern, the parser assumes there's a missing comma.
    _parse('''
f(x) => switch(x) {
  int() => 0
  double() => 1
};
''', errors: [
      error(ParserErrorCode.EXPECTED_TOKEN, 35, 6),
    ]);
    var node = findNode.switchExpression('switch');
    assertParsedNodeText(node, r'''
SwitchExpression
  switchKeyword: switch
  leftParenthesis: (
  expression: SimpleIdentifier
    token: x
  rightParenthesis: )
  leftBracket: {
  cases
    SwitchExpressionCase
      guardedPattern: GuardedPattern
        pattern: ObjectPattern
          type: NamedType
            name: int
          leftParenthesis: (
          rightParenthesis: )
      arrow: =>
      expression: IntegerLiteral
        literal: 0
    SwitchExpressionCase
      guardedPattern: GuardedPattern
        pattern: ObjectPattern
          type: NamedType
            name: double
          leftParenthesis: (
          rightParenthesis: )
      arrow: =>
      expression: IntegerLiteral
        literal: 1
  rightBracket: }
''');
  }

  test_switchExpression_recovery_semicolonInsteadOfComma() {
    _parse('''
f(x) => switch (x) {
  1 => 'one';
  2 => 'two'
};
''', errors: [
      error(ParserErrorCode.EXPECTED_TOKEN, 33, 1),
    ]);
    var node = findNode.switchExpression('switch');
    assertParsedNodeText(node, r'''
SwitchExpression
  switchKeyword: switch
  leftParenthesis: (
  expression: SimpleIdentifier
    token: x
  rightParenthesis: )
  leftBracket: {
  cases
    SwitchExpressionCase
      guardedPattern: GuardedPattern
        pattern: ConstantPattern
          expression: IntegerLiteral
            literal: 1
      arrow: =>
      expression: SimpleStringLiteral
        literal: 'one'
    SwitchExpressionCase
      guardedPattern: GuardedPattern
        pattern: ConstantPattern
          expression: IntegerLiteral
            literal: 2
      arrow: =>
      expression: SimpleStringLiteral
        literal: 'two'
  rightBracket: }
''');
  }

  test_switchExpression_twoPatterns() {
    _parse('''
f(x) => switch(x) {
  int _ => 0,
  _ => 1
};
''');
    var node = findNode.switchExpression('switch');
    assertParsedNodeText(node, r'''
SwitchExpression
  switchKeyword: switch
  leftParenthesis: (
  expression: SimpleIdentifier
    token: x
  rightParenthesis: )
  leftBracket: {
  cases
    SwitchExpressionCase
      guardedPattern: GuardedPattern
        pattern: WildcardPattern
          type: NamedType
            name: int
          name: _
      arrow: =>
      expression: IntegerLiteral
        literal: 0
    SwitchExpressionCase
      guardedPattern: GuardedPattern
        pattern: WildcardPattern
          name: _
      arrow: =>
      expression: IntegerLiteral
        literal: 1
  rightBracket: }
''');
  }

  test_syntheticIdentifier_insideListPattern() {
    _parse('''
void f(Object? x) {
  switch (x) {
    case [if]:
  };
}
''', errors: [
      error(ParserErrorCode.MISSING_IDENTIFIER, 45, 2),
    ]);
    var node = findNode.switchPatternCase('case');
    assertParsedNodeText(node, r'''
SwitchPatternCase
  keyword: case
  guardedPattern: GuardedPattern
    pattern: ListPattern
      leftBracket: [
      elements
        ConstantPattern
          expression: SimpleIdentifier
            token: <empty> <synthetic>
      rightBracket: ]
  colon: :
''');
  }

  test_syntheticIdentifier_insideMapPattern() {
    _parse('''
void f(Object? x) {
  switch (x) {
    case {0: if}:
  };
}
''', errors: [
      error(ParserErrorCode.MISSING_IDENTIFIER, 48, 2),
      error(ParserErrorCode.EXPECTED_TOKEN, 48, 2),
      error(ParserErrorCode.EXPECTED_TOKEN, 48, 2),
    ]);
    var node = findNode.switchPatternCase('case');
    assertParsedNodeText(node, r'''
SwitchPatternCase
  keyword: case
  guardedPattern: GuardedPattern
    pattern: MapPattern
      leftBracket: {
      elements
        MapPatternEntry
          key: IntegerLiteral
            literal: 0
          separator: :
          value: ConstantPattern
            expression: SimpleIdentifier
              token: <empty> <synthetic>
        MapPatternEntry
          key: SimpleIdentifier
            token: <empty> <synthetic>
          separator: : <synthetic>
          value: ConstantPattern
            expression: SimpleIdentifier
              token: <empty> <synthetic>
      rightBracket: }
  colon: :
''');
  }

  test_syntheticIdentifier_insideParenthesizedPattern() {
    _parse('''
void f(Object? x) {
  switch (x) {
    case (if):
  };
}
''', errors: [
      error(ParserErrorCode.MISSING_IDENTIFIER, 45, 2),
      error(ParserErrorCode.EXPECTED_TOKEN, 45, 2),
    ]);
    var node = findNode.switchPatternCase('case');
    assertParsedNodeText(node, r'''
SwitchPatternCase
  keyword: case
  guardedPattern: GuardedPattern
    pattern: ParenthesizedPattern
      leftParenthesis: (
      pattern: ConstantPattern
        expression: SimpleIdentifier
          token: <empty> <synthetic>
      rightParenthesis: )
  colon: :
''');
  }

  test_syntheticIdentifier_insideRecordPattern() {
    _parse('''
void f(Object? x) {
  switch (x) {
    case (_, if):
  };
}
''', errors: [
      error(ParserErrorCode.MISSING_IDENTIFIER, 48, 2),
      error(ParserErrorCode.EXPECTED_TOKEN, 48, 2),
    ]);
    var node = findNode.switchPatternCase('case');
    assertParsedNodeText(node, r'''
SwitchPatternCase
  keyword: case
  guardedPattern: GuardedPattern
    pattern: RecordPattern
      leftParenthesis: (
      fields
        PatternField
          pattern: WildcardPattern
            name: _
        PatternField
          pattern: ConstantPattern
            expression: SimpleIdentifier
              token: <empty> <synthetic>
      rightParenthesis: )
  colon: :
''');
  }

  test_syntheticIdentifier_insideSwitchExpression() {
    _parse('''
void f(Object? x) => switch (x) {if};
''', errors: [
      error(ParserErrorCode.MISSING_IDENTIFIER, 33, 2),
      error(ParserErrorCode.EXPECTED_TOKEN, 33, 2),
      error(ParserErrorCode.EXPECTED_TOKEN, 33, 2),
    ]);
    var node = findNode.switchExpression('if');
    assertParsedNodeText(node, r'''
SwitchExpression
  switchKeyword: switch
  leftParenthesis: (
  expression: SimpleIdentifier
    token: x
  rightParenthesis: )
  leftBracket: {
  cases
    SwitchExpressionCase
      guardedPattern: GuardedPattern
        pattern: ConstantPattern
          expression: SimpleIdentifier
            token: <empty> <synthetic>
      arrow: => <synthetic>
      expression: SimpleIdentifier
        token: <empty> <synthetic>
  rightBracket: }
''');
  }

  test_typeQuestionBeforeWhen_conditional() {
    // The logic for parsing types has special disambiguation rules for deciding
    // whether a trailing `?` should be included in the type; these rules are
    // based primarily on what token(s) follow the `?`.  Make sure that these
    // rules do the right thing if the token that follows the `?` is `when`, but
    // the `when` is an ordinary identifier.
    _parse('''
void f(condition, when, otherwise) => condition as bool ? when : otherwise;
''');
    var node = findNode.functionDeclaration('=>').functionExpression.body;
    assertParsedNodeText(node, r'''
ExpressionFunctionBody
  functionDefinition: =>
  expression: ConditionalExpression
    condition: AsExpression
      expression: SimpleIdentifier
        token: condition
      asOperator: as
      type: NamedType
        name: bool
    question: ?
    thenExpression: SimpleIdentifier
      token: when
    colon: :
    elseExpression: SimpleIdentifier
      token: otherwise
  semicolon: ;
''');
  }

  test_typeQuestionBeforeWhen_guard() {
    // The logic for parsing types has special disambiguation rules for deciding
    // whether a trailing `?` should be included in the type; these rules are
    // based primarily on what token(s) follow the `?`.  Make sure that these
    // rules do the right thing if the token that follows the `?` is the `when`
    // of a pattern guard.
    _parse('''
void f(x) {
  switch (x) {
    case _ as int? when x == null:
      break;
  }
}
''');
    var node = findNode.singleGuardedPattern;
    assertParsedNodeText(node, r'''
GuardedPattern
  pattern: CastPattern
    pattern: WildcardPattern
      name: _
    asToken: as
    type: NamedType
      name: int
      question: ?
  whenClause: WhenClause
    whenKeyword: when
    expression: BinaryExpression
      leftOperand: SimpleIdentifier
        token: x
      operator: ==
      rightOperand: NullLiteral
        literal: null
''');
  }

  test_variable_bare_insideCast() {
    _parse('''
void f(x) {
  var (y as Object) = x;
}
''');
    var node = findNode.patternVariableDeclaration('= x').pattern;
    assertParsedNodeText(node, r'''
ParenthesizedPattern
  leftParenthesis: (
  pattern: CastPattern
    pattern: DeclaredVariablePattern
      name: y
    asToken: as
    type: NamedType
      name: Object
  rightParenthesis: )
''');
  }

  test_variable_final_inDeclarationContext() {
    _parse('''
void f(x) {
  var (final y) = x;
}
''', errors: [
      error(ParserErrorCode.VARIABLE_PATTERN_KEYWORD_IN_DECLARATION_CONTEXT, 19,
          5),
    ]);
    var node = findNode.patternVariableDeclaration('= x').pattern;
    assertParsedNodeText(node, r'''
ParenthesizedPattern
  leftParenthesis: (
  pattern: DeclaredVariablePattern
    keyword: final
    name: y
  rightParenthesis: )
''');
  }

  test_variable_final_untyped_insideIfCase() {
    _parse('''
void f(x) {
  if (x case final y) {}
}
''');
    var node = findNode.caseClause('case');
    assertParsedNodeText(node, r'''
CaseClause
  caseKeyword: case
  guardedPattern: GuardedPattern
    pattern: DeclaredVariablePattern
      keyword: final
      name: y
''');
  }

  test_variable_final_untyped_insideNullAssert() {
    _parse('''
void f(x) {
  switch (x) {
    case final y!:
      break;
  }
}
''');
    var node = findNode.singleGuardedPattern.pattern;
    assertParsedNodeText(node, r'''
NullAssertPattern
  pattern: DeclaredVariablePattern
    keyword: final
    name: y
  operator: !
''');
  }

  test_variable_final_untyped_insideNullCheck() {
    _parse('''
void f(x) {
  switch (x) {
    case final y?:
      break;
  }
}
''');
    var node = findNode.singleGuardedPattern.pattern;
    assertParsedNodeText(node, r'''
NullCheckPattern
  pattern: DeclaredVariablePattern
    keyword: final
    name: y
  operator: ?
''');
  }

  test_variable_namedAs() {
    _parse('''
void f(x) {
  switch (x) {
    case var as:
  }
}
''', errors: [error(ParserErrorCode.ILLEGAL_PATTERN_VARIABLE_NAME, 40, 2)]);
    var node = findNode.singleGuardedPattern.pattern;
    assertParsedNodeText(node, r'''
DeclaredVariablePattern
  keyword: var
  name: as
''');
  }

  test_variable_namedWhen() {
    _parse('''
void f(x) {
  switch (x) {
    case var when:
  }
}
''', errors: [error(ParserErrorCode.ILLEGAL_PATTERN_VARIABLE_NAME, 40, 4)]);
    var node = findNode.singleGuardedPattern.pattern;
    assertParsedNodeText(node, r'''
DeclaredVariablePattern
  keyword: var
  name: when
''');
  }

  test_variable_type_record_empty_inDeclarationContext() {
    _parse('''
void f(x) {
  var (() y) = x;
}
''');
    var node = findNode.patternVariableDeclaration('var').pattern;
    assertParsedNodeText(node, '''
ParenthesizedPattern
  leftParenthesis: (
  pattern: DeclaredVariablePattern
    type: RecordTypeAnnotation
      leftParenthesis: (
      rightParenthesis: )
    name: y
  rightParenthesis: )
''');
  }

  test_variable_type_record_empty_inMatchingContext() {
    _parse('''
void f(x) {
  switch (x) {
    case () y:
      break;
  }
}
''');
    var node = findNode.singleGuardedPattern.pattern;
    assertParsedNodeText(node, '''
DeclaredVariablePattern
  type: RecordTypeAnnotation
    leftParenthesis: (
    rightParenthesis: )
  name: y
''');
  }

  test_variable_type_record_nonEmpty_inDeclarationContext() {
    _parse('''
void f(x) {
  var ((int, String) y) = x;
}
''');
    var node = findNode.patternVariableDeclaration('var').pattern;
    assertParsedNodeText(node, '''
ParenthesizedPattern
  leftParenthesis: (
  pattern: DeclaredVariablePattern
    type: RecordTypeAnnotation
      leftParenthesis: (
      positionalFields
        RecordTypeAnnotationPositionalField
          type: NamedType
            name: int
        RecordTypeAnnotationPositionalField
          type: NamedType
            name: String
      rightParenthesis: )
    name: y
  rightParenthesis: )
''');
  }

  test_variable_type_record_nonEmpty_inMatchingContext() {
    _parse('''
void f(x) {
  switch (x) {
    case (int, String) y:
      break;
  }
}
''');
    var node = findNode.singleGuardedPattern.pattern;
    assertParsedNodeText(node, '''
DeclaredVariablePattern
  type: RecordTypeAnnotation
    leftParenthesis: (
    positionalFields
      RecordTypeAnnotationPositionalField
        type: NamedType
          name: int
      RecordTypeAnnotationPositionalField
        type: NamedType
          name: String
    rightParenthesis: )
  name: y
''');
  }

  test_variable_typed_insideCase() {
    _parse('''
void f(x) {
  switch (x) {
    case int y:
      break;
  }
}
''');
    var node = findNode.singleGuardedPattern.pattern;
    assertParsedNodeText(node, r'''
DeclaredVariablePattern
  type: NamedType
    name: int
  name: y
''');
  }

  test_variable_typed_insideCast() {
    _parse('''
void f(x) {
  switch (x) {
    case int y as Object:
      break;
  }
}
''');
    var node = findNode.singleGuardedPattern.pattern;
    assertParsedNodeText(node, r'''
CastPattern
  pattern: DeclaredVariablePattern
    type: NamedType
      name: int
    name: y
  asToken: as
  type: NamedType
    name: Object
''');
  }

  test_variable_typed_insideIfCase() {
    _parse('''
void f(x) {
  if (x case int y) {}
}
''');
    var node = findNode.caseClause('case');
    assertParsedNodeText(node, r'''
CaseClause
  caseKeyword: case
  guardedPattern: GuardedPattern
    pattern: DeclaredVariablePattern
      type: NamedType
        name: int
      name: y
''');
  }

  test_variable_typed_insideNullAssert() {
    _parse('''
void f(x) {
  switch (x) {
    case int y!:
      break;
  }
}
''');
    var node = findNode.singleGuardedPattern.pattern;
    assertParsedNodeText(node, r'''
NullAssertPattern
  pattern: DeclaredVariablePattern
    type: NamedType
      name: int
    name: y
  operator: !
''');
  }

  test_variable_typed_insideNullCheck() {
    _parse('''
void f(x) {
  switch (x) {
    case int y?:
      break;
  }
}
''');
    var node = findNode.singleGuardedPattern.pattern;
    assertParsedNodeText(node, r'''
NullCheckPattern
  pattern: DeclaredVariablePattern
    type: NamedType
      name: int
    name: y
  operator: ?
''');
  }

  test_variable_typedNamedUnderscore_insideCase() {
    // We need to make sure the `_` isn't misinterpreted as a wildcard pattern
    _parse('''
void f(x) {
  switch (x) {
    case _ y:
      break;
  }
}
''');
    var node = findNode.singleGuardedPattern.pattern;
    assertParsedNodeText(node, r'''
DeclaredVariablePattern
  type: NamedType
    name: _
  name: y
''');
  }

  test_variable_var_inDeclarationContext() {
    _parse('''
void f(x) {
  var (var y) = x;
}
''', errors: [
      error(ParserErrorCode.VARIABLE_PATTERN_KEYWORD_IN_DECLARATION_CONTEXT, 19,
          3),
    ]);
    var node = findNode.patternVariableDeclaration('= x').pattern;
    assertParsedNodeText(node, r'''
ParenthesizedPattern
  leftParenthesis: (
  pattern: DeclaredVariablePattern
    keyword: var
    name: y
  rightParenthesis: )
''');
  }

  test_variable_var_insideCase() {
    _parse('''
void f(x) {
  switch (x) {
    case var y:
      break;
  }
}
''');
    var node = findNode.singleGuardedPattern.pattern;
    assertParsedNodeText(node, r'''
DeclaredVariablePattern
  keyword: var
  name: y
''');
  }

  test_variable_var_insideCast() {
    _parse('''
void f(x) {
  switch (x) {
    case var y as Object:
      break;
  }
}
''');
    var node = findNode.singleGuardedPattern.pattern;
    assertParsedNodeText(node, r'''
CastPattern
  pattern: DeclaredVariablePattern
    keyword: var
    name: y
  asToken: as
  type: NamedType
    name: Object
''');
  }

  test_variable_var_insideIfCase() {
    _parse('''
void f(x) {
  if (x case var y) {}
}
''');
    var node = findNode.caseClause('case');
    assertParsedNodeText(node, r'''
CaseClause
  caseKeyword: case
  guardedPattern: GuardedPattern
    pattern: DeclaredVariablePattern
      keyword: var
      name: y
''');
  }

  test_variable_var_insideNullAssert() {
    _parse('''
void f(x) {
  switch (x) {
    case var y!:
      break;
  }
}
''');
    var node = findNode.singleGuardedPattern.pattern;
    assertParsedNodeText(node, r'''
NullAssertPattern
  pattern: DeclaredVariablePattern
    keyword: var
    name: y
  operator: !
''');
  }

  test_variable_var_insideNullCheck() {
    _parse('''
void f(x) {
  switch (x) {
    case var y?:
      break;
  }
}
''');
    var node = findNode.singleGuardedPattern.pattern;
    assertParsedNodeText(node, r'''
NullCheckPattern
  pattern: DeclaredVariablePattern
    keyword: var
    name: y
  operator: ?
''');
  }

  test_varKeywordInTypedVariablePattern_declarationContext() {
    _parse('''
void f(int x) {
  var (var int y) = x;
}
''', errors: [
      error(ParserErrorCode.VARIABLE_PATTERN_KEYWORD_IN_DECLARATION_CONTEXT, 23,
          3),
    ]);
    var node = findNode.patternVariableDeclaration('= x').pattern;
    assertParsedNodeText(node, r'''
ParenthesizedPattern
  leftParenthesis: (
  pattern: DeclaredVariablePattern
    keyword: var
    type: NamedType
      name: int
    name: y
  rightParenthesis: )
''');
  }

  test_varKeywordInTypedVariablePattern_declarationContext_wildcard() {
    _parse('''
void f(x) {
  var (var int _) = x;
}
''', errors: [
      error(ParserErrorCode.VARIABLE_PATTERN_KEYWORD_IN_DECLARATION_CONTEXT, 19,
          3),
    ]);
    var node = findNode.patternVariableDeclaration('= x').pattern;
    assertParsedNodeText(node, r'''
ParenthesizedPattern
  leftParenthesis: (
  pattern: WildcardPattern
    keyword: var
    type: NamedType
      name: int
    name: _
  rightParenthesis: )
''');
  }

  test_varKeywordInTypedVariablePattern_matchingContext() {
    _parse('''
void f(x) {
  switch (x) {
    case var int y:
      break;
  }
}
''', errors: [
      error(ParserErrorCode.VAR_AND_TYPE, 36, 3),
    ]);
    var node = findNode.singleGuardedPattern;
    assertParsedNodeText(node, r'''
GuardedPattern
  pattern: DeclaredVariablePattern
    keyword: var
    type: NamedType
      name: int
    name: y
''');
  }

  test_varKeywordInTypedVariablePattern_matchingContext_wildcard() {
    _parse('''
void f(x) {
  switch (x) {
    case var int _:
      break;
  }
}
''', errors: [
      error(ParserErrorCode.VAR_AND_TYPE, 36, 3),
    ]);
    var node = findNode.singleGuardedPattern;
    assertParsedNodeText(node, r'''
GuardedPattern
  pattern: WildcardPattern
    keyword: var
    type: NamedType
      name: int
    name: _
''');
  }

  test_wildcard_bare_beforeWhen() {
    _parse('''
void f(x) {
  switch (x) {
    case _ when true:
      break;
  }
}
''');
    var node = findNode.singleGuardedPattern;
    assertParsedNodeText(node, r'''
GuardedPattern
  pattern: WildcardPattern
    name: _
  whenClause: WhenClause
    whenKeyword: when
    expression: BooleanLiteral
      literal: true
''');
  }

  test_wildcard_bare_insideCase() {
    _parse('''
void f(x) {
  switch (x) {
    case _:
      break;
  }
}
''');
    var node = findNode.singleGuardedPattern.pattern;
    assertParsedNodeText(node, r'''
WildcardPattern
  name: _
''');
  }

  test_wildcard_bare_insideCast() {
    _parse('''
void f(x) {
  switch (x) {
    case _ as Object:
      break;
  }
}
''');
    var node = findNode.singleGuardedPattern.pattern;
    assertParsedNodeText(node, r'''
CastPattern
  pattern: WildcardPattern
    name: _
  asToken: as
  type: NamedType
    name: Object
''');
  }

  test_wildcard_bare_insideIfCase() {
    _parse('''
void f(x) {
  if (x case _) {}
}
''');
    var node = findNode.caseClause('case');
    assertParsedNodeText(node, r'''
CaseClause
  caseKeyword: case
  guardedPattern: GuardedPattern
    pattern: WildcardPattern
      name: _
''');
  }

  test_wildcard_bare_insideNullAssert() {
    _parse('''
void f(x) {
  switch (x) {
    case _!:
      break;
  }
}
''');
    var node = findNode.singleGuardedPattern.pattern;
    assertParsedNodeText(node, r'''
NullAssertPattern
  pattern: WildcardPattern
    name: _
  operator: !
''');
  }

  test_wildcard_bare_insideNullCheck() {
    _parse('''
void f(x) {
  switch (x) {
    case _?:
      break;
  }
}
''');
    var node = findNode.singleGuardedPattern.pattern;
    assertParsedNodeText(node, r'''
NullCheckPattern
  pattern: WildcardPattern
    name: _
  operator: ?
''');
  }

  test_wildcard_final_typed_insideCase() {
    _parse('''
void f(x) {
  switch (x) {
    case final int _:
      break;
  }
}
''');
    var node = findNode.singleGuardedPattern.pattern;
    assertParsedNodeText(node, r'''
WildcardPattern
  keyword: final
  type: NamedType
    name: int
  name: _
''');
  }

  test_wildcard_final_typed_insideCast() {
    _parse('''
void f(x) {
  switch (x) {
    case final int _ as Object:
      break;
  }
}
''');
    var node = findNode.singleGuardedPattern.pattern;
    assertParsedNodeText(node, r'''
CastPattern
  pattern: WildcardPattern
    keyword: final
    type: NamedType
      name: int
    name: _
  asToken: as
  type: NamedType
    name: Object
''');
  }

  test_wildcard_final_typed_insideIfCase() {
    _parse('''
void f(x) {
  if (x case final int _) {}
}
''');
    var node = findNode.caseClause('case');
    assertParsedNodeText(node, r'''
CaseClause
  caseKeyword: case
  guardedPattern: GuardedPattern
    pattern: WildcardPattern
      keyword: final
      type: NamedType
        name: int
      name: _
''');
  }

  test_wildcard_final_typed_insideNullAssert() {
    _parse('''
void f(x) {
  switch (x) {
    case final int _!:
      break;
  }
}
''');
    var node = findNode.singleGuardedPattern.pattern;
    assertParsedNodeText(node, r'''
NullAssertPattern
  pattern: WildcardPattern
    keyword: final
    type: NamedType
      name: int
    name: _
  operator: !
''');
  }

  test_wildcard_final_typed_insideNullCheck() {
    _parse('''
void f(x) {
  switch (x) {
    case final int _?:
      break;
  }
}
''');
    var node = findNode.singleGuardedPattern.pattern;
    assertParsedNodeText(node, r'''
NullCheckPattern
  pattern: WildcardPattern
    keyword: final
    type: NamedType
      name: int
    name: _
  operator: ?
''');
  }

  test_wildcard_final_untyped_insideCase() {
    _parse('''
void f(x) {
  switch (x) {
    case final _:
      break;
  }
}
''');
    var node = findNode.singleGuardedPattern.pattern;
    assertParsedNodeText(node, r'''
WildcardPattern
  keyword: final
  name: _
''');
  }

  test_wildcard_final_untyped_insideCast() {
    _parse('''
void f(x) {
  switch (x) {
    case final _ as Object:
      break;
  }
}
''');
    var node = findNode.singleGuardedPattern.pattern;
    assertParsedNodeText(node, r'''
CastPattern
  pattern: WildcardPattern
    keyword: final
    name: _
  asToken: as
  type: NamedType
    name: Object
''');
  }

  test_wildcard_final_untyped_insideIfCase() {
    _parse('''
void f(x) {
  if (x case final _) {}
}
''');
    var node = findNode.caseClause('case');
    assertParsedNodeText(node, r'''
CaseClause
  caseKeyword: case
  guardedPattern: GuardedPattern
    pattern: WildcardPattern
      keyword: final
      name: _
''');
  }

  test_wildcard_final_untyped_insideNullAssert() {
    _parse('''
void f(x) {
  switch (x) {
    case final _!:
      break;
  }
}
''');
    var node = findNode.singleGuardedPattern.pattern;
    assertParsedNodeText(node, r'''
NullAssertPattern
  pattern: WildcardPattern
    keyword: final
    name: _
  operator: !
''');
  }

  test_wildcard_final_untyped_insideNullCheck() {
    _parse('''
void f(x) {
  switch (x) {
    case final _?:
      break;
  }
}
''');
    var node = findNode.singleGuardedPattern.pattern;
    assertParsedNodeText(node, r'''
NullCheckPattern
  pattern: WildcardPattern
    keyword: final
    name: _
  operator: ?
''');
  }

  test_wildcard_inPatternAssignment_bareIdentifier() {
    _parse('''
void f() {
  [a, _] = y;
}
''');
    var node = findNode.patternAssignment('=');
    assertParsedNodeText(node, r'''
PatternAssignment
  pattern: ListPattern
    leftBracket: [
    elements
      AssignedVariablePattern
        name: a
      WildcardPattern
        name: _
    rightBracket: ]
  equals: =
  expression: SimpleIdentifier
    token: y
''');
  }

  test_wildcard_inPatternAssignment_usingFinal() {
    _parse('''
void f() {
  [a, final _] = y;
}
''', errors: [
      error(ParserErrorCode.PATTERN_ASSIGNMENT_DECLARES_VARIABLE, 23, 1),
    ]);
    var node = findNode.patternAssignment('=');
    assertParsedNodeText(node, r'''
PatternAssignment
  pattern: ListPattern
    leftBracket: [
    elements
      AssignedVariablePattern
        name: a
      WildcardPattern
        keyword: final
        name: _
    rightBracket: ]
  equals: =
  expression: SimpleIdentifier
    token: y
''');
  }

  test_wildcard_inPatternAssignment_usingFinalAndType() {
    _parse('''
void f() {
  [a, final int _] = y;
}
''', errors: [
      error(ParserErrorCode.PATTERN_ASSIGNMENT_DECLARES_VARIABLE, 27, 1),
    ]);
    var node = findNode.patternAssignment('=');
    assertParsedNodeText(node, r'''
PatternAssignment
  pattern: ListPattern
    leftBracket: [
    elements
      AssignedVariablePattern
        name: a
      WildcardPattern
        keyword: final
        type: NamedType
          name: int
        name: _
    rightBracket: ]
  equals: =
  expression: SimpleIdentifier
    token: y
''');
  }

  test_wildcard_inPatternAssignment_usingType() {
    _parse('''
void f() {
  [a, int _] = y;
}
''', errors: [
      error(ParserErrorCode.PATTERN_ASSIGNMENT_DECLARES_VARIABLE, 21, 1),
    ]);
    var node = findNode.patternAssignment('=');
    assertParsedNodeText(node, r'''
PatternAssignment
  pattern: ListPattern
    leftBracket: [
    elements
      AssignedVariablePattern
        name: a
      WildcardPattern
        type: NamedType
          name: int
        name: _
    rightBracket: ]
  equals: =
  expression: SimpleIdentifier
    token: y
''');
  }

  test_wildcard_inPatternAssignment_usingVar() {
    _parse('''
void f() {
  [a, var _] = y;
}
''', errors: [
      error(ParserErrorCode.PATTERN_ASSIGNMENT_DECLARES_VARIABLE, 21, 1),
    ]);
    var node = findNode.patternAssignment('=');
    assertParsedNodeText(node, r'''
PatternAssignment
  pattern: ListPattern
    leftBracket: [
    elements
      AssignedVariablePattern
        name: a
      WildcardPattern
        keyword: var
        name: _
    rightBracket: ]
  equals: =
  expression: SimpleIdentifier
    token: y
''');
  }

  test_wildcard_inPatternAssignment_usingVarAndType() {
    _parse('''
void f() {
  [a, var int _] = y;
}
''', errors: [
      error(ParserErrorCode.PATTERN_ASSIGNMENT_DECLARES_VARIABLE, 25, 1),
    ]);
    var node = findNode.patternAssignment('=');
    assertParsedNodeText(node, r'''
PatternAssignment
  pattern: ListPattern
    leftBracket: [
    elements
      AssignedVariablePattern
        name: a
      WildcardPattern
        keyword: var
        type: NamedType
          name: int
        name: _
    rightBracket: ]
  equals: =
  expression: SimpleIdentifier
    token: y
''');
  }

  test_wildcard_typed_insideCase() {
    _parse('''
void f(x) {
  switch (x) {
    case int _:
      break;
  }
}
''');
    var node = findNode.singleGuardedPattern.pattern;
    assertParsedNodeText(node, r'''
WildcardPattern
  type: NamedType
    name: int
  name: _
''');
  }

  test_wildcard_typed_insideCast() {
    _parse('''
void f(x) {
  switch (x) {
    case int _ as Object:
      break;
  }
}
''');
    var node = findNode.singleGuardedPattern.pattern;
    assertParsedNodeText(node, r'''
CastPattern
  pattern: WildcardPattern
    type: NamedType
      name: int
    name: _
  asToken: as
  type: NamedType
    name: Object
''');
  }

  test_wildcard_typed_insideIfCase() {
    _parse('''
void f(x) {
  if (x case int _) {}
}
''');
    var node = findNode.caseClause('case');
    assertParsedNodeText(node, r'''
CaseClause
  caseKeyword: case
  guardedPattern: GuardedPattern
    pattern: WildcardPattern
      type: NamedType
        name: int
      name: _
''');
  }

  test_wildcard_typed_insideNullAssert() {
    _parse('''
void f(x) {
  switch (x) {
    case int _!:
      break;
  }
}
''');
    var node = findNode.singleGuardedPattern.pattern;
    assertParsedNodeText(node, r'''
NullAssertPattern
  pattern: WildcardPattern
    type: NamedType
      name: int
    name: _
  operator: !
''');
  }

  test_wildcard_typed_insideNullCheck() {
    _parse('''
void f(x) {
  switch (x) {
    case int _?:
      break;
  }
}
''');
    var node = findNode.singleGuardedPattern.pattern;
    assertParsedNodeText(node, r'''
NullCheckPattern
  pattern: WildcardPattern
    type: NamedType
      name: int
    name: _
  operator: ?
''');
  }

  test_wildcard_var_insideCase() {
    _parse('''
void f(x) {
  switch (x) {
    case var _:
      break;
  }
}
''');
    var node = findNode.singleGuardedPattern.pattern;
    assertParsedNodeText(node, r'''
WildcardPattern
  keyword: var
  name: _
''');
  }

  test_wildcard_var_insideCast() {
    _parse('''
void f(x) {
  switch (x) {
    case var _ as Object:
      break;
  }
}
''');
    var node = findNode.singleGuardedPattern.pattern;
    assertParsedNodeText(node, r'''
CastPattern
  pattern: WildcardPattern
    keyword: var
    name: _
  asToken: as
  type: NamedType
    name: Object
''');
  }

  test_wildcard_var_insideIfCase() {
    _parse('''
void f(x) {
  if (x case var _) {}
}
''');
    var node = findNode.caseClause('case');
    assertParsedNodeText(node, r'''
CaseClause
  caseKeyword: case
  guardedPattern: GuardedPattern
    pattern: WildcardPattern
      keyword: var
      name: _
''');
  }

  test_wildcard_var_insideNullAssert() {
    _parse('''
void f(x) {
  switch (x) {
    case var _!:
      break;
  }
}
''');
    var node = findNode.singleGuardedPattern.pattern;
    assertParsedNodeText(node, r'''
NullAssertPattern
  pattern: WildcardPattern
    keyword: var
    name: _
  operator: !
''');
  }

  test_wildcard_var_insideNullCheck() {
    _parse('''
void f(x) {
  switch (x) {
    case var _?:
      break;
  }
}
''');
    var node = findNode.singleGuardedPattern.pattern;
    assertParsedNodeText(node, r'''
NullCheckPattern
  pattern: WildcardPattern
    keyword: var
    name: _
  operator: ?
''');
  }

  void _parse(String content, {List<ExpectedError>? errors}) {
    var parseResult = parseStringWithErrors(content);
    if (errors != null) {
      parseResult.assertErrors(errors);
    } else {
      parseResult.assertNoErrors();
    }
    findNode = parseResult.findNode;
  }
}<|MERGE_RESOLUTION|>--- conflicted
+++ resolved
@@ -8509,49 +8509,17 @@
 ''');
   }
 
-<<<<<<< HEAD
-  test_recordTypedVariablePattern_nonNullable_beforeAnd() {
-    _parse('''
-void f(x) {
-  switch (x) {
-    case (int,) y && _:
-=======
   test_recordPattern_nonNullable_beforeAs() {
     _parse('''
 void f(x) {
   switch (x) {
     case (_,) as (Object,):
->>>>>>> 1fbff78e
   }
 }
 ''');
     var node = findNode.singleGuardedPattern;
     assertParsedNodeText(node, r'''
 GuardedPattern
-<<<<<<< HEAD
-  pattern: LogicalAndPattern
-    leftOperand: DeclaredVariablePattern
-      type: RecordTypeAnnotation
-        leftParenthesis: (
-        positionalFields
-          RecordTypeAnnotationPositionalField
-            type: NamedType
-              name: SimpleIdentifier
-                token: int
-        rightParenthesis: )
-      name: y
-    operator: &&
-    rightOperand: WildcardPattern
-      name: _
-''');
-  }
-
-  test_recordTypedVariablePattern_nonNullable_beforeAs() {
-    _parse('''
-void f(x) {
-  switch (x) {
-    case (int,) y as (Object,):
-=======
   pattern: CastPattern
     pattern: RecordPattern
       leftParenthesis: (
@@ -8576,50 +8544,12 @@
 void f(x) {
   switch (x) {
     case (_,) when true:
->>>>>>> 1fbff78e
   }
 }
 ''');
     var node = findNode.singleGuardedPattern;
     assertParsedNodeText(node, r'''
 GuardedPattern
-<<<<<<< HEAD
-  pattern: CastPattern
-    pattern: DeclaredVariablePattern
-      type: RecordTypeAnnotation
-        leftParenthesis: (
-        positionalFields
-          RecordTypeAnnotationPositionalField
-            type: NamedType
-              name: SimpleIdentifier
-                token: int
-        rightParenthesis: )
-      name: y
-    asToken: as
-    type: RecordTypeAnnotation
-      leftParenthesis: (
-      positionalFields
-        RecordTypeAnnotationPositionalField
-          type: NamedType
-            name: SimpleIdentifier
-              token: Object
-      rightParenthesis: )
-''');
-  }
-
-  test_recordTypedVariablePattern_nonNullable_beforeColon() {
-    _parse('''
-void f(x) {
-  switch (x) {
-    case (int,) y:
-  }
-}
-''');
-    var node = findNode.singleGuardedPattern;
-    assertParsedNodeText(node, r'''
-GuardedPattern
-  pattern: DeclaredVariablePattern
-=======
   pattern: RecordPattern
     leftParenthesis: (
     fields
@@ -8658,26 +8588,11 @@
         rightParenthesis: )
       operator: ?
     asToken: as
->>>>>>> 1fbff78e
     type: RecordTypeAnnotation
       leftParenthesis: (
       positionalFields
         RecordTypeAnnotationPositionalField
           type: NamedType
-<<<<<<< HEAD
-            name: SimpleIdentifier
-              token: int
-      rightParenthesis: )
-    name: y
-''');
-  }
-
-  test_recordTypedVariablePattern_nonNullable_beforeComma() {
-    _parse('''
-void f(x) {
-  switch (x) {
-    case [(int,) y, _]:
-=======
             name: Object
       rightParenthesis: )
 ''');
@@ -8688,39 +8603,12 @@
 void f(x) {
   switch (x) {
     case (_,)? when true:
->>>>>>> 1fbff78e
   }
 }
 ''');
     var node = findNode.singleGuardedPattern;
     assertParsedNodeText(node, r'''
 GuardedPattern
-<<<<<<< HEAD
-  pattern: ListPattern
-    leftBracket: [
-    elements
-      DeclaredVariablePattern
-        type: RecordTypeAnnotation
-          leftParenthesis: (
-          positionalFields
-            RecordTypeAnnotationPositionalField
-              type: NamedType
-                name: SimpleIdentifier
-                  token: int
-          rightParenthesis: )
-        name: y
-      WildcardPattern
-        name: _
-    rightBracket: ]
-''');
-  }
-
-  test_recordTypedVariablePattern_nonNullable_beforeExclamation() {
-    _parse('''
-void f(x) {
-  switch (x) {
-    case (int,) y!:
-=======
   pattern: NullCheckPattern
     pattern: RecordPattern
       leftParenthesis: (
@@ -8742,15 +8630,12 @@
 void f(x) {
   switch (x) {
     case (int,) y && _:
->>>>>>> 1fbff78e
   }
 }
 ''');
     var node = findNode.singleGuardedPattern;
     assertParsedNodeText(node, r'''
 GuardedPattern
-<<<<<<< HEAD
-=======
   pattern: LogicalAndPattern
     leftOperand: DeclaredVariablePattern
       type: RecordTypeAnnotation
@@ -8862,7 +8747,6 @@
     var node = findNode.singleGuardedPattern;
     assertParsedNodeText(node, r'''
 GuardedPattern
->>>>>>> 1fbff78e
   pattern: NullAssertPattern
     pattern: DeclaredVariablePattern
       type: RecordTypeAnnotation
@@ -8870,13 +8754,6 @@
         positionalFields
           RecordTypeAnnotationPositionalField
             type: NamedType
-<<<<<<< HEAD
-              name: SimpleIdentifier
-                token: int
-        rightParenthesis: )
-      name: y
-    operator: !
-=======
               name: int
         rightParenthesis: )
       name: y
@@ -10034,1321 +9911,6 @@
         RecordTypeAnnotationPositionalField
           type: NamedType
             name: int
-      rightParenthesis: )
-      question: ?
-    name: _
-  whenClause: WhenClause
-    whenKeyword: when
-    expression: BooleanLiteral
-      literal: true
-''');
-  }
-
-  test_relational_containingBitwiseOrExpression_equality() {
-    _parse('''
-void f(x) {
-  switch (x) {
-    case == 1 | 2:
-      break;
-  }
-}
-''');
-    var node = findNode.singleGuardedPattern.pattern;
-    assertParsedNodeText(node, r'''
-RelationalPattern
-  operator: ==
-  operand: BinaryExpression
-    leftOperand: IntegerLiteral
-      literal: 1
-    operator: |
-    rightOperand: IntegerLiteral
-      literal: 2
-''');
-  }
-
-  test_relational_containingBitwiseOrExpression_relational() {
-    _parse('''
-void f(x) {
-  switch (x) {
-    case > 1 | 2:
-      break;
-  }
-}
-''');
-    var node = findNode.singleGuardedPattern.pattern;
-    assertParsedNodeText(node, r'''
-RelationalPattern
-  operator: >
-  operand: BinaryExpression
-    leftOperand: IntegerLiteral
-      literal: 1
-    operator: |
-    rightOperand: IntegerLiteral
-      literal: 2
-''');
-  }
-
-  test_relational_containingRelationalExpression_equality() {
-    // The patterns grammar doesn't allow a relational expression inside a
-    // relational pattern (even though technically it would be unambiguous).
-    // TODO(paulberry): try to improve parser error recovery in this scenario.
-    _parse('''
-void f(x) {
-  switch (x) {
-    case == 1 > 0:
-      break;
-  }
-}
-''', errors: [
-      error(ParserErrorCode.EXPECTED_TOKEN, 41, 1),
-      error(ParserErrorCode.MISSING_IDENTIFIER, 41, 1),
-      error(ParserErrorCode.EXPECTED_TOKEN, 43, 1),
-      error(ParserErrorCode.MISSING_IDENTIFIER, 44, 1),
-      error(ParserErrorCode.UNEXPECTED_TOKEN, 44, 1),
-    ]);
-    // We don't care what the parsed AST is, just that there are errors.
-  }
-
-  test_relational_containingRelationalExpression_relational() {
-    // The patterns grammar doesn't allow a relational expression inside a
-    // relational pattern (even though technically it would be unambiguous).
-    // TODO(paulberry): try to improve parser error recovery in this scenario.
-    _parse('''
-void f(x) {
-  switch (x) {
-    case > 1 > 0:
-      break;
-  }
-}
-''', errors: [
-      error(ParserErrorCode.EXPECTED_TOKEN, 40, 1),
-      error(ParserErrorCode.MISSING_IDENTIFIER, 40, 1),
-      error(ParserErrorCode.EXPECTED_TOKEN, 42, 1),
-      error(ParserErrorCode.MISSING_IDENTIFIER, 43, 1),
-      error(ParserErrorCode.UNEXPECTED_TOKEN, 43, 1),
-    ]);
-    // We don't care what the parsed AST is, just that there are errors.
-  }
-
-  test_relational_insideCase_equal() {
-    _parse('''
-void f(x) {
-  switch (x) {
-    case == 1 << 1:
-      break;
-  }
-}
-''');
-    var node = findNode.singleGuardedPattern.pattern;
-    assertParsedNodeText(node, r'''
-RelationalPattern
-  operator: ==
-  operand: BinaryExpression
-    leftOperand: IntegerLiteral
-      literal: 1
-    operator: <<
-    rightOperand: IntegerLiteral
-      literal: 1
->>>>>>> 1fbff78e
-''');
-  }
-
-  test_recordTypedVariablePattern_nonNullable_beforeOr() {
-    _parse('''
-void f(x) {
-  switch (x) {
-    case (int,) y || _:
-  }
-}
-''');
-    var node = findNode.singleGuardedPattern;
-    assertParsedNodeText(node, r'''
-GuardedPattern
-  pattern: LogicalOrPattern
-    leftOperand: DeclaredVariablePattern
-      type: RecordTypeAnnotation
-        leftParenthesis: (
-        positionalFields
-          RecordTypeAnnotationPositionalField
-            type: NamedType
-              name: SimpleIdentifier
-                token: int
-        rightParenthesis: )
-      name: y
-    operator: ||
-    rightOperand: WildcardPattern
-      name: _
-''');
-  }
-
-  test_recordTypedVariablePattern_nonNullable_beforeQuestion() {
-    _parse('''
-void f(x) {
-  switch (x) {
-    case (int,) y?:
-  }
-}
-''');
-    var node = findNode.singleGuardedPattern;
-    assertParsedNodeText(node, r'''
-GuardedPattern
-  pattern: NullCheckPattern
-    pattern: DeclaredVariablePattern
-      type: RecordTypeAnnotation
-        leftParenthesis: (
-        positionalFields
-          RecordTypeAnnotationPositionalField
-            type: NamedType
-              name: SimpleIdentifier
-                token: int
-        rightParenthesis: )
-      name: y
-    operator: ?
-''');
-  }
-
-  test_recordTypedVariablePattern_nonNullable_beforeRightArrow() {
-    _parse('''
-void f(x) => switch (x) { (int,) y => 0 };
-''');
-    var node = findNode.singleGuardedPattern;
-    assertParsedNodeText(node, r'''
-GuardedPattern
-  pattern: DeclaredVariablePattern
-    type: RecordTypeAnnotation
-      leftParenthesis: (
-      positionalFields
-        RecordTypeAnnotationPositionalField
-          type: NamedType
-            name: SimpleIdentifier
-              token: int
-      rightParenthesis: )
-    name: y
-''');
-  }
-
-  test_recordTypedVariablePattern_nonNullable_beforeRightBrace() {
-    _parse('''
-void f(x) {
-  switch (x) {
-    case {0: (int,) y}:
-  }
-}
-''');
-    var node = findNode.singleGuardedPattern;
-    assertParsedNodeText(node, r'''
-GuardedPattern
-  pattern: MapPattern
-    leftBracket: {
-    elements
-      MapPatternEntry
-        key: IntegerLiteral
-          literal: 0
-        separator: :
-        value: DeclaredVariablePattern
-          type: RecordTypeAnnotation
-            leftParenthesis: (
-            positionalFields
-              RecordTypeAnnotationPositionalField
-                type: NamedType
-                  name: SimpleIdentifier
-                    token: int
-            rightParenthesis: )
-          name: y
-    rightBracket: }
-''');
-  }
-
-  test_recordTypedVariablePattern_nonNullable_beforeRightBracket() {
-    _parse('''
-void f(x) {
-  switch (x) {
-    case [(int,) y]:
-  }
-}
-''');
-    var node = findNode.singleGuardedPattern;
-    assertParsedNodeText(node, r'''
-GuardedPattern
-  pattern: ListPattern
-    leftBracket: [
-    elements
-      DeclaredVariablePattern
-        type: RecordTypeAnnotation
-          leftParenthesis: (
-          positionalFields
-            RecordTypeAnnotationPositionalField
-              type: NamedType
-                name: SimpleIdentifier
-                  token: int
-          rightParenthesis: )
-        name: y
-    rightBracket: ]
-''');
-  }
-
-  test_recordTypedVariablePattern_nonNullable_beforeRightParen() {
-    _parse('''
-void f(x) {
-  switch (x) {
-    case ((int,) y):
-  }
-}
-''');
-    var node = findNode.singleGuardedPattern;
-    assertParsedNodeText(node, r'''
-GuardedPattern
-  pattern: ParenthesizedPattern
-    leftParenthesis: (
-    pattern: DeclaredVariablePattern
-      type: RecordTypeAnnotation
-        leftParenthesis: (
-        positionalFields
-          RecordTypeAnnotationPositionalField
-            type: NamedType
-              name: SimpleIdentifier
-                token: int
-        rightParenthesis: )
-      name: y
-    rightParenthesis: )
-''');
-  }
-
-  test_recordTypedVariablePattern_nonNullable_beforeWhen() {
-    _parse('''
-void f(x) {
-  switch (x) {
-    case (int,) y when true:
-  }
-}
-''');
-    var node = findNode.singleGuardedPattern;
-    assertParsedNodeText(node, r'''
-GuardedPattern
-  pattern: DeclaredVariablePattern
-    type: RecordTypeAnnotation
-      leftParenthesis: (
-      positionalFields
-        RecordTypeAnnotationPositionalField
-          type: NamedType
-            name: SimpleIdentifier
-              token: int
-      rightParenthesis: )
-    name: y
-  whenClause: WhenClause
-    whenKeyword: when
-    expression: BooleanLiteral
-      literal: true
-''');
-  }
-
-  test_recordTypedVariablePattern_nullable_beforeAnd() {
-    _parse('''
-void f(x) {
-  switch (x) {
-    case (int,)? y && _:
-  }
-}
-''');
-    var node = findNode.singleGuardedPattern;
-    assertParsedNodeText(node, r'''
-GuardedPattern
-  pattern: LogicalAndPattern
-    leftOperand: DeclaredVariablePattern
-      type: RecordTypeAnnotation
-        leftParenthesis: (
-        positionalFields
-          RecordTypeAnnotationPositionalField
-            type: NamedType
-              name: SimpleIdentifier
-                token: int
-        rightParenthesis: )
-        question: ?
-      name: y
-    operator: &&
-    rightOperand: WildcardPattern
-      name: _
-''');
-  }
-
-  test_recordTypedVariablePattern_nullable_beforeAs() {
-    _parse('''
-void f(x) {
-  switch (x) {
-    case (int,)? y as (Object,):
-  }
-}
-''');
-    var node = findNode.singleGuardedPattern;
-    assertParsedNodeText(node, r'''
-GuardedPattern
-  pattern: CastPattern
-    pattern: DeclaredVariablePattern
-      type: RecordTypeAnnotation
-        leftParenthesis: (
-        positionalFields
-          RecordTypeAnnotationPositionalField
-            type: NamedType
-              name: SimpleIdentifier
-                token: int
-        rightParenthesis: )
-        question: ?
-      name: y
-    asToken: as
-    type: RecordTypeAnnotation
-      leftParenthesis: (
-      positionalFields
-        RecordTypeAnnotationPositionalField
-          type: NamedType
-            name: SimpleIdentifier
-              token: Object
-      rightParenthesis: )
-''');
-  }
-
-  test_recordTypedVariablePattern_nullable_beforeColon() {
-    _parse('''
-void f(x) {
-  switch (x) {
-    case (int,)? y:
-  }
-}
-''');
-    var node = findNode.singleGuardedPattern;
-    assertParsedNodeText(node, r'''
-GuardedPattern
-  pattern: DeclaredVariablePattern
-    type: RecordTypeAnnotation
-      leftParenthesis: (
-      positionalFields
-        RecordTypeAnnotationPositionalField
-          type: NamedType
-            name: SimpleIdentifier
-              token: int
-      rightParenthesis: )
-      question: ?
-    name: y
-''');
-  }
-
-  test_recordTypedVariablePattern_nullable_beforeComma() {
-    _parse('''
-void f(x) {
-  switch (x) {
-    case [(int,)? y, _]:
-  }
-}
-''');
-    var node = findNode.singleGuardedPattern;
-    assertParsedNodeText(node, r'''
-GuardedPattern
-  pattern: ListPattern
-    leftBracket: [
-    elements
-      DeclaredVariablePattern
-        type: RecordTypeAnnotation
-          leftParenthesis: (
-          positionalFields
-            RecordTypeAnnotationPositionalField
-              type: NamedType
-                name: SimpleIdentifier
-                  token: int
-          rightParenthesis: )
-          question: ?
-        name: y
-      WildcardPattern
-        name: _
-    rightBracket: ]
-''');
-  }
-
-  test_recordTypedVariablePattern_nullable_beforeExclamation() {
-    _parse('''
-void f(x) {
-  switch (x) {
-    case (int,)? y!:
-  }
-}
-''');
-    var node = findNode.singleGuardedPattern;
-    assertParsedNodeText(node, r'''
-GuardedPattern
-  pattern: NullAssertPattern
-    pattern: DeclaredVariablePattern
-      type: RecordTypeAnnotation
-        leftParenthesis: (
-        positionalFields
-          RecordTypeAnnotationPositionalField
-            type: NamedType
-              name: SimpleIdentifier
-                token: int
-        rightParenthesis: )
-        question: ?
-      name: y
-    operator: !
-''');
-  }
-
-  test_recordTypedVariablePattern_nullable_beforeOr() {
-    _parse('''
-void f(x) {
-  switch (x) {
-    case (int,)? y || _:
-  }
-}
-''');
-    var node = findNode.singleGuardedPattern;
-    assertParsedNodeText(node, r'''
-GuardedPattern
-  pattern: LogicalOrPattern
-    leftOperand: DeclaredVariablePattern
-      type: RecordTypeAnnotation
-        leftParenthesis: (
-        positionalFields
-          RecordTypeAnnotationPositionalField
-            type: NamedType
-              name: SimpleIdentifier
-                token: int
-        rightParenthesis: )
-        question: ?
-      name: y
-    operator: ||
-    rightOperand: WildcardPattern
-      name: _
-''');
-  }
-
-  test_recordTypedVariablePattern_nullable_beforeQuestion() {
-    _parse('''
-void f(x) {
-  switch (x) {
-    case (int,)? y?:
-  }
-}
-''');
-    var node = findNode.singleGuardedPattern;
-    assertParsedNodeText(node, r'''
-GuardedPattern
-  pattern: NullCheckPattern
-    pattern: DeclaredVariablePattern
-      type: RecordTypeAnnotation
-        leftParenthesis: (
-        positionalFields
-          RecordTypeAnnotationPositionalField
-            type: NamedType
-              name: SimpleIdentifier
-                token: int
-        rightParenthesis: )
-        question: ?
-      name: y
-    operator: ?
-''');
-  }
-
-  test_recordTypedVariablePattern_nullable_beforeRightArrow() {
-    _parse('''
-void f(x) => switch (x) { (int,)? y => 0 };
-''');
-    var node = findNode.singleGuardedPattern;
-    assertParsedNodeText(node, r'''
-GuardedPattern
-  pattern: DeclaredVariablePattern
-    type: RecordTypeAnnotation
-      leftParenthesis: (
-      positionalFields
-        RecordTypeAnnotationPositionalField
-          type: NamedType
-            name: SimpleIdentifier
-              token: int
-      rightParenthesis: )
-      question: ?
-    name: y
-''');
-  }
-
-  test_recordTypedVariablePattern_nullable_beforeRightBrace() {
-    _parse('''
-void f(x) {
-  switch (x) {
-    case {0: (int,)? y}:
-  }
-}
-''');
-    var node = findNode.singleGuardedPattern;
-    assertParsedNodeText(node, r'''
-GuardedPattern
-  pattern: MapPattern
-    leftBracket: {
-    elements
-      MapPatternEntry
-        key: IntegerLiteral
-          literal: 0
-        separator: :
-        value: DeclaredVariablePattern
-          type: RecordTypeAnnotation
-            leftParenthesis: (
-            positionalFields
-              RecordTypeAnnotationPositionalField
-                type: NamedType
-                  name: SimpleIdentifier
-                    token: int
-            rightParenthesis: )
-            question: ?
-          name: y
-    rightBracket: }
-''');
-  }
-
-  test_recordTypedVariablePattern_nullable_beforeRightBracket() {
-    _parse('''
-void f(x) {
-  switch (x) {
-    case [(int,)? y]:
-  }
-}
-''');
-    var node = findNode.singleGuardedPattern;
-    assertParsedNodeText(node, r'''
-GuardedPattern
-  pattern: ListPattern
-    leftBracket: [
-    elements
-      DeclaredVariablePattern
-        type: RecordTypeAnnotation
-          leftParenthesis: (
-          positionalFields
-            RecordTypeAnnotationPositionalField
-              type: NamedType
-                name: SimpleIdentifier
-                  token: int
-          rightParenthesis: )
-          question: ?
-        name: y
-    rightBracket: ]
-''');
-  }
-
-  test_recordTypedVariablePattern_nullable_beforeRightParen() {
-    _parse('''
-void f(x) {
-  switch (x) {
-    case ((int,)? y):
-  }
-}
-''');
-    var node = findNode.singleGuardedPattern;
-    assertParsedNodeText(node, r'''
-GuardedPattern
-  pattern: ParenthesizedPattern
-    leftParenthesis: (
-    pattern: DeclaredVariablePattern
-      type: RecordTypeAnnotation
-        leftParenthesis: (
-        positionalFields
-          RecordTypeAnnotationPositionalField
-            type: NamedType
-              name: SimpleIdentifier
-                token: int
-        rightParenthesis: )
-        question: ?
-      name: y
-    rightParenthesis: )
-''');
-  }
-
-  test_recordTypedVariablePattern_nullable_beforeWhen() {
-    _parse('''
-void f(x) {
-  switch (x) {
-    case (int,)? y when true:
-  }
-}
-''');
-    var node = findNode.singleGuardedPattern;
-    assertParsedNodeText(node, r'''
-GuardedPattern
-  pattern: DeclaredVariablePattern
-    type: RecordTypeAnnotation
-      leftParenthesis: (
-      positionalFields
-        RecordTypeAnnotationPositionalField
-          type: NamedType
-            name: SimpleIdentifier
-              token: int
-      rightParenthesis: )
-      question: ?
-    name: y
-  whenClause: WhenClause
-    whenKeyword: when
-    expression: BooleanLiteral
-      literal: true
-''');
-  }
-
-  test_recordTypedWildcardPattern_nonNullable_beforeAnd() {
-    _parse('''
-void f(x) {
-  switch (x) {
-    case (int,) _ && _:
-  }
-}
-''');
-    var node = findNode.singleGuardedPattern;
-    assertParsedNodeText(node, r'''
-GuardedPattern
-  pattern: LogicalAndPattern
-    leftOperand: WildcardPattern
-      type: RecordTypeAnnotation
-        leftParenthesis: (
-        positionalFields
-          RecordTypeAnnotationPositionalField
-            type: NamedType
-              name: SimpleIdentifier
-                token: int
-        rightParenthesis: )
-      name: _
-    operator: &&
-    rightOperand: WildcardPattern
-      name: _
-''');
-  }
-
-  test_recordTypedWildcardPattern_nonNullable_beforeAs() {
-    _parse('''
-void f(x) {
-  switch (x) {
-    case (int,) _ as (Object,):
-  }
-}
-''');
-    var node = findNode.singleGuardedPattern;
-    assertParsedNodeText(node, r'''
-GuardedPattern
-  pattern: CastPattern
-    pattern: WildcardPattern
-      type: RecordTypeAnnotation
-        leftParenthesis: (
-        positionalFields
-          RecordTypeAnnotationPositionalField
-            type: NamedType
-              name: SimpleIdentifier
-                token: int
-        rightParenthesis: )
-      name: _
-    asToken: as
-    type: RecordTypeAnnotation
-      leftParenthesis: (
-      positionalFields
-        RecordTypeAnnotationPositionalField
-          type: NamedType
-            name: SimpleIdentifier
-              token: Object
-      rightParenthesis: )
-''');
-  }
-
-  test_recordTypedWildcardPattern_nonNullable_beforeColon() {
-    _parse('''
-void f(x) {
-  switch (x) {
-    case (int,) _:
-  }
-}
-''');
-    var node = findNode.singleGuardedPattern;
-    assertParsedNodeText(node, r'''
-GuardedPattern
-  pattern: WildcardPattern
-    type: RecordTypeAnnotation
-      leftParenthesis: (
-      positionalFields
-        RecordTypeAnnotationPositionalField
-          type: NamedType
-            name: SimpleIdentifier
-              token: int
-      rightParenthesis: )
-    name: _
-''');
-  }
-
-  test_recordTypedWildcardPattern_nonNullable_beforeComma() {
-    _parse('''
-void f(x) {
-  switch (x) {
-    case [(int,) _, _]:
-  }
-}
-''');
-    var node = findNode.singleGuardedPattern;
-    assertParsedNodeText(node, r'''
-GuardedPattern
-  pattern: ListPattern
-    leftBracket: [
-    elements
-      WildcardPattern
-        type: RecordTypeAnnotation
-          leftParenthesis: (
-          positionalFields
-            RecordTypeAnnotationPositionalField
-              type: NamedType
-                name: SimpleIdentifier
-                  token: int
-          rightParenthesis: )
-        name: _
-      WildcardPattern
-        name: _
-    rightBracket: ]
-''');
-  }
-
-  test_recordTypedWildcardPattern_nonNullable_beforeExclamation() {
-    _parse('''
-void f(x) {
-  switch (x) {
-    case (int,) _!:
-  }
-}
-''');
-    var node = findNode.singleGuardedPattern;
-    assertParsedNodeText(node, r'''
-GuardedPattern
-  pattern: NullAssertPattern
-    pattern: WildcardPattern
-      type: RecordTypeAnnotation
-        leftParenthesis: (
-        positionalFields
-          RecordTypeAnnotationPositionalField
-            type: NamedType
-              name: SimpleIdentifier
-                token: int
-        rightParenthesis: )
-      name: _
-    operator: !
-''');
-  }
-
-  test_recordTypedWildcardPattern_nonNullable_beforeOr() {
-    _parse('''
-void f(x) {
-  switch (x) {
-    case (int,) _ || _:
-  }
-}
-''');
-    var node = findNode.singleGuardedPattern;
-    assertParsedNodeText(node, r'''
-GuardedPattern
-  pattern: LogicalOrPattern
-    leftOperand: WildcardPattern
-      type: RecordTypeAnnotation
-        leftParenthesis: (
-        positionalFields
-          RecordTypeAnnotationPositionalField
-            type: NamedType
-              name: SimpleIdentifier
-                token: int
-        rightParenthesis: )
-      name: _
-    operator: ||
-    rightOperand: WildcardPattern
-      name: _
-''');
-  }
-
-  test_recordTypedWildcardPattern_nonNullable_beforeQuestion() {
-    _parse('''
-void f(x) {
-  switch (x) {
-    case (int,) _?:
-  }
-}
-''');
-    var node = findNode.singleGuardedPattern;
-    assertParsedNodeText(node, r'''
-GuardedPattern
-  pattern: NullCheckPattern
-    pattern: WildcardPattern
-      type: RecordTypeAnnotation
-        leftParenthesis: (
-        positionalFields
-          RecordTypeAnnotationPositionalField
-            type: NamedType
-              name: SimpleIdentifier
-                token: int
-        rightParenthesis: )
-      name: _
-    operator: ?
-''');
-  }
-
-  test_recordTypedWildcardPattern_nonNullable_beforeRightArrow() {
-    _parse('''
-void f(x) => switch (x) { (int,) _ => 0 };
-''');
-    var node = findNode.singleGuardedPattern;
-    assertParsedNodeText(node, r'''
-GuardedPattern
-  pattern: WildcardPattern
-    type: RecordTypeAnnotation
-      leftParenthesis: (
-      positionalFields
-        RecordTypeAnnotationPositionalField
-          type: NamedType
-            name: SimpleIdentifier
-              token: int
-      rightParenthesis: )
-    name: _
-''');
-  }
-
-  test_recordTypedWildcardPattern_nonNullable_beforeRightBrace() {
-    _parse('''
-void f(x) {
-  switch (x) {
-    case {0: (int,) _}:
-  }
-}
-''');
-    var node = findNode.singleGuardedPattern;
-    assertParsedNodeText(node, r'''
-GuardedPattern
-  pattern: MapPattern
-    leftBracket: {
-    elements
-      MapPatternEntry
-        key: IntegerLiteral
-          literal: 0
-        separator: :
-        value: WildcardPattern
-          type: RecordTypeAnnotation
-            leftParenthesis: (
-            positionalFields
-              RecordTypeAnnotationPositionalField
-                type: NamedType
-                  name: SimpleIdentifier
-                    token: int
-            rightParenthesis: )
-          name: _
-    rightBracket: }
-''');
-  }
-
-  test_recordTypedWildcardPattern_nonNullable_beforeRightBracket() {
-    _parse('''
-void f(x) {
-  switch (x) {
-    case [(int,) _]:
-  }
-}
-''');
-    var node = findNode.singleGuardedPattern;
-    assertParsedNodeText(node, r'''
-GuardedPattern
-  pattern: ListPattern
-    leftBracket: [
-    elements
-      WildcardPattern
-        type: RecordTypeAnnotation
-          leftParenthesis: (
-          positionalFields
-            RecordTypeAnnotationPositionalField
-              type: NamedType
-                name: SimpleIdentifier
-                  token: int
-          rightParenthesis: )
-        name: _
-    rightBracket: ]
-''');
-  }
-
-  test_recordTypedWildcardPattern_nonNullable_beforeRightParen() {
-    _parse('''
-void f(x) {
-  switch (x) {
-    case ((int,) _):
-  }
-}
-''');
-    var node = findNode.singleGuardedPattern;
-    assertParsedNodeText(node, r'''
-GuardedPattern
-  pattern: ParenthesizedPattern
-    leftParenthesis: (
-    pattern: WildcardPattern
-      type: RecordTypeAnnotation
-        leftParenthesis: (
-        positionalFields
-          RecordTypeAnnotationPositionalField
-            type: NamedType
-              name: SimpleIdentifier
-                token: int
-        rightParenthesis: )
-      name: _
-    rightParenthesis: )
-''');
-  }
-
-  test_recordTypedWildcardPattern_nonNullable_beforeWhen() {
-    _parse('''
-void f(x) {
-  switch (x) {
-    case (int,) _ when true:
-  }
-}
-''');
-    var node = findNode.singleGuardedPattern;
-    assertParsedNodeText(node, r'''
-GuardedPattern
-  pattern: WildcardPattern
-    type: RecordTypeAnnotation
-      leftParenthesis: (
-      positionalFields
-        RecordTypeAnnotationPositionalField
-          type: NamedType
-            name: SimpleIdentifier
-              token: int
-      rightParenthesis: )
-    name: _
-  whenClause: WhenClause
-    whenKeyword: when
-    expression: BooleanLiteral
-      literal: true
-''');
-  }
-
-  test_recordTypedWildcardPattern_nullable_beforeAnd() {
-    _parse('''
-void f(x) {
-  switch (x) {
-    case (int,)? _ && _:
-  }
-}
-''');
-    var node = findNode.singleGuardedPattern;
-    assertParsedNodeText(node, r'''
-GuardedPattern
-  pattern: LogicalAndPattern
-    leftOperand: WildcardPattern
-      type: RecordTypeAnnotation
-        leftParenthesis: (
-        positionalFields
-          RecordTypeAnnotationPositionalField
-            type: NamedType
-              name: SimpleIdentifier
-                token: int
-        rightParenthesis: )
-        question: ?
-      name: _
-    operator: &&
-    rightOperand: WildcardPattern
-      name: _
-''');
-  }
-
-  test_recordTypedWildcardPattern_nullable_beforeAs() {
-    _parse('''
-void f(x) {
-  switch (x) {
-    case (int,)? _ as (Object,):
-  }
-}
-''');
-    var node = findNode.singleGuardedPattern;
-    assertParsedNodeText(node, r'''
-GuardedPattern
-  pattern: CastPattern
-    pattern: WildcardPattern
-      type: RecordTypeAnnotation
-        leftParenthesis: (
-        positionalFields
-          RecordTypeAnnotationPositionalField
-            type: NamedType
-              name: SimpleIdentifier
-                token: int
-        rightParenthesis: )
-        question: ?
-      name: _
-    asToken: as
-    type: RecordTypeAnnotation
-      leftParenthesis: (
-      positionalFields
-        RecordTypeAnnotationPositionalField
-          type: NamedType
-            name: SimpleIdentifier
-              token: Object
-      rightParenthesis: )
-''');
-  }
-
-  test_recordTypedWildcardPattern_nullable_beforeColon() {
-    _parse('''
-void f(x) {
-  switch (x) {
-    case (int,)? _:
-  }
-}
-''');
-    var node = findNode.singleGuardedPattern;
-    assertParsedNodeText(node, r'''
-GuardedPattern
-  pattern: WildcardPattern
-    type: RecordTypeAnnotation
-      leftParenthesis: (
-      positionalFields
-        RecordTypeAnnotationPositionalField
-          type: NamedType
-            name: SimpleIdentifier
-              token: int
-      rightParenthesis: )
-      question: ?
-    name: _
-''');
-  }
-
-  test_recordTypedWildcardPattern_nullable_beforeComma() {
-    _parse('''
-void f(x) {
-  switch (x) {
-    case [(int,)? _, _]:
-  }
-}
-''');
-    var node = findNode.singleGuardedPattern;
-    assertParsedNodeText(node, r'''
-GuardedPattern
-  pattern: ListPattern
-    leftBracket: [
-    elements
-      WildcardPattern
-        type: RecordTypeAnnotation
-          leftParenthesis: (
-          positionalFields
-            RecordTypeAnnotationPositionalField
-              type: NamedType
-                name: SimpleIdentifier
-                  token: int
-          rightParenthesis: )
-          question: ?
-        name: _
-      WildcardPattern
-        name: _
-    rightBracket: ]
-''');
-  }
-
-  test_recordTypedWildcardPattern_nullable_beforeExclamation() {
-    _parse('''
-void f(x) {
-  switch (x) {
-    case (int,)? _!:
-  }
-}
-''');
-    var node = findNode.singleGuardedPattern;
-    assertParsedNodeText(node, r'''
-GuardedPattern
-  pattern: NullAssertPattern
-    pattern: WildcardPattern
-      type: RecordTypeAnnotation
-        leftParenthesis: (
-        positionalFields
-          RecordTypeAnnotationPositionalField
-            type: NamedType
-              name: SimpleIdentifier
-                token: int
-        rightParenthesis: )
-        question: ?
-      name: _
-    operator: !
-''');
-  }
-
-  test_recordTypedWildcardPattern_nullable_beforeOr() {
-    _parse('''
-void f(x) {
-  switch (x) {
-    case (int,)? _ || _:
-  }
-}
-''');
-    var node = findNode.singleGuardedPattern;
-    assertParsedNodeText(node, r'''
-GuardedPattern
-  pattern: LogicalOrPattern
-    leftOperand: WildcardPattern
-      type: RecordTypeAnnotation
-        leftParenthesis: (
-        positionalFields
-          RecordTypeAnnotationPositionalField
-            type: NamedType
-              name: SimpleIdentifier
-                token: int
-        rightParenthesis: )
-        question: ?
-      name: _
-    operator: ||
-    rightOperand: WildcardPattern
-      name: _
-''');
-  }
-
-  test_recordTypedWildcardPattern_nullable_beforeQuestion() {
-    _parse('''
-void f(x) {
-  switch (x) {
-    case (int,)? _?:
-  }
-}
-''');
-    var node = findNode.singleGuardedPattern;
-    assertParsedNodeText(node, r'''
-GuardedPattern
-  pattern: NullCheckPattern
-    pattern: WildcardPattern
-      type: RecordTypeAnnotation
-        leftParenthesis: (
-        positionalFields
-          RecordTypeAnnotationPositionalField
-            type: NamedType
-              name: SimpleIdentifier
-                token: int
-        rightParenthesis: )
-        question: ?
-      name: _
-    operator: ?
-''');
-  }
-
-  test_recordTypedWildcardPattern_nullable_beforeRightArrow() {
-    _parse('''
-void f(x) => switch (x) { (int,)? _ => 0 };
-''');
-    var node = findNode.singleGuardedPattern;
-    assertParsedNodeText(node, r'''
-GuardedPattern
-  pattern: WildcardPattern
-    type: RecordTypeAnnotation
-      leftParenthesis: (
-      positionalFields
-        RecordTypeAnnotationPositionalField
-          type: NamedType
-            name: SimpleIdentifier
-              token: int
-      rightParenthesis: )
-      question: ?
-    name: _
-''');
-  }
-
-  test_recordTypedWildcardPattern_nullable_beforeRightBrace() {
-    _parse('''
-void f(x) {
-  switch (x) {
-    case {0: (int,)? _}:
-  }
-}
-''');
-    var node = findNode.singleGuardedPattern;
-    assertParsedNodeText(node, r'''
-GuardedPattern
-  pattern: MapPattern
-    leftBracket: {
-    elements
-      MapPatternEntry
-        key: IntegerLiteral
-          literal: 0
-        separator: :
-        value: WildcardPattern
-          type: RecordTypeAnnotation
-            leftParenthesis: (
-            positionalFields
-              RecordTypeAnnotationPositionalField
-                type: NamedType
-                  name: SimpleIdentifier
-                    token: int
-            rightParenthesis: )
-            question: ?
-          name: _
-    rightBracket: }
-''');
-  }
-
-  test_recordTypedWildcardPattern_nullable_beforeRightBracket() {
-    _parse('''
-void f(x) {
-  switch (x) {
-    case [(int,)? _]:
-  }
-}
-''');
-    var node = findNode.singleGuardedPattern;
-    assertParsedNodeText(node, r'''
-GuardedPattern
-  pattern: ListPattern
-    leftBracket: [
-    elements
-      WildcardPattern
-        type: RecordTypeAnnotation
-          leftParenthesis: (
-          positionalFields
-            RecordTypeAnnotationPositionalField
-              type: NamedType
-                name: SimpleIdentifier
-                  token: int
-          rightParenthesis: )
-          question: ?
-        name: _
-    rightBracket: ]
-''');
-  }
-
-  test_recordTypedWildcardPattern_nullable_beforeRightParen() {
-    _parse('''
-void f(x) {
-  switch (x) {
-    case ((int,)? _):
-  }
-}
-''');
-    var node = findNode.singleGuardedPattern;
-    assertParsedNodeText(node, r'''
-GuardedPattern
-  pattern: ParenthesizedPattern
-    leftParenthesis: (
-    pattern: WildcardPattern
-      type: RecordTypeAnnotation
-        leftParenthesis: (
-        positionalFields
-          RecordTypeAnnotationPositionalField
-            type: NamedType
-              name: SimpleIdentifier
-                token: int
-        rightParenthesis: )
-        question: ?
-      name: _
-    rightParenthesis: )
-''');
-  }
-
-  test_recordTypedWildcardPattern_nullable_beforeWhen() {
-    _parse('''
-void f(x) {
-  switch (x) {
-    case (int,)? _ when true:
-  }
-}
-''');
-    var node = findNode.singleGuardedPattern;
-    assertParsedNodeText(node, r'''
-GuardedPattern
-  pattern: WildcardPattern
-    type: RecordTypeAnnotation
-      leftParenthesis: (
-      positionalFields
-        RecordTypeAnnotationPositionalField
-          type: NamedType
-            name: SimpleIdentifier
-              token: int
       rightParenthesis: )
       question: ?
     name: _
