// Copyright (c) 2015, the Dart project authors.  Please see the AUTHORS file
// for details. All rights reserved. Use of this source code is governed by a
// BSD-style license that can be found in the LICENSE file.

library analyzer.test.src.task.options_test;

import 'package:analyzer/analyzer.dart';
import 'package:analyzer/source/analysis_options_provider.dart';
import 'package:analyzer/source/error_processor.dart';
import 'package:analyzer/src/generated/engine.dart';
import 'package:analyzer/src/generated/source.dart';
import 'package:analyzer/src/task/options.dart';
import 'package:analyzer/task/general.dart';
import 'package:analyzer/task/model.dart';
import 'package:unittest/unittest.dart';
import 'package:yaml/yaml.dart';

import '../../generated/test_support.dart';
import '../../reflective_tests.dart';
import '../../utils.dart';
import '../context/abstract_context.dart';

main() {
  initializeTestEnvironment();
  runReflectiveTests(ContextConfigurationTest);
  runReflectiveTests(GenerateOptionsErrorsTaskTest);
  runReflectiveTests(OptionsFileValidatorTest);
}

isInstanceOf isGenerateOptionsErrorsTask =
    new isInstanceOf<GenerateOptionsErrorsTask>();

@reflectiveTest
class ContextConfigurationTest extends AbstractContextTest {
  final AnalysisOptionsProvider optionsProvider = new AnalysisOptionsProvider();

  AnalysisOptions get analysisOptions => context.analysisOptions;

  configureContext(String optionsSource) =>
      configureContextOptions(context, parseOptions(optionsSource));

  Map<String, YamlNode> parseOptions(String source) =>
      optionsProvider.getOptionsFromString(source);

  test_configure_bad_options_contents() {
    configureContext('''
analyzer:
  strong-mode:true # misformatted
''');
    expect(analysisOptions.strongMode, false);
  }

  test_configure_enableAsync() {
    configureContext('''
analyzer:
  language:
''');
    expect(analysisOptions.enableAsync, true);
  }

  test_configure_enableAsync_false() {
    configureContext('''
analyzer:
  language:
    enableAsync: false
''');
    expect(analysisOptions.enableAsync, false);
  }

<<<<<<< HEAD
  test_configure_enableConditionalDirectives() {
    expect(analysisOptions.enableConditionalDirectives, true);
    configureContext('''
analyzer:
  language:
    enableConditionalDirectives: true
''');
    expect(analysisOptions.enableConditionalDirectives, true);
  }

=======
>>>>>>> a47eb0f5
  test_configure_enableGenericMethods() {
    expect(analysisOptions.enableGenericMethods, false);
    configureContext('''
analyzer:
  language:
    enableGenericMethods: true
''');
    expect(analysisOptions.enableGenericMethods, true);
  }

  test_configure_enableStrictCallChecks() {
    configureContext('''
analyzer:
  language:
    enableStrictCallChecks: true
''');
    expect(analysisOptions.enableStrictCallChecks, true);
  }

  test_configure_enableSuperMixins() {
    configureContext('''
analyzer:
  language:
    enableSuperMixins: true
''');
    expect(analysisOptions.enableSuperMixins, true);
  }

  test_configure_error_processors() {
    configureContext('''
analyzer:
  errors:
    invalid_assignment: ignore
    unused_local_variable: error
''');

    List<ErrorProcessor> processors =
        context.getConfigurationData(CONFIGURED_ERROR_PROCESSORS)
        as List<ErrorProcessor>;
    expect(processors, hasLength(2));

    var unused_local = new AnalysisError(
        new TestSource(), 0, 1, HintCode.UNUSED_LOCAL_VARIABLE, [
      ['x']
    ]);
    var invalid_assignment =
        new AnalysisError(new TestSource(), 0, 1, HintCode.INVALID_ASSIGNMENT, [
      ['x'],
      ['y']
    ]);

    // ignore
    var invalidAssignment =
        processors.firstWhere((p) => p.appliesTo(invalid_assignment));
    expect(invalidAssignment.severity, isNull);

    // error
    var unusedLocal = processors.firstWhere((p) => p.appliesTo(unused_local));
    expect(unusedLocal.severity, ErrorSeverity.ERROR);
  }

  test_configure_strong_mode() {
    configureContext('''
analyzer:
  strong-mode: true
''');
    expect(analysisOptions.strongMode, true);
  }

  test_configure_strong_mode_bad_value() {
    configureContext('''
analyzer:
  strong-mode: foo
''');
    expect(analysisOptions.strongMode, false);
  }
}

@reflectiveTest
class GenerateOptionsErrorsTaskTest extends AbstractContextTest {
  final optionsFilePath = '/${AnalysisEngine.ANALYSIS_OPTIONS_FILE}';

  Source source;
  LineInfo lineInfo(String source) =>
      GenerateOptionsErrorsTask.computeLineInfo(source);

  @override
  setUp() {
    super.setUp();
    source = newSource(optionsFilePath);
  }

  test_buildInputs() {
    Map<String, TaskInput> inputs =
        GenerateOptionsErrorsTask.buildInputs(source);
    expect(inputs, isNotNull);
    expect(inputs.keys,
        unorderedEquals([GenerateOptionsErrorsTask.CONTENT_INPUT_NAME]));
  }

  test_compute_lineInfo() {
    expect(lineInfo('foo\nbar').getLocation(4).lineNumber, 2);
    expect(lineInfo('foo\nbar').getLocation(4).columnNumber, 1);
    expect(lineInfo('foo\r\nbar').getLocation(5).lineNumber, 2);
    expect(lineInfo('foo\r\nbar').getLocation(5).columnNumber, 1);
    expect(lineInfo('foo\rbar').getLocation(4).lineNumber, 2);
    expect(lineInfo('foo\rbar').getLocation(4).columnNumber, 1);
    expect(lineInfo('foo').getLocation(0).lineNumber, 1);
    expect(lineInfo('foo').getLocation(0).columnNumber, 1);
    expect(lineInfo('').getLocation(1).lineNumber, 1);
  }

  test_constructor() {
    GenerateOptionsErrorsTask task =
        new GenerateOptionsErrorsTask(context, source);
    expect(task, isNotNull);
    expect(task.context, context);
    expect(task.target, source);
  }

  test_createTask() {
    GenerateOptionsErrorsTask task =
        GenerateOptionsErrorsTask.createTask(context, source);
    expect(task, isNotNull);
    expect(task.context, context);
    expect(task.target, source);
  }

  test_description() {
    GenerateOptionsErrorsTask task =
        new GenerateOptionsErrorsTask(null, source);
    expect(task.description, isNotNull);
  }

  test_descriptor() {
    TaskDescriptor descriptor = GenerateOptionsErrorsTask.DESCRIPTOR;
    expect(descriptor, isNotNull);
  }

  test_perform_bad_yaml() {
    String code = r'''
:
''';
    AnalysisTarget target = newSource(optionsFilePath, code);
    computeResult(target, ANALYSIS_OPTIONS_ERRORS);
    expect(task, isGenerateOptionsErrorsTask);
    List<AnalysisError> errors =
        outputs[ANALYSIS_OPTIONS_ERRORS] as List<AnalysisError>;
    expect(errors, hasLength(1));
    expect(errors[0].errorCode, AnalysisOptionsErrorCode.PARSE_ERROR);
  }

  test_perform_OK() {
    String code = r'''
analyzer:
  strong-mode: true
''';
    AnalysisTarget target = newSource(optionsFilePath, code);
    computeResult(target, ANALYSIS_OPTIONS_ERRORS);
    expect(task, isGenerateOptionsErrorsTask);
    expect(outputs[ANALYSIS_OPTIONS_ERRORS], isEmpty);
    LineInfo lineInfo = outputs[LINE_INFO];
    expect(lineInfo, isNotNull);
    expect(lineInfo.getLocation(1).lineNumber, 1);
    expect(lineInfo.getLocation(10).lineNumber, 2);
  }

  test_perform_unsupported_analyzer_option() {
    String code = r'''
analyzer:
  not_supported: true
''';
    AnalysisTarget target = newSource(optionsFilePath, code);
    computeResult(target, ANALYSIS_OPTIONS_ERRORS);
    expect(task, isGenerateOptionsErrorsTask);
    List<AnalysisError> errors =
        outputs[ANALYSIS_OPTIONS_ERRORS] as List<AnalysisError>;
    expect(errors, hasLength(1));
    expect(errors[0].errorCode,
        AnalysisOptionsWarningCode.UNSUPPORTED_OPTION_WITH_LEGAL_VALUES);
    expect(
        errors[0].message,
        "The option 'not_supported' is not supported by analyzer, supported "
        "values are 'errors', 'exclude', 'language', 'plugins' and 'strong-mode'");
  }
}

@reflectiveTest
class OptionsFileValidatorTest {
  final OptionsFileValidator validator =
      new OptionsFileValidator(new TestSource());
  final AnalysisOptionsProvider optionsProvider = new AnalysisOptionsProvider();

  test_analyzer_error_code_supported() {
    validate(
        '''
analyzer:
  errors:
    unused_local_variable: ignore
    invalid_assignment: warning
    missing_return: error
    dead_code: info
''',
        []);
  }

  test_analyzer_error_code_supported_bad_value() {
    validate(
        '''
analyzer:
  errors:
    unused_local_variable: ftw
    ''',
        [AnalysisOptionsWarningCode.UNSUPPORTED_OPTION_WITH_LEGAL_VALUES]);
  }

  test_analyzer_error_code_unsupported() {
    validate(
        '''
analyzer:
  errors:
    not_supported: ignore
    ''',
        [AnalysisOptionsWarningCode.UNRECOGNIZED_ERROR_CODE]);
  }

  test_analyzer_language_supported() {
    validate(
        '''
analyzer:
  language:
    enableSuperMixins: true
''',
        []);
  }

  test_analyzer_language_unsupported_key() {
    validate(
        '''
analyzer:
  language:
    unsupported: true
''',
        [AnalysisOptionsWarningCode.UNSUPPORTED_OPTION_WITH_LEGAL_VALUES]);
  }

  test_analyzer_language_unsupported_value() {
    validate(
        '''
analyzer:
  language:
    enableSuperMixins: foo
''',
        [AnalysisOptionsWarningCode.UNSUPPORTED_VALUE]);
  }

  test_analyzer_strong_mode_error_code_supported() {
    validate(
        '''
analyzer:
  errors:
    strong_mode_assignment_cast: ignore
''',
        []);
  }

  test_analyzer_supported_exclude() {
    validate(
        '''
analyzer:
  exclude:
    - test/_data/p4/lib/lib1.dart
    ''',
        []);
  }

  test_analyzer_supported_strong_mode() {
    validate(
        '''
analyzer:
  strong-mode: true
    ''',
        []);
  }

  test_analyzer_supported_strong_mode_supported_bad_value() {
    validate(
        '''
analyzer:
  strong-mode: w00t
    ''',
        [AnalysisOptionsWarningCode.UNSUPPORTED_VALUE]);
  }

  test_analyzer_unsupported_option() {
    validate(
        '''
analyzer:
  not_supported: true
    ''',
        [AnalysisOptionsWarningCode.UNSUPPORTED_OPTION_WITH_LEGAL_VALUES]);
  }

  test_linter_supported_rules() {
    validate(
        '''
linter:
  rules:
    - camel_case_types
    ''',
        []);
  }

  test_linter_unsupported_option() {
    validate(
        '''
linter:
  unsupported: true
    ''',
        [AnalysisOptionsWarningCode.UNSUPPORTED_OPTION_WITH_LEGAL_VALUE]);
  }

  void validate(String source, List<ErrorCode> expected) {
    var options = optionsProvider.getOptionsFromString(source);
    var errors = validator.validate(options);
    expect(errors.map((AnalysisError e) => e.errorCode),
        unorderedEquals(expected));
  }
}<|MERGE_RESOLUTION|>--- conflicted
+++ resolved
@@ -67,19 +67,6 @@
     expect(analysisOptions.enableAsync, false);
   }
 
-<<<<<<< HEAD
-  test_configure_enableConditionalDirectives() {
-    expect(analysisOptions.enableConditionalDirectives, true);
-    configureContext('''
-analyzer:
-  language:
-    enableConditionalDirectives: true
-''');
-    expect(analysisOptions.enableConditionalDirectives, true);
-  }
-
-=======
->>>>>>> a47eb0f5
   test_configure_enableGenericMethods() {
     expect(analysisOptions.enableGenericMethods, false);
     configureContext('''
