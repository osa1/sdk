// Copyright (c) 2015, the Dart project authors. Please see the AUTHORS file
// for details. All rights reserved. Use of this source code is governed by a
// BSD-style license that can be found in the LICENSE file.

import 'dart:mirrors';

import 'package:analyzer/error/error.dart';
import 'package:analyzer/file_system/file_system.dart';
import 'package:analyzer/file_system/memory_file_system.dart';
import 'package:analyzer/source/error_processor.dart';
import 'package:analyzer/src/analysis_options/analysis_options_provider.dart';
import 'package:analyzer/src/error/codes.dart';
import 'package:analyzer/src/generated/engine.dart';
import 'package:analyzer/src/generated/source.dart';
import 'package:analyzer/src/lint/linter.dart';
import 'package:analyzer/src/lint/registry.dart';
import 'package:analyzer/src/task/options.dart';
import 'package:analyzer/src/test_utilities/resource_provider_mixin.dart';
import 'package:test/test.dart';
import 'package:test_reflective_loader/test_reflective_loader.dart';
import 'package:yaml/yaml.dart';

import '../../generated/test_support.dart';

main() {
  defineReflectiveSuite(() {
    defineReflectiveTests(ContextConfigurationTest);
    defineReflectiveTests(ErrorCodeValuesTest);
    defineReflectiveTests(OptionsFileValidatorTest);
    defineReflectiveTests(OptionsProviderTest);
  });
}

@reflectiveTest
class ContextConfigurationTest {
  final AnalysisOptionsImpl analysisOptions = AnalysisOptionsImpl();

  final AnalysisOptionsProvider optionsProvider = AnalysisOptionsProvider();

  void configureContext(String optionsSource) =>
      applyToAnalysisOptions(analysisOptions, parseOptions(optionsSource));

  YamlMap parseOptions(String source) =>
      optionsProvider.getOptionsFromString(source);

  test_analyzer_cannotIgnore() {
    configureContext('''
analyzer:
  cannot-ignore:
    - one_error_code
    - another
''');

    var unignorableNames = analysisOptions.unignorableNames;
    expect(unignorableNames, unorderedEquals(['ONE_ERROR_CODE', 'ANOTHER']));
  }

  test_analyzer_cannotIgnore_severity() {
    configureContext('''
analyzer:
  cannot-ignore:
    - error
''');

    var unignorableNames = analysisOptions.unignorableNames;
    expect(unignorableNames, contains('INVALID_ANNOTATION'));
    expect(unignorableNames.length, greaterThan(500));
  }

  test_analyzer_cannotIgnore_severity_withProcessor() {
    configureContext('''
analyzer:
  errors:
    unused_import: error
  cannot-ignore:
    - error
''');

    var unignorableNames = analysisOptions.unignorableNames;
    expect(unignorableNames, contains('UNUSED_IMPORT'));
  }

  test_analyzer_chromeos_checks() {
    configureContext('''
analyzer:
  optional-checks:
    chrome-os-manifest-checks
''');
    expect(true, analysisOptions.chromeOsManifestChecks);
  }

  test_analyzer_chromeos_checks_map() {
    configureContext('''
analyzer:
  optional-checks:
    chrome-os-manifest-checks : true
''');
    expect(true, analysisOptions.chromeOsManifestChecks);
  }

  test_analyzer_errors_processors() {
    configureContext('''
analyzer:
  errors:
    invalid_assignment: ignore
    unused_local_variable: error
''');

    var processors = analysisOptions.errorProcessors;
    expect(processors, hasLength(2));

    var unused_local =
        AnalysisError(TestSource(), 0, 1, HintCode.UNUSED_LOCAL_VARIABLE, [
      ['x']
    ]);
    var invalid_assignment = AnalysisError(
        TestSource(), 0, 1, CompileTimeErrorCode.INVALID_ASSIGNMENT, [
      ['x'],
      ['y']
    ]);

    // ignore
    var invalidAssignment =
        processors.firstWhere((p) => p.appliesTo(invalid_assignment));
    expect(invalidAssignment.severity, isNull);

    // error
    var unusedLocal = processors.firstWhere((p) => p.appliesTo(unused_local));
    expect(unusedLocal.severity, ErrorSeverity.ERROR);
  }

  test_analyzer_exclude() {
    configureContext('''
analyzer:
  exclude:
    - foo/bar.dart
    - 'test/**'
''');

    var excludes = analysisOptions.excludePatterns;
    expect(excludes, unorderedEquals(['foo/bar.dart', 'test/**']));
  }

  test_analyzer_exclude_withNonStrings() {
    configureContext('''
analyzer:
  exclude:
    - foo/bar.dart
    - 'test/**'
    - a: b
''');

    var excludes = analysisOptions.excludePatterns;
    expect(excludes, unorderedEquals(['foo/bar.dart', 'test/**']));
  }

  test_analyzer_plugins_list() {
    // TODO(srawlins): Test plugins as a list of non-scalar values
    // (`- angular2: yes`).
    configureContext('''
analyzer:
  plugins:
    - angular2
    - intl
''');

    var names = analysisOptions.enabledPluginNames;
    expect(names, ['angular2']);
  }

  test_analyzer_plugins_map() {
    // TODO(srawlins): Test plugins as a map of scalar values (`angular2: yes`).
    configureContext('''
analyzer:
  plugins:
    angular2:
      enabled: true
''');

    var names = analysisOptions.enabledPluginNames;
    expect(names, ['angular2']);
  }

  test_analyzer_plugins_string() {
    configureContext('''
analyzer:
  plugins:
    angular2
''');

    var names = analysisOptions.enabledPluginNames;
    expect(names, ['angular2']);
  }

  test_codeStyle_format_false() {
    configureContext('''
code-style:
  format: false
''');
    expect(analysisOptions.codeStyleOptions.useFormatter, false);
  }

  test_codeStyle_format_true() {
    configureContext('''
code-style:
  format: true
''');
    expect(analysisOptions.codeStyleOptions.useFormatter, true);
  }
}

@reflectiveTest
class ErrorCodeValuesTest {
  test_errorCodes() {
    // Now that we're using unique names for comparison, the only reason to
    // split the codes by class is to find all of the classes that need to be
    // checked against `errorCodeValues`.
    var errorTypeMap = <Type, List<ErrorCode>>{};
    for (ErrorCode code in errorCodeValues) {
      Type type = code.runtimeType;
      errorTypeMap.putIfAbsent(type, () => <ErrorCode>[]).add(code);
    }

    StringBuffer missingCodes = StringBuffer();
    errorTypeMap.forEach((Type errorType, List<ErrorCode> codes) {
      var listedNames = codes.map((ErrorCode code) => code.uniqueName).toSet();

      var declaredNames = reflectClass(errorType)
          .declarations
          .values
          .map((DeclarationMirror declarationMirror) {
        String name = declarationMirror.simpleName.toString();
        //TODO(danrubel): find a better way to extract the text from the symbol
        assert(name.startsWith('Symbol("') && name.endsWith('")'));
        return '$errorType.${name.substring(8, name.length - 2)}';
      }).where((String name) {
        return name == name.toUpperCase();
      }).toList();

      // Assert that all declared names are in errorCodeValues

      for (String declaredName in declaredNames) {
        if (!listedNames.contains(declaredName)) {
          missingCodes.writeln();
          missingCodes.write('  $declaredName');
        }
      }
    });
    if (missingCodes.isNotEmpty) {
      fail('Missing error codes:$missingCodes');
    }
  }
}

class ErrorProcessorMatcher extends Matcher {
  final ErrorProcessor required;

  ErrorProcessorMatcher(this.required);

  @override
  Description describe(Description desc) => desc
    ..add("an ErrorProcessor setting ${required.code} to ${required.severity}");

  @override
  bool matches(dynamic o, Map<dynamic, dynamic> options) {
    return o is ErrorProcessor &&
        o.code.toUpperCase() == required.code.toUpperCase() &&
        o.severity == required.severity;
  }
}

@reflectiveTest
class OptionsFileValidatorTest {
  final OptionsFileValidator validator = OptionsFileValidator(
    TestSource(),
    sdkVersionConstraint: null,
    sourceIsOptionsForContextRoot: true,
  );
  final AnalysisOptionsProvider optionsProvider = AnalysisOptionsProvider();

  test_analyzer_cannotIgnore_badValue() {
    validate('''
analyzer:
  cannot-ignore:
    - not_an_error_code
''', [AnalysisOptionsWarningCode.UNRECOGNIZED_ERROR_CODE]);
  }

  test_analyzer_cannotIgnore_goodValue() {
    validate('''
analyzer:
  cannot-ignore:
    - invalid_annotation
''', []);
  }

  test_analyzer_cannotIgnore_lintRule() {
    Registry.ruleRegistry.register(TestRule());
    validate('''
analyzer:
  cannot-ignore:
    - fantastic_test_rule
''', []);
  }

  test_analyzer_cannotIgnore_notAList() {
    validate('''
analyzer:
  cannot-ignore:
    one_error_code: true
''', [AnalysisOptionsWarningCode.INVALID_SECTION_FORMAT]);
  }

  test_analyzer_cannotIgnore_severity() {
    validate('''
analyzer:
  cannot-ignore:
    - error
''', []);
  }

  test_analyzer_cannotIgnore_valueNotAString() {
    validate('''
analyzer:
  cannot-ignore:
    one_error_code:
      foo: bar
''', [AnalysisOptionsWarningCode.INVALID_SECTION_FORMAT]);
  }

  test_analyzer_enableExperiment_badValue() {
    validate('''
analyzer:
  enable-experiment:
    - not-an-experiment
    ''', [AnalysisOptionsWarningCode.UNSUPPORTED_OPTION_WITHOUT_VALUES]);
  }

  test_analyzer_enableExperiment_notAList() {
    validate('''
analyzer:
  enable-experiment:
    experiment: true
    ''', [AnalysisOptionsWarningCode.INVALID_SECTION_FORMAT]);
  }

  test_analyzer_error_code_supported() {
    validate('''
analyzer:
  errors:
    unused_local_variable: ignore
    invalid_assignment: warning
    missing_return: error
    dead_code: info
''', []);
  }

  test_analyzer_error_code_supported_bad_value() {
    var errors = validate('''
analyzer:
  errors:
    unused_local_variable: ftw
    ''', [AnalysisOptionsWarningCode.UNSUPPORTED_OPTION_WITH_LEGAL_VALUES]);
    expect(errors.single.problemMessage.messageText(includeUrl: false),
        contains("The option 'ftw'"));
  }

  test_analyzer_error_code_supported_bad_value_null() {
    var errors = validate('''
analyzer:
  errors:
    unused_local_variable: null
    ''', [AnalysisOptionsWarningCode.UNSUPPORTED_OPTION_WITH_LEGAL_VALUES]);
    expect(errors.single.problemMessage.messageText(includeUrl: false),
        contains("The option 'null'"));
  }

  test_analyzer_error_code_unsupported() {
    var errors = validate('''
analyzer:
  errors:
    not_supported: ignore
    ''', [AnalysisOptionsWarningCode.UNRECOGNIZED_ERROR_CODE]);
    expect(errors.single.problemMessage.messageText(includeUrl: false),
        contains("'not_supported' isn't a recognized error code"));
  }

  test_analyzer_error_code_unsupported_null() {
    var errors = validate('''
analyzer:
  errors:
    null: ignore
    ''', [AnalysisOptionsWarningCode.UNRECOGNIZED_ERROR_CODE]);
    expect(errors.single.problemMessage.messageText(includeUrl: false),
        contains("'null' isn't a recognized error code"));
  }

  test_analyzer_errors_notAMap() {
    validate('''
analyzer:
  errors:
    - invalid_annotation
    - unused_import
    ''', [AnalysisOptionsWarningCode.INVALID_SECTION_FORMAT]);
  }

  test_analyzer_errors_valueNotAScalar() {
    validate('''
analyzer:
  errors:
    invalid_annotation: ignore
    unused_import: [1, 2, 3]
    ''', [AnalysisOptionsWarningCode.INVALID_SECTION_FORMAT]);
  }

  test_analyzer_language_bad_format_list() {
    validate('''
analyzer:
  language:
    - notAnOption: true
''', [AnalysisOptionsWarningCode.INVALID_SECTION_FORMAT]);
  }

  test_analyzer_language_bad_format_scalar() {
    validate('''
analyzer:
  language: true
''', [AnalysisOptionsWarningCode.INVALID_SECTION_FORMAT]);
  }

  test_analyzer_language_supports_empty() {
    validate('''
analyzer:
  language:
''', []);
  }

  test_analyzer_language_unsupported_key() {
    validate('''
analyzer:
  language:
    unsupported: true
''', [AnalysisOptionsWarningCode.UNSUPPORTED_OPTION_WITH_LEGAL_VALUES]);
  }

  test_analyzer_lint_codes_recognized() {
    Registry.ruleRegistry.register(TestRule());
    validate('''
analyzer:
  errors:
    fantastic_test_rule: ignore
''', []);
  }

  test_analyzer_strong_mode_deprecated() {
    validate('''
analyzer:
  strong-mode: true
''', [AnalysisOptionsHintCode.STRONG_MODE_SETTING_DEPRECATED]);
  }

  test_analyzer_strong_mode_deprecated_key() {
    validate('''
analyzer:
  strong-mode:
    declaration-casts: false
''', [AnalysisOptionsWarningCode.ANALYSIS_OPTION_DEPRECATED]);
  }

  test_analyzer_strong_mode_deprecated_key_implicit_casts() {
    validate('''
analyzer:
  strong-mode:
    implicit-casts: false
''', [AnalysisOptionsWarningCode.ANALYSIS_OPTION_DEPRECATED_WITH_REPLACEMENT]);
  }

  test_analyzer_strong_mode_deprecated_key_implicit_dynamic() {
    validate('''
analyzer:
  strong-mode:
    implicit-dynamic: false
''', [AnalysisOptionsWarningCode.ANALYSIS_OPTION_DEPRECATED_WITH_REPLACEMENT]);
  }

  test_analyzer_strong_mode_error_code_supported() {
    validate('''
analyzer:
  errors:
    invalid_cast_method: ignore
''', []);
  }

  test_analyzer_strong_mode_false_removed() {
    validate('''
analyzer:
  strong-mode: false
''', [AnalysisOptionsWarningCode.SPEC_MODE_REMOVED]);
  }

  test_analyzer_strong_mode_notAMap() {
    validate('''
analyzer:
  strong-mode:
    - implicit_casts
''', [AnalysisOptionsWarningCode.INVALID_SECTION_FORMAT]);
  }

  test_analyzer_strong_mode_unsupported_key() {
    validate('''
analyzer:
  strong-mode:
    unsupported: true
''', [AnalysisOptionsWarningCode.UNSUPPORTED_OPTION_WITH_LEGAL_VALUES]);
  }

  test_analyzer_supported_exclude() {
    validate('''
analyzer:
  exclude:
    - test/_data/p4/lib/lib1.dart
''', []);
  }

  test_analyzer_supported_strong_mode_supported_bad_value() {
    validate('''
analyzer:
  strong-mode: w00t
''', [AnalysisOptionsWarningCode.UNSUPPORTED_VALUE]);
  }

  test_analyzer_unsupported_option() {
    validate('''
analyzer:
  not_supported: true
''', [AnalysisOptionsWarningCode.UNSUPPORTED_OPTION_WITH_LEGAL_VALUES]);
  }

  test_chromeos_manifest_checks() {
    validate('''
analyzer:
  optional-checks:
    chrome-os-manifest-checks
''', []);
  }

  test_chromeos_manifest_checks_invalid() {
    validate('''
analyzer:
  optional-checks:
    chromeos-manifest
''', [AnalysisOptionsWarningCode.UNSUPPORTED_OPTION_WITH_LEGAL_VALUE]);
  }

  test_chromeos_manifest_checks_notAMap() {
    validate('''
analyzer:
  optional-checks:
    - chrome-os-manifest-checks
''', [AnalysisOptionsWarningCode.INVALID_SECTION_FORMAT]);
  }

  test_codeStyle_format_false() {
    validate('''
code-style:
  format: false
''', []);
  }

  test_codeStyle_format_invalid() {
    validate('''
code-style:
  format: 80
''', [AnalysisOptionsWarningCode.UNSUPPORTED_VALUE]);
  }

  test_codeStyle_format_true() {
    validate('''
code-style:
  format: true
''', []);
  }

  test_codeStyle_unsupported_list() {
    validate('''
code-style:
  - format
''', [AnalysisOptionsWarningCode.INVALID_SECTION_FORMAT]);
  }

  test_codeStyle_unsupported_scalar() {
    validate('''
code-style: format
''', [AnalysisOptionsWarningCode.INVALID_SECTION_FORMAT]);
  }

  test_codeStyle_unsupportedOption() {
    validate('''
code-style:
  not_supported: true
''', [AnalysisOptionsWarningCode.UNSUPPORTED_OPTION_WITHOUT_VALUES]);
  }

  test_linter_supported_rules() {
    Registry.ruleRegistry.register(TestRule());
    validate('''
linter:
  rules:
    - fantastic_test_rule
    ''', []);
  }

  test_linter_unsupported_option() {
    validate('''
linter:
  unsupported: true
    ''', [AnalysisOptionsWarningCode.UNSUPPORTED_OPTION_WITH_LEGAL_VALUE]);
  }

  List<AnalysisError> validate(String source, List<ErrorCode> expected) {
    var options = optionsProvider.getOptionsFromString(source);
    var errors = validator.validate(options);
    expect(errors.map((AnalysisError e) => e.errorCode),
        unorderedEquals(expected));
    return errors;
  }
}

@reflectiveTest
class OptionsProviderTest with ResourceProviderMixin {
  late final SourceFactory sourceFactory;

  late final AnalysisOptionsProvider provider;

  String get optionsFilePath => '/analysis_options.yaml';

  void assertErrorsInList(
    List<AnalysisError> errors,
    List<ExpectedError> expectedErrors,
  ) {
    GatheringErrorListener errorListener = GatheringErrorListener();
    errorListener.addAll(errors);
    errorListener.assertErrors(expectedErrors);
  }

  void assertErrorsInOptionsFile(
      String code, List<ExpectedError> expectedErrors) async {
    newFile(optionsFilePath, code);
    var errors = analyzeAnalysisOptions(
      sourceFactory.forUri2(toUri(optionsFilePath))!,
      code,
      sourceFactory,
      '/',
<<<<<<< HEAD
=======
      null /*sdkVersionConstraint*/,
>>>>>>> 93acdbd4
    );

    assertErrorsInList(errors, expectedErrors);
  }

  ExpectedError error(
    ErrorCode code,
    int offset,
    int length, {
    Pattern? correctionContains,
    String? text,
    List<Pattern> messageContains = const [],
    List<ExpectedContextMessage> contextMessages =
        const <ExpectedContextMessage>[],
  }) =>
      ExpectedError(
        code,
        offset,
        length,
        correctionContains: correctionContains,
        message: text,
        messageContains: messageContains,
        expectedContextMessages: contextMessages,
      );

  void setUp() {
    resourceProvider = MemoryResourceProvider();
    sourceFactory = SourceFactory([ResourceUriResolver(resourceProvider)]);
    provider = AnalysisOptionsProvider(sourceFactory);
<<<<<<< HEAD
  }

  test_chooseFirstPlugin() {
    newFile('/more_options.yaml', '''
analyzer:
  plugins:
    - plugin_ddd
    - plugin_ggg
    - plugin_aaa
''');
    newFile('/other_options.yaml', '''
include: more_options.yaml
analyzer:
  plugins:
    - plugin_eee
    - plugin_hhh
    - plugin_bbb
''');
    String code = r'''
include: other_options.yaml
analyzer:
  plugins:
    - plugin_fff
    - plugin_iii
    - plugin_ccc
''';
    newFile(optionsFilePath, code);

    final options = _getOptionsObject('/');
    expect(options.enabledPluginNames, unorderedEquals(['plugin_ddd']));
  }

  test_mergeIncludedOptions() {
    // TODO(https://github.com/dart-lang/sdk/issues/50978): add tests for
    // INCLUDED_FILE_WARNING.
    // TODO(https://github.com/dart-lang/sdk/issues/50979): add tests for cyclic
    // includes.
=======
  }

  test_chooseFirstPlugin() {
    newFile('/more_options.yaml', '''
analyzer:
  plugins:
    - plugin_ddd
    - plugin_ggg
    - plugin_aaa
''');
    newFile('/other_options.yaml', '''
include: more_options.yaml
analyzer:
  plugins:
    - plugin_eee
    - plugin_hhh
    - plugin_bbb
''');
    String code = r'''
include: other_options.yaml
analyzer:
  plugins:
    - plugin_fff
    - plugin_iii
    - plugin_ccc
''';
    newFile(optionsFilePath, code);

    final options = _getOptionsObject('/');
    expect(options.enabledPluginNames, unorderedEquals(['plugin_ddd']));
  }

  test_mergeIncludedOptions() {
>>>>>>> 93acdbd4
    // TODO(srawlins): add tests for multiple includes.
    // TODO(https://github.com/dart-lang/sdk/issues/50980): add tests with
    // duplicate plugin names.

    newFile('/other_options.yaml', '''
analyzer:
  exclude:
    - toplevelexclude.dart
  plugins:
    toplevelplugin:
      enabled: true
  errors:
    toplevelerror: warning
linter:
  rules:
    - toplevellint
''');
    String code = r'''
include: other_options.yaml
analyzer:
  exclude:
    - lowlevelexclude.dart
  errors:
    lowlevelerror: warning
linter:
  rules:
    - lowlevellint
''';
    newFile(optionsFilePath, code);

    final lowlevellint = TestRule.withName('lowlevellint');
    final toplevellint = TestRule.withName('toplevellint');
    Registry.ruleRegistry.register(lowlevellint);
    Registry.ruleRegistry.register(toplevellint);
    final options = _getOptionsObject('/');

    expect(options.lintRules, unorderedEquals([toplevellint, lowlevellint]));
    expect(options.enabledPluginNames, unorderedEquals(['toplevelplugin']));
    expect(options.excludePatterns,
        unorderedEquals(['toplevelexclude.dart', 'lowlevelexclude.dart']));
    expect(
        options.errorProcessors,
        unorderedMatches([
          ErrorProcessorMatcher(
              ErrorProcessor('toplevelerror', ErrorSeverity.WARNING)),
          ErrorProcessorMatcher(
              ErrorProcessor('lowlevelerror', ErrorSeverity.WARNING))
        ]));
  }

  test_multiplePlugins_firstIsDirectlyIncluded_secondIsDirect_listForm() {
    newFile(convertPath('/other_options.yaml'), '''
analyzer:
  plugins:
    - plugin_one
''');
    assertErrorsInOptionsFile(r'''
include: other_options.yaml
analyzer:
  plugins:
    - plugin_two
''', [
      error(AnalysisOptionsWarningCode.MULTIPLE_PLUGINS, 55, 10),
    ]);
  }

  test_multiplePlugins_firstIsDirectlyIncluded_secondIsDirect_mapForm() {
    newFile('/other_options.yaml', '''
analyzer:
  plugins:
    - plugin_one
''');
    assertErrorsInOptionsFile(r'''
include: other_options.yaml
analyzer:
  plugins:
    plugin_two:
      foo: bar
''', [
      error(AnalysisOptionsWarningCode.MULTIPLE_PLUGINS, 53, 10),
    ]);
  }

  test_multiplePlugins_firstIsDirectlyIncluded_secondIsDirect_scalarForm() {
    newFile('/other_options.yaml', '''
analyzer:
  plugins:
    - plugin_one
''');
    assertErrorsInOptionsFile(r'''
include: other_options.yaml
analyzer:
  plugins: plugin_two
''', [
      error(AnalysisOptionsWarningCode.MULTIPLE_PLUGINS, 49, 10),
    ]);
  }

  test_multiplePlugins_firstIsIndirectlyIncluded_secondIsDirect() {
    newFile('/more_options.yaml', '''
analyzer:
  plugins:
    - plugin_one
''');
    newFile('/other_options.yaml', '''
include: more_options.yaml
''');
    assertErrorsInOptionsFile(r'''
include: other_options.yaml
analyzer:
  plugins:
    - plugin_two
''', [
      error(AnalysisOptionsWarningCode.MULTIPLE_PLUGINS, 55, 10),
    ]);
  }

  test_multiplePlugins_firstIsIndirectlyIncluded_secondIsDirectlyIncluded() {
    newFile('/more_options.yaml', '''
analyzer:
  plugins:
    - plugin_one
''');
    newFile('/other_options.yaml', '''
include: more_options.yaml
analyzer:
  plugins:
    - plugin_two
''');
    assertErrorsInOptionsFile(r'''
include: other_options.yaml
''', [
      error(AnalysisOptionsWarningCode.INCLUDED_FILE_WARNING, 9, 18),
    ]);
  }

  test_multiplePlugins_multipleDirect_listForm() {
    assertErrorsInOptionsFile(r'''
analyzer:
  plugins:
    - plugin_one
    - plugin_two
    - plugin_three
''', [
      error(AnalysisOptionsWarningCode.MULTIPLE_PLUGINS, 44, 10),
      error(AnalysisOptionsWarningCode.MULTIPLE_PLUGINS, 61, 12),
    ]);
  }

  test_multiplePlugins_multipleDirect_listForm_nonString() {
    assertErrorsInOptionsFile(r'''
analyzer:
  plugins:
    - 7
    - plugin_one
''', []);
  }

  test_multiplePlugins_multipleDirect_listForm_sameName() {
    assertErrorsInOptionsFile(r'''
analyzer:
  plugins:
    - plugin_one
    - plugin_one
''', []);
  }

  test_multiplePlugins_multipleDirect_mapForm() {
    assertErrorsInOptionsFile(r'''
analyzer:
  plugins:
    plugin_one: yes
    plugin_two: sure
''', [
      error(AnalysisOptionsWarningCode.MULTIPLE_PLUGINS, 45, 10),
    ]);
  }

  test_multiplePlugins_multipleDirect_mapForm_sameName() {
    assertErrorsInOptionsFile(r'''
analyzer:
  plugins:
    plugin_one: yes
    plugin_one: sure
''', [
      error(AnalysisOptionsErrorCode.PARSE_ERROR, 45, 10),
    ]);
  }

  List<AnalysisError> validate(String code, List<ErrorCode> expected) {
    newFile(optionsFilePath, code);
    var errors = analyzeAnalysisOptions(
      sourceFactory.forUri('file://$optionsFilePath')!,
      code,
      sourceFactory,
      '/',
<<<<<<< HEAD
=======
      null /*sdkVersionConstraint*/,
>>>>>>> 93acdbd4
    );
    expect(
      errors.map((AnalysisError e) => e.errorCode),
      unorderedEquals(expected),
    );
    return errors;
  }

  YamlMap _getOptions(String posixPath) {
    var resource = getFolder(posixPath);
    return provider.getOptions(resource);
  }

  AnalysisOptions _getOptionsObject(String posixPath) {
    final map = _getOptions(posixPath);
    final options = AnalysisOptionsImpl();
    applyToAnalysisOptions(options, map);
    return options;
  }
}

class TestRule extends LintRule {
  TestRule()
      : super(
          name: 'fantastic_test_rule',
          description: '',
          details: '',
          group: Group.style,
        );

  TestRule.withName(String name)
      : super(
          name: name,
          description: '',
          details: '',
          group: Group.style,
        );
}<|MERGE_RESOLUTION|>--- conflicted
+++ resolved
@@ -651,10 +651,7 @@
       code,
       sourceFactory,
       '/',
-<<<<<<< HEAD
-=======
       null /*sdkVersionConstraint*/,
->>>>>>> 93acdbd4
     );
 
     assertErrorsInList(errors, expectedErrors);
@@ -684,7 +681,6 @@
     resourceProvider = MemoryResourceProvider();
     sourceFactory = SourceFactory([ResourceUriResolver(resourceProvider)]);
     provider = AnalysisOptionsProvider(sourceFactory);
-<<<<<<< HEAD
   }
 
   test_chooseFirstPlugin() {
@@ -718,45 +714,6 @@
   }
 
   test_mergeIncludedOptions() {
-    // TODO(https://github.com/dart-lang/sdk/issues/50978): add tests for
-    // INCLUDED_FILE_WARNING.
-    // TODO(https://github.com/dart-lang/sdk/issues/50979): add tests for cyclic
-    // includes.
-=======
-  }
-
-  test_chooseFirstPlugin() {
-    newFile('/more_options.yaml', '''
-analyzer:
-  plugins:
-    - plugin_ddd
-    - plugin_ggg
-    - plugin_aaa
-''');
-    newFile('/other_options.yaml', '''
-include: more_options.yaml
-analyzer:
-  plugins:
-    - plugin_eee
-    - plugin_hhh
-    - plugin_bbb
-''');
-    String code = r'''
-include: other_options.yaml
-analyzer:
-  plugins:
-    - plugin_fff
-    - plugin_iii
-    - plugin_ccc
-''';
-    newFile(optionsFilePath, code);
-
-    final options = _getOptionsObject('/');
-    expect(options.enabledPluginNames, unorderedEquals(['plugin_ddd']));
-  }
-
-  test_mergeIncludedOptions() {
->>>>>>> 93acdbd4
     // TODO(srawlins): add tests for multiple includes.
     // TODO(https://github.com/dart-lang/sdk/issues/50980): add tests with
     // duplicate plugin names.
@@ -953,10 +910,7 @@
       code,
       sourceFactory,
       '/',
-<<<<<<< HEAD
-=======
       null /*sdkVersionConstraint*/,
->>>>>>> 93acdbd4
     );
     expect(
       errors.map((AnalysisError e) => e.errorCode),
