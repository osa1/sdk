--- conflicted
+++ resolved
@@ -292,17 +292,10 @@
   }
 
   void
-<<<<<<< HEAD
-      test_locateRoots_multiple_dirAndNestedDir_outerIsBazel_innerConfigurationFiles() {
-    var outerRootFolder = newFolder('/outer');
-    newFile('$outerRootFolder/WORKSPACE', '');
-    newBazelBuildFile('$outerRootFolder', '');
-=======
       test_locateRoots_multiple_dirAndNestedDir_outerIsBlaze_innerConfigurationFiles() {
     var outerRootFolder = newFolder('/outer');
     newFile('$outerRootFolder/${file_paths.blazeWorkspaceMarker}', '');
     newBlazeBuildFile('$outerRootFolder', '');
->>>>>>> f50280dc
     var innerRootFolder = newFolder('/outer/examples/inner');
     var innerOptionsFile = newAnalysisOptionsYamlFile('$innerRootFolder', '');
     var innerPackagesFile = newPackageConfigJsonFile('$innerRootFolder', '');
