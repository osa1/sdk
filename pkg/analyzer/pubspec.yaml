name: analyzer
<<<<<<< HEAD
version: 0.15.6-dev
=======
version: 0.16.1
>>>>>>> 6bd9b19c
author: Dart Team <misc@dartlang.org>
description: Static analyzer for Dart.
homepage: http://www.dartlang.org
environment:
  sdk: '>=0.8.10+6 <2.0.0'
dependencies:
  args: '>=0.10.0 <0.12.0'
  logging: '>=0.9.0 <0.10.0'
  path: '>=0.9.0 <2.0.0'
dev_dependencies:
  unittest: '>=0.9.0 <0.12.0'<|MERGE_RESOLUTION|>--- conflicted
+++ resolved
@@ -1,9 +1,5 @@
 name: analyzer
-<<<<<<< HEAD
-version: 0.15.6-dev
-=======
 version: 0.16.1
->>>>>>> 6bd9b19c
 author: Dart Team <misc@dartlang.org>
 description: Static analyzer for Dart.
 homepage: http://www.dartlang.org
