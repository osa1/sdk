// Copyright (c) 2019, the Dart project authors. Please see the AUTHORS file
// for details. All rights reserved. Use of this source code is governed by a
// BSD-style license that can be found in the LICENSE file.

import 'dart:collection';

import 'package:analyzer/dart/ast/ast.dart';
import 'package:analyzer/dart/ast/syntactic_entity.dart';
import 'package:analyzer/dart/ast/token.dart';
import 'package:analyzer/dart/ast/visitor.dart';
import 'package:analyzer/dart/element/element.dart';
import 'package:analyzer/dart/element/nullability_suffix.dart';
import 'package:analyzer/dart/element/type.dart';
import 'package:analyzer/dart/element/type_provider.dart';
import 'package:analyzer/error/listener.dart';
import 'package:analyzer/src/dart/ast/extensions.dart';
import 'package:analyzer/src/dart/element/element.dart';
import 'package:analyzer/src/dart/element/extensions.dart';
import 'package:analyzer/src/dart/element/inheritance_manager3.dart';
import 'package:analyzer/src/dart/element/member.dart' show ExecutableMember;
import 'package:analyzer/src/dart/element/type.dart';
import 'package:analyzer/src/dart/element/type_system.dart';
import 'package:analyzer/src/dart/resolver/body_inference_context.dart';
import 'package:analyzer/src/dart/resolver/exit_detector.dart';
import 'package:analyzer/src/dart/resolver/scope.dart';
import 'package:analyzer/src/error/codes.dart';
import 'package:analyzer/src/error/deprecated_member_use_verifier.dart';
import 'package:analyzer/src/error/must_call_super_verifier.dart';
import 'package:analyzer/src/generated/constant.dart';
import 'package:analyzer/src/generated/engine.dart';
import 'package:analyzer/src/generated/resolver.dart';
import 'package:analyzer/src/lint/linter.dart';
import 'package:analyzer/src/utilities/extensions/string.dart';
import 'package:analyzer/src/workspace/workspace.dart';
import 'package:meta/meta.dart';
import 'package:meta/meta_meta.dart';
import 'package:path/path.dart' as path;

/// Instances of the class `BestPracticesVerifier` traverse an AST structure
/// looking for violations of Dart best practices.
class BestPracticesVerifier extends RecursiveAstVisitor<void> {
  static const String _NULL_TYPE_NAME = "Null";

  static const String _TO_INT_METHOD_NAME = "toInt";

  /// The class containing the AST nodes being visited, or `null` if we are not
  /// in the scope of a class.
  ClassElementImpl _enclosingClass;

  /// A flag indicating whether a surrounding member is annotated as
  /// `@doNotStore`.
  bool _inDoNotStoreMember;

  /// The error reporter by which errors will be reported.
  final ErrorReporter _errorReporter;

  /// The type [Null].
  final InterfaceType _nullType;

  /// The type system primitives
  final TypeSystemImpl _typeSystem;

  /// The inheritance manager to access interface type hierarchy.
  final InheritanceManager3 _inheritanceManager;

  /// The current library
  final LibraryElement _currentLibrary;

  final _InvalidAccessVerifier _invalidAccessVerifier;

  final DeprecatedMemberUseVerifier _deprecatedVerifier;

  final MustCallSuperVerifier _mustCallSuperVerifier;

  /// The [WorkspacePackage] in which [_currentLibrary] is declared.
  final WorkspacePackage _workspacePackage;

  /// The [LinterContext] used for possible const calculations.
  LinterContext _linterContext;

  /// Is `true` if the library being analyzed is non-nullable by default.
  final bool _isNonNullableByDefault;

  /// True if inference failures should be reported, otherwise false.
  final bool _strictInference;

  /// Create a new instance of the [BestPracticesVerifier].
  ///
  /// @param errorReporter the error reporter
  BestPracticesVerifier(
    this._errorReporter,
    TypeProvider typeProvider,
    this._currentLibrary,
    CompilationUnit unit,
    String content, {
    @required TypeSystemImpl typeSystem,
    @required InheritanceManager3 inheritanceManager,
    @required DeclaredVariables declaredVariables,
    @required AnalysisOptions analysisOptions,
    @required WorkspacePackage workspacePackage,
  })  : _nullType = typeProvider.nullType,
        _typeSystem = typeSystem,
        _isNonNullableByDefault = typeSystem.isNonNullableByDefault,
        _strictInference =
            (analysisOptions as AnalysisOptionsImpl).strictInference,
        _inheritanceManager = inheritanceManager,
        _invalidAccessVerifier = _InvalidAccessVerifier(
            _errorReporter, _currentLibrary, workspacePackage),
        _deprecatedVerifier =
            DeprecatedMemberUseVerifier(workspacePackage, _errorReporter),
        _mustCallSuperVerifier = MustCallSuperVerifier(_errorReporter),
        _workspacePackage = workspacePackage {
    _deprecatedVerifier.pushInDeprecatedValue(_currentLibrary.hasDeprecated);
    _inDoNotStoreMember = _currentLibrary.hasDoNotStore;

    _linterContext = LinterContextImpl(
      null /* allUnits */,
      LinterContextUnit(content, unit),
      declaredVariables,
      typeProvider,
      _typeSystem,
      _inheritanceManager,
      analysisOptions,
      _workspacePackage,
    );
  }

  bool get _inPublicPackageApi {
    return _workspacePackage != null &&
        _workspacePackage.sourceIsInPublicApi(_currentLibrary.source);
  }

  @override
  void visitAnnotation(Annotation node) {
    ElementAnnotation element = node.elementAnnotation;
    if (element == null) {
      return;
    }
    AstNode parent = node.parent;
    if (element.isFactory == true) {
      if (parent is MethodDeclaration) {
        _checkForInvalidFactory(parent);
      } else {
        _errorReporter
            .reportErrorForNode(HintCode.INVALID_FACTORY_ANNOTATION, node, []);
      }
    } else if (element.isImmutable == true) {
      if (parent is! ClassOrMixinDeclaration && parent is! ClassTypeAlias) {
        _errorReporter.reportErrorForNode(
            HintCode.INVALID_IMMUTABLE_ANNOTATION, node, []);
      }
    } else if (element.isInternal) {
      var parentElement = parent is Declaration ? parent.declaredElement : null;
      if (parent is TopLevelVariableDeclaration) {
        for (VariableDeclaration variable in parent.variables.variables) {
          if (Identifier.isPrivateName(variable.declaredElement.name)) {
            _errorReporter.reportErrorForNode(
                HintCode.INVALID_INTERNAL_ANNOTATION, variable, []);
          }
        }
      } else if (parent is FieldDeclaration) {
        for (VariableDeclaration variable in parent.fields.variables) {
          if (Identifier.isPrivateName(variable.declaredElement.name)) {
            _errorReporter.reportErrorForNode(
                HintCode.INVALID_INTERNAL_ANNOTATION, variable, []);
          }
        }
      } else if (parent is ConstructorDeclaration) {
        var class_ = parent.declaredElement.enclosingElement;
        if (class_.isPrivate || (parentElement?.isPrivate ?? false)) {
          _errorReporter.reportErrorForNode(
              HintCode.INVALID_INTERNAL_ANNOTATION, node, []);
        }
      } else if (parentElement?.isPrivate ?? false) {
        _errorReporter
            .reportErrorForNode(HintCode.INVALID_INTERNAL_ANNOTATION, node, []);
      } else if (_inPublicPackageApi) {
        _errorReporter
            .reportErrorForNode(HintCode.INVALID_INTERNAL_ANNOTATION, node, []);
      }
    } else if (element.isLiteral == true) {
      if (parent is! ConstructorDeclaration ||
          (parent as ConstructorDeclaration).constKeyword == null) {
        _errorReporter
            .reportErrorForNode(HintCode.INVALID_LITERAL_ANNOTATION, node, []);
      }
    } else if (element.isNonVirtual == true) {
      if (parent is FieldDeclaration) {
        if (parent.isStatic) {
          _errorReporter.reportErrorForNode(
              HintCode.INVALID_NON_VIRTUAL_ANNOTATION,
              node,
              [node.element.name]);
        }
      } else if (parent is MethodDeclaration) {
        if (parent.parent is ExtensionDeclaration ||
            parent.isStatic ||
            parent.isAbstract) {
          _errorReporter.reportErrorForNode(
              HintCode.INVALID_NON_VIRTUAL_ANNOTATION,
              node,
              [node.element.name]);
        }
      } else {
        _errorReporter.reportErrorForNode(
            HintCode.INVALID_NON_VIRTUAL_ANNOTATION, node, [node.element.name]);
      }
    } else if (element.isSealed == true) {
      if (!(parent is ClassDeclaration || parent is ClassTypeAlias)) {
        _errorReporter.reportErrorForNode(
            HintCode.INVALID_SEALED_ANNOTATION, node, [node.element.name]);
      }
    } else if (element.isVisibleForTemplate == true ||
        element.isVisibleForTesting == true) {
      if (parent is Declaration) {
        void reportInvalidAnnotation(Element declaredElement) {
          _errorReporter.reportErrorForNode(
              HintCode.INVALID_VISIBILITY_ANNOTATION,
              node,
              [declaredElement.name, node.name.name]);
        }

        if (parent is TopLevelVariableDeclaration) {
          for (VariableDeclaration variable in parent.variables.variables) {
            if (Identifier.isPrivateName(variable.declaredElement.name)) {
              reportInvalidAnnotation(variable.declaredElement);
            }
          }
        } else if (parent is FieldDeclaration) {
          for (VariableDeclaration variable in parent.fields.variables) {
            if (Identifier.isPrivateName(variable.declaredElement.name)) {
              reportInvalidAnnotation(variable.declaredElement);
            }
          }
        } else if (parent.declaredElement != null &&
            Identifier.isPrivateName(parent.declaredElement.name)) {
          reportInvalidAnnotation(parent.declaredElement);
        }
      } else {
        // Something other than a declaration was annotated. Whatever this is,
        // it probably warrants a Hint, but this has not been specified on
        // visibleForTemplate or visibleForTesting, so leave it alone for now.
      }
    }
    var kinds = _targetKindsFor(element);
    if (kinds.isNotEmpty) {
      if (!_isValidTarget(parent, kinds)) {
        var invokedElement = element.element;
        var name = invokedElement.name;
        if (invokedElement is ConstructorElement) {
          var className = invokedElement.enclosingElement.name;
          if (name.isEmpty) {
            name = className;
          } else {
            name = '$className.$name';
          }
        }
        var kindNames = kinds.map((kind) => kind.displayString).toList()
          ..sort();
        var validKinds = kindNames.commaSeparatedWithOr;
        _errorReporter.reportErrorForNode(
            HintCode.INVALID_ANNOTATION_TARGET, node.name, [name, validKinds]);
        return;
      }
    }

    super.visitAnnotation(node);
  }

  @override
  void visitAsExpression(AsExpression node) {
    if (isUnnecessaryCast(node, _typeSystem)) {
      _errorReporter.reportErrorForNode(HintCode.UNNECESSARY_CAST, node);
    }
    super.visitAsExpression(node);
  }

  @override
  void visitAssignmentExpression(AssignmentExpression node) {
    _deprecatedVerifier.assignmentExpression(node);
    super.visitAssignmentExpression(node);
  }

  @override
  void visitBinaryExpression(BinaryExpression node) {
    _checkForDivisionOptimizationHint(node);
    _deprecatedVerifier.binaryExpression(node);
    _checkForInvariantNullComparison(node);
    super.visitBinaryExpression(node);
  }

  @override
  void visitCatchClause(CatchClause node) {
    super.visitCatchClause(node);
    _checkForNullableTypeInCatchClause(node);
  }

  @override
  void visitClassDeclaration(ClassDeclaration node) {
    ClassElementImpl element = node.declaredElement;
    _enclosingClass = element;
    _invalidAccessVerifier._enclosingClass = element;

    bool wasInDoNotStoreMember = _inDoNotStoreMember;
    _deprecatedVerifier.pushInDeprecatedValue(element.hasDeprecated);
    if (element != null && element.hasDoNotStore) {
      _inDoNotStoreMember = true;
    }

    try {
      // Commented out until we decide that we want this hint in the analyzer
      //    checkForOverrideEqualsButNotHashCode(node);
      _checkForImmutable(node);
      _checkForInvalidSealedSuperclass(node);
      super.visitClassDeclaration(node);
    } finally {
      _enclosingClass = null;
      _invalidAccessVerifier._enclosingClass = null;
      _deprecatedVerifier.popInDeprecated();
      _inDoNotStoreMember = wasInDoNotStoreMember;
    }
  }

  @override
  void visitClassTypeAlias(ClassTypeAlias node) {
    _checkForImmutable(node);
    _checkForInvalidSealedSuperclass(node);
    super.visitClassTypeAlias(node);
  }

  @override
  void visitConstructorDeclaration(ConstructorDeclaration node) {
    if (!_isNonNullableByDefault && node.declaredElement.isFactory) {
      if (node.body is BlockFunctionBody) {
        // Check the block for a return statement, if not, create the hint.
        if (!ExitDetector.exits(node.body)) {
          _errorReporter.reportErrorForNode(
              HintCode.MISSING_RETURN, node, [node.returnType.name]);
        }
      }
    }
    _checkStrictInferenceInParameters(node.parameters,
        body: node.body, initializers: node.initializers);
    super.visitConstructorDeclaration(node);
  }

  @override
  void visitConstructorName(ConstructorName node) {
    _deprecatedVerifier.constructorName(node);
    super.visitConstructorName(node);
  }

  @override
  void visitExportDirective(ExportDirective node) {
    _deprecatedVerifier.exportDirective(node);
    _checkForInternalExport(node);
    super.visitExportDirective(node);
  }

  @override
  void visitExpressionFunctionBody(ExpressionFunctionBody node) {
    _checkForReturnOfDoNotStore(node.expression);
    super.visitExpressionFunctionBody(node);
  }

  @override
  void visitFieldDeclaration(FieldDeclaration node) {
    _deprecatedVerifier.pushInDeprecatedMetadata(node.metadata);

    try {
      super.visitFieldDeclaration(node);
      for (var field in node.fields.variables) {
        ExecutableElement getOverriddenPropertyAccessor() {
          final element = field.declaredElement;
          if (element is PropertyAccessorElement || element is FieldElement) {
            Name name = Name(_currentLibrary.source.uri, element.name);
            Element enclosingElement = element.enclosingElement;
            if (enclosingElement is ClassElement) {
              var overridden = _inheritanceManager
                  .getMember2(enclosingElement, name, forSuper: true);
              // Check for a setter.
              if (overridden == null) {
                Name setterName =
                    Name(_currentLibrary.source.uri, '${element.name}=');
                overridden = _inheritanceManager
                    .getMember2(enclosingElement, setterName, forSuper: true);
              }
              return overridden;
            }
          }
          return null;
        }

        final overriddenElement = getOverriddenPropertyAccessor();
        if (_hasNonVirtualAnnotation(overriddenElement)) {
          _errorReporter.reportErrorForNode(
              HintCode.INVALID_OVERRIDE_OF_NON_VIRTUAL_MEMBER,
              field.name,
              [field.name, overriddenElement.enclosingElement.name]);
        }

        _checkForAssignmentOfDoNotStore(field.initializer);
      }
    } finally {
      _deprecatedVerifier.popInDeprecated();
    }
  }

  @override
  void visitFormalParameterList(FormalParameterList node) {
    _checkRequiredParameter(node);
    super.visitFormalParameterList(node);
  }

  @override
  void visitFunctionDeclaration(FunctionDeclaration node) {
    bool wasInDoNotStoreMember = _inDoNotStoreMember;
    ExecutableElement element = node.declaredElement;
    _deprecatedVerifier.pushInDeprecatedValue(element.hasDeprecated);
    if (element != null && element.hasDoNotStore) {
      _inDoNotStoreMember = true;
    }
    try {
      _checkForMissingReturn(
          node.returnType, node.functionExpression.body, element, node);

      // Return types are inferred only on non-recursive local functions.
      if (node.parent is CompilationUnit && !node.isSetter) {
        _checkStrictInferenceReturnType(node.returnType, node, node.name.name);
      }
      _checkStrictInferenceInParameters(node.functionExpression.parameters,
          body: node.functionExpression.body);
      super.visitFunctionDeclaration(node);
    } finally {
      _deprecatedVerifier.popInDeprecated();
      _inDoNotStoreMember = wasInDoNotStoreMember;
    }
  }

  @override
  void visitFunctionDeclarationStatement(FunctionDeclarationStatement node) {
    // TODO(srawlins): Check strict-inference return type on recursive
    // local functions.
    super.visitFunctionDeclarationStatement(node);
  }

  @override
  void visitFunctionExpression(FunctionExpression node) {
    if (node.parent is! FunctionDeclaration) {
      _checkForMissingReturn(null, node.body, node.declaredElement, node);
    }
    DartType functionType = InferenceContext.getContext(node);
    if (functionType is! FunctionType) {
      _checkStrictInferenceInParameters(node.parameters, body: node.body);
    }
    super.visitFunctionExpression(node);
  }

  @override
  void visitFunctionExpressionInvocation(FunctionExpressionInvocation node) {
    _deprecatedVerifier.functionExpressionInvocation(node);
    super.visitFunctionExpressionInvocation(node);
  }

  @override
  void visitFunctionTypeAlias(FunctionTypeAlias node) {
    _checkStrictInferenceReturnType(node.returnType, node, node.name.name);
    _checkStrictInferenceInParameters(node.parameters);
    super.visitFunctionTypeAlias(node);
  }

  @override
  void visitFunctionTypedFormalParameter(FunctionTypedFormalParameter node) {
    _checkStrictInferenceReturnType(
        node.returnType, node, node.identifier.name);
    _checkStrictInferenceInParameters(node.parameters);
    super.visitFunctionTypedFormalParameter(node);
  }

  @override
  void visitGenericFunctionType(GenericFunctionType node) {
    // GenericTypeAlias is handled in [visitGenericTypeAlias], where a proper
    // name can be reported in any message.
    if (node.parent is! GenericTypeAlias) {
      _checkStrictInferenceReturnType(node.returnType, node, node.toString());
    }
    super.visitGenericFunctionType(node);
  }

  @override
  void visitGenericTypeAlias(GenericTypeAlias node) {
    if (node.functionType != null) {
      _checkStrictInferenceReturnType(
          node.functionType.returnType, node, node.name.name);
    }
    super.visitGenericTypeAlias(node);
  }

  @override
  void visitImportDirective(ImportDirective node) {
    _deprecatedVerifier.importDirective(node);
    ImportElement importElement = node.element;
    if (importElement != null && importElement.isDeferred) {
      _checkForLoadLibraryFunction(node, importElement);
    }
    _invalidAccessVerifier.verifyImport(node);
    _checkForImportOfLegacyLibraryIntoNullSafe(node);
    super.visitImportDirective(node);
  }

  @override
  void visitIndexExpression(IndexExpression node) {
    _deprecatedVerifier.indexExpression(node);
    super.visitIndexExpression(node);
  }

  @override
  void visitInstanceCreationExpression(InstanceCreationExpression node) {
    _deprecatedVerifier.instanceCreationExpression(node);
    _checkForLiteralConstructorUse(node);
    super.visitInstanceCreationExpression(node);
  }

  @override
  void visitIsExpression(IsExpression node) {
    _checkAllTypeChecks(node);
    super.visitIsExpression(node);
  }

  @override
  void visitMethodDeclaration(MethodDeclaration node) {
    bool wasInDoNotStoreMember = _inDoNotStoreMember;
    ExecutableElement element = node.declaredElement;
    Element enclosingElement = element?.enclosingElement;

    Name name = Name(_currentLibrary.source.uri, element?.name ?? '');

    bool elementIsOverride() =>
        element is ClassMemberElement && enclosingElement is ClassElement
            ? _inheritanceManager.getOverridden2(enclosingElement, name) != null
            : false;
    ExecutableElement getConcreteOverriddenElement() =>
        element is ClassMemberElement && enclosingElement is ClassElement
            ? _inheritanceManager.getMember2(enclosingElement, name,
                forSuper: true)
            : null;
    ExecutableElement getOverriddenPropertyAccessor() =>
        element is PropertyAccessorElement && enclosingElement is ClassElement
            ? _inheritanceManager.getMember2(enclosingElement, name,
                forSuper: true)
            : null;

    _deprecatedVerifier.pushInDeprecatedValue(element.hasDeprecated);
    if (element != null && element.hasDoNotStore) {
      _inDoNotStoreMember = true;
    }
    try {
      // This was determined to not be a good hint, see: dartbug.com/16029
      //checkForOverridingPrivateMember(node);
      _checkForMissingReturn(node.returnType, node.body, element, node);
      _mustCallSuperVerifier.checkMethodDeclaration(node);
      _checkForUnnecessaryNoSuchMethod(node);

      if (!node.isSetter && !elementIsOverride()) {
        _checkStrictInferenceReturnType(node.returnType, node, node.name.name);
      }
      _checkStrictInferenceInParameters(node.parameters, body: node.body);

      ExecutableElement overriddenElement = getConcreteOverriddenElement();
      if (overriddenElement == null && (node.isSetter || node.isGetter)) {
        overriddenElement = getOverriddenPropertyAccessor();
      }

      if (_hasNonVirtualAnnotation(overriddenElement)) {
        _errorReporter.reportErrorForNode(
            HintCode.INVALID_OVERRIDE_OF_NON_VIRTUAL_MEMBER,
            node.name,
            [node.name, overriddenElement.enclosingElement.name]);
      }

      super.visitMethodDeclaration(node);
    } finally {
      _deprecatedVerifier.popInDeprecated();
      _inDoNotStoreMember = wasInDoNotStoreMember;
    }
  }

  @override
  void visitMethodInvocation(MethodInvocation node) {
    _deprecatedVerifier.methodInvocation(node);
    _checkForNullAwareHints(node, node.operator);
    super.visitMethodInvocation(node);
  }

  @override
  void visitMixinDeclaration(MixinDeclaration node) {
    var element = node.declaredElement;
    _enclosingClass = element;
    _invalidAccessVerifier._enclosingClass = _enclosingClass;

    _deprecatedVerifier.pushInDeprecatedValue(element.hasDeprecated);

    try {
      _checkForImmutable(node);
      _checkForInvalidSealedSuperclass(node);
      super.visitMixinDeclaration(node);
    } finally {
      _enclosingClass = null;
      _invalidAccessVerifier._enclosingClass = null;
      _deprecatedVerifier.popInDeprecated();
    }
  }

  @override
  void visitPostfixExpression(PostfixExpression node) {
    _deprecatedVerifier.postfixExpression(node);
    if (node.operator.type == TokenType.BANG &&
        node.operand.staticType.isDartCoreNull) {
      _errorReporter.reportErrorForNode(HintCode.NULL_CHECK_ALWAYS_FAILS, node);
    }
    super.visitPostfixExpression(node);
  }

  @override
  void visitPrefixExpression(PrefixExpression node) {
    _deprecatedVerifier.prefixExpression(node);
    super.visitPrefixExpression(node);
  }

  @override
  void visitPropertyAccess(PropertyAccess node) {
    _checkForNullAwareHints(node, node.operator);
    super.visitPropertyAccess(node);
  }

  @override
  void visitRedirectingConstructorInvocation(
      RedirectingConstructorInvocation node) {
    _deprecatedVerifier.redirectingConstructorInvocation(node);
    super.visitRedirectingConstructorInvocation(node);
  }

  @override
  void visitReturnStatement(ReturnStatement node) {
    _checkForReturnOfDoNotStore(node.expression);
    super.visitReturnStatement(node);
  }

  @override
  void visitSetOrMapLiteral(SetOrMapLiteral node) {
    _checkForDuplications(node);
    super.visitSetOrMapLiteral(node);
  }

  @override
  void visitSimpleIdentifier(SimpleIdentifier node) {
    _deprecatedVerifier.simpleIdentifier(node);
    _invalidAccessVerifier.verify(node);
    super.visitSimpleIdentifier(node);
  }

  @override
  void visitSuperConstructorInvocation(SuperConstructorInvocation node) {
    _deprecatedVerifier.superConstructorInvocation(node);
    _invalidAccessVerifier.verifySuperConstructorInvocation(node);
    super.visitSuperConstructorInvocation(node);
  }

  @override
  void visitTopLevelVariableDeclaration(TopLevelVariableDeclaration node) {
    _deprecatedVerifier.pushInDeprecatedMetadata(node.metadata);

    for (var decl in node.variables.variables) {
      _checkForAssignmentOfDoNotStore(decl.initializer);
    }

    try {
      super.visitTopLevelVariableDeclaration(node);
    } finally {
      _deprecatedVerifier.popInDeprecated();
    }
  }

  /// Check for the passed is expression for the unnecessary type check hint
  /// codes as well as null checks expressed using an is expression.
  ///
  /// @param node the is expression to check
  /// @return `true` if and only if a hint code is generated on the passed node
  /// See [HintCode.TYPE_CHECK_IS_NOT_NULL], [HintCode.TYPE_CHECK_IS_NULL],
  /// [HintCode.UNNECESSARY_TYPE_CHECK_TRUE], and
  /// [HintCode.UNNECESSARY_TYPE_CHECK_FALSE].
  bool _checkAllTypeChecks(IsExpression node) {
    Expression expression = node.expression;
    TypeAnnotation typeName = node.type;
    TypeImpl lhsType = expression.staticType;
    TypeImpl rhsType = typeName.type;
    if (lhsType == null || rhsType == null) {
      return false;
    }
    String rhsNameStr = typeName is TypeName ? typeName.name.name : null;
    // if x is dynamic
    if (rhsType.isDynamic && rhsNameStr == Keyword.DYNAMIC.lexeme) {
      if (node.notOperator == null) {
        // the is case
        _errorReporter.reportErrorForNode(
            HintCode.UNNECESSARY_TYPE_CHECK_TRUE, node);
      } else {
        // the is not case
        _errorReporter.reportErrorForNode(
            HintCode.UNNECESSARY_TYPE_CHECK_FALSE, node);
      }
      return true;
    }
    Element rhsElement = rhsType.element;
    LibraryElement libraryElement = rhsElement?.library;
    if (libraryElement != null && libraryElement.isDartCore) {
      // `is Null` or `is! Null`
      if (rhsNameStr == _NULL_TYPE_NAME) {
        if (expression is NullLiteral) {
          if (node.notOperator == null) {
            _errorReporter.reportErrorForNode(
              HintCode.UNNECESSARY_TYPE_CHECK_TRUE,
              node,
            );
          } else {
            _errorReporter.reportErrorForNode(
              HintCode.UNNECESSARY_TYPE_CHECK_FALSE,
              node,
            );
          }
        } else {
          if (node.notOperator == null) {
            _errorReporter.reportErrorForNode(
              HintCode.TYPE_CHECK_IS_NULL,
              node,
            );
          } else {
            _errorReporter.reportErrorForNode(
              HintCode.TYPE_CHECK_IS_NOT_NULL,
              node,
            );
          }
        }
        return true;
      }
      // `is Object` or `is! Object`
      if (rhsType.isDartCoreObject) {
        var nullability = rhsType.nullabilitySuffix;
        if (nullability == NullabilitySuffix.star ||
            nullability == NullabilitySuffix.question) {
          if (node.notOperator == null) {
            _errorReporter.reportErrorForNode(
              HintCode.UNNECESSARY_TYPE_CHECK_TRUE,
              node,
            );
          } else {
            _errorReporter.reportErrorForNode(
              HintCode.UNNECESSARY_TYPE_CHECK_FALSE,
              node,
            );
          }
          return true;
        }
      }
    }
    return false;
  }

  void _checkForAssignmentOfDoNotStore(Expression expression) {
    var expressionMap = _getSubExpressionsMarkedDoNotStore(expression);
    for (var entry in expressionMap.entries) {
      _errorReporter.reportErrorForNode(
        HintCode.ASSIGNMENT_OF_DO_NOT_STORE,
        entry.key,
        [entry.value.name],
      );
    }
  }

  /// Check for the passed binary expression for the
  /// [HintCode.DIVISION_OPTIMIZATION].
  ///
  /// @param node the binary expression to check
  /// @return `true` if and only if a hint code is generated on the passed node
  /// See [HintCode.DIVISION_OPTIMIZATION].
  bool _checkForDivisionOptimizationHint(BinaryExpression node) {
    // Return if the operator is not '/'
    if (node.operator.type != TokenType.SLASH) {
      return false;
    }
    // Return if the '/' operator is not defined in core, or if we don't know
    // its static type
    MethodElement methodElement = node.staticElement;
    if (methodElement == null) {
      return false;
    }
    LibraryElement libraryElement = methodElement.library;
    if (libraryElement != null && !libraryElement.isDartCore) {
      return false;
    }
    // Report error if the (x/y) has toInt() invoked on it
    AstNode parent = node.parent;
    if (parent is ParenthesizedExpression) {
      ParenthesizedExpression parenthesizedExpression =
          _wrapParenthesizedExpression(parent);
      AstNode grandParent = parenthesizedExpression.parent;
      if (grandParent is MethodInvocation) {
        if (_TO_INT_METHOD_NAME == grandParent.methodName.name &&
            grandParent.argumentList.arguments.isEmpty) {
          _errorReporter.reportErrorForNode(
              HintCode.DIVISION_OPTIMIZATION, grandParent);
          return true;
        }
      }
    }
    return false;
  }

  /// Generate hints related to duplicate elements (keys) in sets (maps).
  void _checkForDuplications(SetOrMapLiteral node) {
    // This only checks for top-level elements. If, for, and spread elements
    // that contribute duplicate values are not detected.
    if (node.isConst) {
      // This case is covered by the ErrorVerifier.
      return;
    }
    final expressions = node.isSet
        ? node.elements.whereType<Expression>()
        : node.elements.whereType<MapLiteralEntry>().map((entry) => entry.key);
    final alreadySeen = <DartObject>{};
    for (final expression in expressions) {
      final constEvaluation = _linterContext.evaluateConstant(expression);
      if (constEvaluation.errors.isEmpty) {
        if (!alreadySeen.add(constEvaluation.value)) {
          var errorCode = node.isSet
              ? HintCode.EQUAL_ELEMENTS_IN_SET
              : HintCode.EQUAL_KEYS_IN_MAP;
          _errorReporter.reportErrorForNode(errorCode, expression);
        }
      }
    }
  }

  /// Checks whether [node] violates the rules of [immutable].
  ///
  /// If [node] is marked with [immutable] or inherits from a class or mixin
  /// marked with [immutable], this function searches the fields of [node] and
  /// its superclasses, reporting a hint if any non-final instance fields are
  /// found.
  void _checkForImmutable(NamedCompilationUnitMember node) {
    /// Return `true` if the given class [element] is annotated with the
    /// `@immutable` annotation.
    bool isImmutable(ClassElement element) {
      for (ElementAnnotation annotation in element.metadata) {
        if (annotation.isImmutable) {
          return true;
        }
      }
      return false;
    }

    /// Return `true` if the given class [element] or any superclass of it is
    /// annotated with the `@immutable` annotation.
    bool isOrInheritsImmutable(
        ClassElement element, HashSet<ClassElement> visited) {
      if (visited.add(element)) {
        if (isImmutable(element)) {
          return true;
        }
        for (InterfaceType interface in element.mixins) {
          if (isOrInheritsImmutable(interface.element, visited)) {
            return true;
          }
        }
        for (InterfaceType mixin in element.interfaces) {
          if (isOrInheritsImmutable(mixin.element, visited)) {
            return true;
          }
        }
        if (element.supertype != null) {
          return isOrInheritsImmutable(element.supertype.element, visited);
        }
      }
      return false;
    }

    /// Return `true` if the given class [element] defines a non-final instance
    /// field.
    Iterable<String> nonFinalInstanceFields(ClassElement element) {
      return element.fields
          .where((FieldElement field) =>
              !field.isSynthetic && !field.isFinal && !field.isStatic)
          .map((FieldElement field) => '${element.name}.${field.name}');
    }

    /// Return `true` if the given class [element] defines or inherits a
    /// non-final field.
    Iterable<String> definedOrInheritedNonFinalInstanceFields(
        ClassElement element, HashSet<ClassElement> visited) {
      Iterable<String> nonFinalFields = [];
      if (visited.add(element)) {
        nonFinalFields = nonFinalInstanceFields(element);
        nonFinalFields = nonFinalFields.followedBy(element.mixins.expand(
            (InterfaceType mixin) => nonFinalInstanceFields(mixin.element)));
        if (element.supertype != null) {
          nonFinalFields = nonFinalFields.followedBy(
              definedOrInheritedNonFinalInstanceFields(
                  element.supertype.element, visited));
        }
      }
      return nonFinalFields;
    }

    ClassElement element = node.declaredElement;
    if (isOrInheritsImmutable(element, HashSet<ClassElement>())) {
      Iterable<String> nonFinalFields =
          definedOrInheritedNonFinalInstanceFields(
              element, HashSet<ClassElement>());
      if (nonFinalFields.isNotEmpty) {
        _errorReporter.reportErrorForNode(
            HintCode.MUST_BE_IMMUTABLE, node.name, [nonFinalFields.join(', ')]);
      }
    }
  }

  void _checkForImportOfLegacyLibraryIntoNullSafe(ImportDirective node) {
    if (!_isNonNullableByDefault) {
      return;
    }

<<<<<<< HEAD
    var importElement = node.element as ImportElement;
=======
    var importElement = node.element;
    if (importElement == null) {
      return;
    }

>>>>>>> a92baed5
    var importedLibrary = importElement.importedLibrary;
    if (importedLibrary == null || importedLibrary.isNonNullableByDefault) {
      return;
    }

    _errorReporter.reportErrorForNode(
      HintCode.IMPORT_OF_LEGACY_LIBRARY_INTO_NULL_SAFE,
      node.uri,
      [importedLibrary.source.uri],
    );
  }

  /// Check that the namespace exported by [node] does not include any elements
  /// annotated with `@internal`.
  void _checkForInternalExport(ExportDirective node) {
    if (!_inPublicPackageApi) return;

    var libraryElement = node.uriElement;
    if (libraryElement == null) return;
    if (libraryElement.hasInternal) {
      _errorReporter.reportErrorForNode(
          HintCode.INVALID_EXPORT_OF_INTERNAL_ELEMENT,
          node,
          [libraryElement.displayName]);
    }
    var exportNamespace =
        NamespaceBuilder().createExportNamespaceForDirective(node.element);
    exportNamespace.definedNames.forEach((String name, Element element) {
      if (element.hasInternal) {
        _errorReporter.reportErrorForNode(
            HintCode.INVALID_EXPORT_OF_INTERNAL_ELEMENT,
            node,
            [element.displayName]);
      } else if (element is FunctionElement) {
        var signatureTypes = [
          ...element.parameters.map((p) => p.type),
          element.returnType,
          ...element.typeParameters.map((tp) => tp.bound),
        ];
        for (var type in signatureTypes) {
          var typeElement = type?.element?.enclosingElement;
          if (typeElement is FunctionTypeAliasElement &&
              typeElement.hasInternal) {
            _errorReporter.reportErrorForNode(
                HintCode.INVALID_EXPORT_OF_INTERNAL_ELEMENT_INDIRECTLY,
                node,
                [typeElement.name, element.displayName]);
          }
        }
      }
    });
  }

  void _checkForInvalidFactory(MethodDeclaration decl) {
    // Check declaration.
    // Note that null return types are expected to be flagged by other analyses.
    DartType returnType = decl.returnType?.type;
    if (returnType is VoidType) {
      _errorReporter.reportErrorForNode(HintCode.INVALID_FACTORY_METHOD_DECL,
          decl.name, [decl.name.toString()]);
      return;
    }

    // Check implementation.

    FunctionBody body = decl.body;
    if (body is EmptyFunctionBody) {
      // Abstract methods are OK.
      return;
    }

    // `new Foo()` or `null`.
    bool factoryExpression(Expression expression) =>
        expression is InstanceCreationExpression || expression is NullLiteral;

    if (body is ExpressionFunctionBody && factoryExpression(body.expression)) {
      return;
    } else if (body is BlockFunctionBody) {
      NodeList<Statement> statements = body.block.statements;
      if (statements.isNotEmpty) {
        Statement last = statements.last;
        if (last is ReturnStatement && factoryExpression(last.expression)) {
          return;
        }
      }
    }

    _errorReporter.reportErrorForNode(HintCode.INVALID_FACTORY_METHOD_IMPL,
        decl.name, [decl.name.toString()]);
  }

  void _checkForInvalidSealedSuperclass(NamedCompilationUnitMember node) {
    bool currentPackageContains(Element element) {
      return _isLibraryInWorkspacePackage(element.library);
    }

    // [NamedCompilationUnitMember.declaredElement] is not necessarily a
    // ClassElement, but [_checkForInvalidSealedSuperclass] should only be
    // called with a [ClassOrMixinDeclaration], or a [ClassTypeAlias]. The
    // `declaredElement` of these specific classes is a [ClassElement].
    ClassElement element = node.declaredElement;
    // TODO(srawlins): Perhaps replace this with a getter on Element, like
    // `Element.hasOrInheritsSealed`?
    for (InterfaceType supertype in element.allSupertypes) {
      ClassElement superclass = supertype.element;
      if (superclass.hasSealed) {
        if (!currentPackageContains(superclass)) {
          if (element.superclassConstraints.contains(supertype)) {
            // This is a special violation of the sealed class contract,
            // requiring specific messaging.
            _errorReporter.reportErrorForNode(HintCode.MIXIN_ON_SEALED_CLASS,
                node, [superclass.name.toString()]);
          } else {
            // This is a regular violation of the sealed class contract.
            _errorReporter.reportErrorForNode(HintCode.SUBTYPE_OF_SEALED_CLASS,
                node, [superclass.name.toString()]);
          }
        }
      }
    }
  }

  void _checkForInvariantNullComparison(BinaryExpression node) {
    if (!_isNonNullableByDefault) return;

    void reportStartEnd(
      HintCode errorCode,
      SyntacticEntity startEntity,
      SyntacticEntity endEntity,
    ) {
      var offset = startEntity.offset;
      _errorReporter.reportErrorForOffset(
        errorCode,
        offset,
        endEntity.end - offset,
      );
    }

    void checkLeftRight(HintCode errorCode) {
      if (node.leftOperand is NullLiteral) {
        var rightType = node.rightOperand.staticType;
        if (_typeSystem.isStrictlyNonNullable(rightType)) {
          reportStartEnd(errorCode, node.leftOperand, node.operator);
        }
      }

      if (node.rightOperand is NullLiteral) {
        var leftType = node.leftOperand.staticType;
        if (_typeSystem.isStrictlyNonNullable(leftType)) {
          reportStartEnd(errorCode, node.operator, node.rightOperand);
        }
      }
    }

    if (node.operator.type == TokenType.BANG_EQ) {
      checkLeftRight(HintCode.UNNECESSARY_NULL_COMPARISON_TRUE);
    } else if (node.operator.type == TokenType.EQ_EQ) {
      checkLeftRight(HintCode.UNNECESSARY_NULL_COMPARISON_FALSE);
    }
  }

  /// Check that the instance creation node is const if the constructor is
  /// marked with [literal].
  void _checkForLiteralConstructorUse(InstanceCreationExpression node) {
    ConstructorName constructorName = node.constructorName;
    ConstructorElement constructor = constructorName.staticElement;
    if (constructor == null) {
      return;
    }
    if (!node.isConst &&
        constructor.hasLiteral &&
        _linterContext.canBeConst(node)) {
      // Echoing jwren's TODO from _checkForDeprecatedMemberUse:
      // TODO(jwren) We should modify ConstructorElement.getDisplayName(), or
      // have the logic centralized elsewhere, instead of doing this logic
      // here.
      String fullConstructorName = constructorName.type.name.name;
      if (constructorName.name != null) {
        fullConstructorName = '$fullConstructorName.${constructorName.name}';
      }
      HintCode hint = node.keyword?.keyword == Keyword.NEW
          ? HintCode.NON_CONST_CALL_TO_LITERAL_CONSTRUCTOR_USING_NEW
          : HintCode.NON_CONST_CALL_TO_LITERAL_CONSTRUCTOR;
      _errorReporter.reportErrorForNode(hint, node, [fullConstructorName]);
    }
  }

  /// Check that the imported library does not define a loadLibrary function.
  /// The import has already been determined to be deferred when this is called.
  ///
  /// @param node the import directive to evaluate
  /// @param importElement the [ImportElement] retrieved from the node
  /// @return `true` if and only if an error code is generated on the passed
  ///         node
  /// See [CompileTimeErrorCode.IMPORT_DEFERRED_LIBRARY_WITH_LOAD_FUNCTION].
  bool _checkForLoadLibraryFunction(
      ImportDirective node, ImportElement importElement) {
    LibraryElement importedLibrary = importElement.importedLibrary;
    if (importedLibrary == null) {
      return false;
    }
    if (importedLibrary.hasLoadLibraryFunction) {
      _errorReporter.reportErrorForNode(
          HintCode.IMPORT_DEFERRED_LIBRARY_WITH_LOAD_FUNCTION,
          node,
          [importedLibrary.name]);
      return true;
    }
    return false;
  }

  /// Generate a hint for functions or methods that have a return type, but do
  /// not have a return statement on all branches. At the end of blocks with no
  /// return, Dart implicitly returns `null`. Avoiding these implicit returns
  /// is considered a best practice.
  ///
  /// Note: for async functions/methods, this hint only applies when the
  /// function has a return type that Future<Null> is not assignable to.
  ///
  /// See [HintCode.MISSING_RETURN].
  void _checkForMissingReturn(TypeAnnotation returnNode, FunctionBody body,
      ExecutableElement element, AstNode functionNode) {
    if (_isNonNullableByDefault) {
      return;
    }

    // Generators always return.
    if (body.isGenerator) {
      return;
    }

    if (body is! BlockFunctionBody) {
      return;
    }

    var bodyContext = BodyInferenceContext.of(body);
    // TODO(scheglov) Update InferenceContext to record any type, dynamic.
    var returnType = bodyContext.contextType ?? DynamicTypeImpl.instance;

    if (_typeSystem.isNullable(returnType)) {
      return;
    }

    if (ExitDetector.exits(body)) {
      return;
    }

    var errorNode = functionNode;
    if (functionNode is FunctionDeclaration) {
      errorNode = functionNode.name;
    } else if (functionNode is MethodDeclaration) {
      errorNode = functionNode.name;
    }

    _errorReporter.reportErrorForNode(
      HintCode.MISSING_RETURN,
      errorNode,
      [returnType],
    );
  }

  void _checkForNullableTypeInCatchClause(CatchClause node) {
    if (!_isNonNullableByDefault) {
      return;
    }

    var type = node.exceptionType;
    if (type == null) {
      return;
    }

    if (_typeSystem.isPotentiallyNullable(type.type)) {
      _errorReporter.reportErrorForNode(
        HintCode.NULLABLE_TYPE_IN_CATCH_CLAUSE,
        type,
      );
    }
  }

  /// Produce several null-aware related hints.
  void _checkForNullAwareHints(Expression node, Token operator) {
    if (_isNonNullableByDefault) {
      return;
    }

    if (operator == null || operator.type != TokenType.QUESTION_PERIOD) {
      return;
    }

    // childOfParent is used to know from which branch node comes.
    var childOfParent = node;
    var parent = node.parent;
    while (parent is ParenthesizedExpression) {
      childOfParent = parent;
      parent = parent.parent;
    }

    // CAN_BE_NULL_AFTER_NULL_AWARE
    if (parent is MethodInvocation &&
        !parent.isNullAware &&
        _nullType.lookUpMethod2(parent.methodName.name, _currentLibrary) ==
            null) {
      _errorReporter.reportErrorForNode(
          HintCode.CAN_BE_NULL_AFTER_NULL_AWARE, childOfParent);
      return;
    }
    if (parent is PropertyAccess &&
        !parent.isNullAware &&
        _nullType.lookUpGetter2(parent.propertyName.name, _currentLibrary) ==
            null) {
      _errorReporter.reportErrorForNode(
          HintCode.CAN_BE_NULL_AFTER_NULL_AWARE, childOfParent);
      return;
    }
    if (parent is CascadeExpression && parent.target == childOfParent) {
      _errorReporter.reportErrorForNode(
          HintCode.CAN_BE_NULL_AFTER_NULL_AWARE, childOfParent);
      return;
    }

    // NULL_AWARE_IN_CONDITION
    if (parent is IfStatement && parent.condition == childOfParent ||
        parent is ForPartsWithDeclarations &&
            parent.condition == childOfParent ||
        parent is DoStatement && parent.condition == childOfParent ||
        parent is WhileStatement && parent.condition == childOfParent ||
        parent is ConditionalExpression && parent.condition == childOfParent ||
        parent is AssertStatement && parent.condition == childOfParent) {
      _errorReporter.reportErrorForNode(
          HintCode.NULL_AWARE_IN_CONDITION, childOfParent);
      return;
    }

    // NULL_AWARE_IN_LOGICAL_OPERATOR
    if (parent is PrefixExpression && parent.operator.type == TokenType.BANG ||
        parent is BinaryExpression &&
            [TokenType.BAR_BAR, TokenType.AMPERSAND_AMPERSAND]
                .contains(parent.operator.type)) {
      _errorReporter.reportErrorForNode(
          HintCode.NULL_AWARE_IN_LOGICAL_OPERATOR, childOfParent);
      return;
    }

    // NULL_AWARE_BEFORE_OPERATOR
    if (parent is BinaryExpression &&
        ![TokenType.EQ_EQ, TokenType.BANG_EQ, TokenType.QUESTION_QUESTION]
            .contains(parent.operator.type) &&
        parent.leftOperand == childOfParent) {
      _errorReporter.reportErrorForNode(
          HintCode.NULL_AWARE_BEFORE_OPERATOR, childOfParent);
      return;
    }
  }

  void _checkForReturnOfDoNotStore(Expression expression) {
    if (_inDoNotStoreMember) {
      return;
    }
    var expressionMap = _getSubExpressionsMarkedDoNotStore(expression);
    if (expressionMap.isNotEmpty) {
      Declaration parent = expression.thisOrAncestorMatching(
          (e) => e is FunctionDeclaration || e is MethodDeclaration);
      for (var entry in expressionMap.entries) {
        _errorReporter.reportErrorForNode(
          HintCode.RETURN_OF_DO_NOT_STORE,
          entry.key,
          [entry.value.name, parent.declaredElement.displayName],
        );
      }
    }
  }

  /// Generate a hint for `noSuchMethod` methods that do nothing except of
  /// calling another `noSuchMethod` that is not defined by `Object`.
  ///
  /// @return `true` if and only if a hint code is generated on the passed node
  /// See [HintCode.UNNECESSARY_NO_SUCH_METHOD].
  bool _checkForUnnecessaryNoSuchMethod(MethodDeclaration node) {
    if (node.name.name != FunctionElement.NO_SUCH_METHOD_METHOD_NAME) {
      return false;
    }
    bool isNonObjectNoSuchMethodInvocation(Expression invocation) {
      if (invocation is MethodInvocation &&
          invocation.target is SuperExpression &&
          invocation.argumentList.arguments.length == 1) {
        SimpleIdentifier name = invocation.methodName;
        if (name.name == FunctionElement.NO_SUCH_METHOD_METHOD_NAME) {
          Element methodElement = name.staticElement;
          Element classElement = methodElement?.enclosingElement;
          return methodElement is MethodElement &&
              classElement is ClassElement &&
              !classElement.isDartCoreObject;
        }
      }
      return false;
    }

    FunctionBody body = node.body;
    if (body is ExpressionFunctionBody) {
      if (isNonObjectNoSuchMethodInvocation(body.expression)) {
        _errorReporter.reportErrorForNode(
            HintCode.UNNECESSARY_NO_SUCH_METHOD, node);
        return true;
      }
    } else if (body is BlockFunctionBody) {
      List<Statement> statements = body.block.statements;
      if (statements.length == 1) {
        Statement returnStatement = statements.first;
        if (returnStatement is ReturnStatement &&
            isNonObjectNoSuchMethodInvocation(returnStatement.expression)) {
          _errorReporter.reportErrorForNode(
              HintCode.UNNECESSARY_NO_SUCH_METHOD, node);
          return true;
        }
      }
    }
    return false;
  }

  void _checkRequiredParameter(FormalParameterList node) {
    final requiredParameters =
        node.parameters.where((p) => p.declaredElement?.hasRequired == true);
    final nonNamedParamsWithRequired =
        requiredParameters.where((p) => p.isPositional);
    final namedParamsWithRequiredAndDefault = requiredParameters
        .where((p) => p.isNamed)
        .where((p) => p.declaredElement.defaultValueCode != null);
    for (final param in nonNamedParamsWithRequired.where((p) => p.isOptional)) {
      _errorReporter.reportErrorForNode(
          HintCode.INVALID_REQUIRED_OPTIONAL_POSITIONAL_PARAM,
          param,
          [_formalParameterNameOrEmpty(param)]);
    }
    for (final param in nonNamedParamsWithRequired.where((p) => p.isRequired)) {
      _errorReporter.reportErrorForNode(
          HintCode.INVALID_REQUIRED_POSITIONAL_PARAM,
          param,
          [_formalParameterNameOrEmpty(param)]);
    }
    for (final param in namedParamsWithRequiredAndDefault) {
      _errorReporter.reportErrorForNode(HintCode.INVALID_REQUIRED_NAMED_PARAM,
          param, [_formalParameterNameOrEmpty(param)]);
    }
  }

  /// In "strict-inference" mode, check that each of the [parameters]' type is
  /// specified.
  ///
  /// Only parameters which are referenced in [initializers] or [body] are
  /// reported. If [initializers] and [body] are both null, the parameters are
  /// assumed to originate from a typedef, function-typed parameter, or function
  /// which is abstract or external.
  void _checkStrictInferenceInParameters(FormalParameterList parameters,
      {List<ConstructorInitializer> initializers, FunctionBody body}) {
    _UsedParameterVisitor usedParameterVisitor;

    bool isParameterReferenced(SimpleFormalParameter parameter) {
      if ((body == null || body is EmptyFunctionBody) && initializers == null) {
        // The parameter is in a typedef, or function that is abstract,
        // external, etc.
        return true;
      }
      if (usedParameterVisitor == null) {
        // Visit the function body and initializers once to determine whether
        // each of the parameters is referenced.
        usedParameterVisitor = _UsedParameterVisitor(
            parameters.parameters.map((p) => p.declaredElement).toSet());
        body?.accept(usedParameterVisitor);
        for (var initializer in initializers ?? []) {
          initializer.accept(usedParameterVisitor);
        }
      }

      return usedParameterVisitor.isUsed(parameter.declaredElement);
    }

    void checkParameterTypeIsKnown(SimpleFormalParameter parameter) {
      if (parameter.type == null && isParameterReferenced(parameter)) {
        ParameterElement element = parameter.declaredElement;
        _errorReporter.reportErrorForNode(
          HintCode.INFERENCE_FAILURE_ON_UNTYPED_PARAMETER,
          parameter,
          [element.displayName],
        );
      }
    }

    if (_strictInference && parameters != null) {
      for (FormalParameter parameter in parameters.parameters) {
        if (parameter is SimpleFormalParameter) {
          checkParameterTypeIsKnown(parameter);
        } else if (parameter is DefaultFormalParameter) {
          if (parameter.parameter is SimpleFormalParameter) {
            checkParameterTypeIsKnown(parameter.parameter);
          }
        }
      }
    }
  }

  /// In "strict-inference" mode, check that [returnNode]'s return type is
  /// specified.
  void _checkStrictInferenceReturnType(
      AstNode returnType, AstNode reportNode, String displayName) {
    if (!_strictInference) {
      return;
    }
    if (returnType == null) {
      _errorReporter.reportErrorForNode(
          HintCode.INFERENCE_FAILURE_ON_FUNCTION_RETURN_TYPE,
          reportNode,
          [displayName]);
    }
  }

  /// Return subexpressions that are marked `@doNotStore`, as a map so that
  /// corresponding elements can be used in the diagnostic message.
  Map<Expression, Element> _getSubExpressionsMarkedDoNotStore(
      Expression expression,
      {Map<Expression, Element> addTo}) {
    var expressions = addTo ?? <Expression, Element>{};

    Element element;
    if (expression is PropertyAccess) {
      element = expression.propertyName.staticElement;
      // Tear-off.
      if (element is FunctionElement || element is MethodElement) {
        element = null;
      }
    } else if (expression is MethodInvocation) {
      element = expression.methodName.staticElement;
    } else if (expression is Identifier) {
      element = expression.staticElement;
      // Tear-off.
      if (element is FunctionElement || element is MethodElement) {
        element = null;
      }
    } else if (expression is ConditionalExpression) {
      _getSubExpressionsMarkedDoNotStore(expression.elseExpression,
          addTo: expressions);
      _getSubExpressionsMarkedDoNotStore(expression.thenExpression,
          addTo: expressions);
    } else if (expression is BinaryExpression) {
      _getSubExpressionsMarkedDoNotStore(expression.leftOperand,
          addTo: expressions);
      _getSubExpressionsMarkedDoNotStore(expression.rightOperand,
          addTo: expressions);
    }
    if (element is PropertyAccessorElement && element.isSynthetic) {
      element = (element as PropertyAccessorElement).variable;
    }

    if (element != null && element.hasOrInheritsDoNotStore) {
      expressions[expression] = element;
    }

    return expressions;
  }

  bool _isLibraryInWorkspacePackage(LibraryElement library) {
    if (_workspacePackage == null || library == null) {
      // Better to not make a big claim that they _are_ in the same package,
      // if we were unable to determine what package [_currentLibrary] is in.
      return false;
    }
    return _workspacePackage.contains(library.source);
  }

  /// Return `true` if it is valid to have an annotation on the given [target]
  /// when the annotation is marked as being valid for the given [kinds] of
  /// targets.
  bool _isValidTarget(AstNode target, Set<TargetKind> kinds) {
    if (target is ClassDeclaration) {
      return kinds.contains(TargetKind.classType) ||
          kinds.contains(TargetKind.type);
    } else if (target is Directive) {
      return (target.parent as CompilationUnit).directives.first == target &&
          kinds.contains(TargetKind.library);
    } else if (target is EnumDeclaration) {
      return kinds.contains(TargetKind.enumType) ||
          kinds.contains(TargetKind.type);
    } else if (target is ExtensionDeclaration) {
      return kinds.contains(TargetKind.extension);
    } else if (target is FieldDeclaration) {
      return kinds.contains(TargetKind.field);
    } else if (target is FunctionDeclaration) {
      if (target.isGetter) {
        return kinds.contains(TargetKind.getter);
      }
      if (target.isSetter) {
        return kinds.contains(TargetKind.setter);
      }
      return kinds.contains(TargetKind.function);
    } else if (target is MethodDeclaration) {
      if (target.isGetter) {
        return kinds.contains(TargetKind.getter);
      }
      if (target.isSetter) {
        return kinds.contains(TargetKind.setter);
      }
      return kinds.contains(TargetKind.method);
    } else if (target is MixinDeclaration) {
      return kinds.contains(TargetKind.mixinType) ||
          kinds.contains(TargetKind.type);
    } else if (target is FormalParameter) {
      return kinds.contains(TargetKind.parameter);
    } else if (target is FunctionTypeAlias || target is GenericTypeAlias) {
      return kinds.contains(TargetKind.typedefType) ||
          kinds.contains(TargetKind.type);
    }
    return false;
  }

  /// Return the target kinds defined for the given [annotation].
  Set<TargetKind> _targetKindsFor(ElementAnnotation annotation) {
    var element = annotation.element;
    ClassElement classElement;
    if (element is PropertyAccessorElement) {
      if (element.isGetter) {
        var type = element.returnType;
        if (type is InterfaceType) {
          classElement = type.element;
        }
      }
    } else if (element is ConstructorElement) {
      classElement = element.enclosingElement;
    }
    if (classElement == null) {
      return const <TargetKind>{};
    }
    for (var annotation in classElement.metadata) {
      if (annotation.isTarget) {
        var value = annotation.computeConstantValue();
        var kinds = <TargetKind>{};
        for (var kindObject in value.getField('kinds').toSetValue()) {
          var index = kindObject.getField('index').toIntValue();
          kinds.add(TargetKind.values[index]);
        }
        return kinds;
      }
    }
    return const <TargetKind>{};
  }

  /// Checks for the passed as expression for the [HintCode.UNNECESSARY_CAST]
  /// hint code.
  ///
  /// Returns `true` if and only if an unnecessary cast hint should be generated
  /// on [node].  See [HintCode.UNNECESSARY_CAST].
  static bool isUnnecessaryCast(AsExpression node, TypeSystemImpl typeSystem) {
    var leftType = node.expression.staticType;
    var rightType = node.type.type;

    // `dynamicValue as SomeType` is a valid use case.
    if (leftType.isDynamic) {
      return false;
    }

    // `x as Unresolved` is already reported as an error.
    if (rightType.isDynamic) {
      return false;
    }

    // The cast is necessary.
    if (!typeSystem.isSubtypeOf2(leftType, rightType)) {
      return false;
    }

    // Casting from `T*` to `T?` is a way to force `T?`.
    if (leftType.nullabilitySuffix == NullabilitySuffix.star &&
        rightType.nullabilitySuffix == NullabilitySuffix.question) {
      return false;
    }

    // For `condition ? then : else` the result type is `LUB`.
    // Casts might be used to consider only a portion of the inheritance tree.
    var parent = node.parent;
    if (parent is ConditionalExpression) {
      var other = node == parent.thenExpression
          ? parent.elseExpression
          : parent.thenExpression;

      var currentType = typeSystem.leastUpperBound(
        node.staticType,
        other.staticType,
      );

      var typeWithoutCast = typeSystem.leastUpperBound(
        node.expression.staticType,
        other.staticType,
      );

      if (typeWithoutCast != currentType) {
        return false;
      }
    }

    return true;
  }

  static String _formalParameterNameOrEmpty(FormalParameter node) {
    var identifier = node.identifier;
    return identifier?.name ?? '';
  }

  static bool _hasNonVirtualAnnotation(ExecutableElement element) {
    if (element == null) {
      return false;
    }
    if (element is PropertyAccessorElement && element.isSynthetic) {
      return element.variable.hasNonVirtual;
    }
    return element.hasNonVirtual;
  }

  /// Given a parenthesized expression, this returns the parent (or recursively
  /// grand-parent) of the expression that is a parenthesized expression, but
  /// whose parent is not a parenthesized expression.
  ///
  /// For example given the code `(((e)))`: `(e) -> (((e)))`.
  ///
  /// @param parenthesizedExpression some expression whose parent is a
  ///        parenthesized expression
  /// @return the first parent or grand-parent that is a parenthesized
  ///         expression, that does not have a parenthesized expression parent
  static ParenthesizedExpression _wrapParenthesizedExpression(
      ParenthesizedExpression parenthesizedExpression) {
    AstNode parent = parenthesizedExpression.parent;
    if (parent is ParenthesizedExpression) {
      return _wrapParenthesizedExpression(parent);
    }
    return parenthesizedExpression;
  }
}

class _InvalidAccessVerifier {
  static final _templateExtension = '.template';
  static final _testDirectories = [
    '${path.separator}test${path.separator}',
    '${path.separator}integration_test${path.separator}',
    '${path.separator}test_driver${path.separator}',
    '${path.separator}testing${path.separator}',
  ];

  final ErrorReporter _errorReporter;
  final LibraryElement _library;
  final WorkspacePackage _workspacePackage;

  bool _inTemplateSource;
  bool _inTestDirectory;

  ClassElement _enclosingClass;

  _InvalidAccessVerifier(
      this._errorReporter, this._library, this._workspacePackage) {
    var path = _library.source.fullName;
    _inTemplateSource = path.contains(_templateExtension);
    _inTestDirectory = _testDirectories.any(path.contains);
  }

  /// Produces a hint if [identifier] is accessed from an invalid location.
  ///
  /// In particular, a hint is produced in either of the two following cases:
  ///
  /// * The element associated with [identifier] is annotated with [internal],
  ///   and is accessed from outside the package in which the element is
  ///   declared.
  /// * The element associated with [identifier] is annotated with [protected],
  ///   [visibleForTesting], and/or [visibleForTemplate], and is accessed from a
  ///   location which is invalid as per the rules of each such annotation.
  ///   Conversely, if the element is annotated with more than one of these
  ///   annotations, the access is valid (and no hint will be produced) if it
  ///   conforms to the rules of at least one of the annotations.
  void verify(SimpleIdentifier identifier) {
    if (identifier.inDeclarationContext() || _inCommentReference(identifier)) {
      return;
    }

    // This is the same logic used in [checkForDeprecatedMemberUseAtIdentifier]
    // to avoid reporting an error twice for named constructors.
    AstNode parent = identifier.parent;
    if (parent is ConstructorName && identical(identifier, parent.name)) {
      return;
    }
    AstNode grandparent = parent?.parent;

    var element = grandparent is ConstructorName
        ? grandparent.staticElement
        : identifier.writeOrReadElement;

    if (element == null || _inCurrentLibrary(element)) {
      return;
    }

    _checkForInvalidInternalAccess(identifier, element);
    _checkForOtherInvalidAccess(identifier, element);
  }

  void verifyImport(ImportDirective node) {
    var element = node.uriElement;
    if (_hasInternal(element) &&
        !_isLibraryInWorkspacePackage(element.library)) {
      _errorReporter.reportErrorForNode(HintCode.INVALID_USE_OF_INTERNAL_MEMBER,
          node, [node.uri.stringValue]);
    }
  }

  void verifySuperConstructorInvocation(SuperConstructorInvocation node) {
    if (node.constructorName != null) {
      // Named constructor calls are handled by [verify].
      return;
    }
    var element = node.staticElement;
    if (_hasInternal(element) &&
        !_isLibraryInWorkspacePackage(element.library)) {
      _errorReporter.reportErrorForNode(
          HintCode.INVALID_USE_OF_INTERNAL_MEMBER, node, [element.name]);
    }
  }

  void _checkForInvalidInternalAccess(
      SimpleIdentifier identifier, Element element) {
    if (_hasInternal(element) &&
        !_isLibraryInWorkspacePackage(element.library)) {
      String name;
      AstNode node;

      var grandparent = identifier.parent?.parent;

      if (grandparent is ConstructorName) {
        name = grandparent.toSource();
        node = grandparent;
      } else {
        name = identifier.name;
        node = identifier;
      }

      _errorReporter.reportErrorForNode(
          HintCode.INVALID_USE_OF_INTERNAL_MEMBER, node, [name]);
    }
  }

  void _checkForOtherInvalidAccess(
      SimpleIdentifier identifier, Element element) {
    bool hasProtected = _hasProtected(element);
    if (hasProtected) {
      ClassElement definingClass = element.enclosingElement;
      if (_hasTypeOrSuperType(_enclosingClass, definingClass)) {
        return;
      }
    }

    bool hasVisibleForTemplate = _hasVisibleForTemplate(element);
    if (hasVisibleForTemplate) {
      if (_inTemplateSource || _inExportDirective(identifier)) {
        return;
      }
    }

    bool hasVisibleForTesting = _hasVisibleForTesting(element);
    if (hasVisibleForTesting) {
      if (_inTestDirectory || _inExportDirective(identifier)) {
        return;
      }
    }

    // At this point, [identifier] was not cleared as protected access, nor
    // cleared as access for templates or testing. Report a violation for each
    // annotation present.

    String name;
    AstNode node;

    var grandparent = identifier.parent?.parent;

    if (grandparent is ConstructorName) {
      name = grandparent.toSource();
      node = grandparent;
    } else {
      name = identifier.name;
      node = identifier;
    }

    Element definingClass = element.enclosingElement;
    if (hasProtected) {
      _errorReporter.reportErrorForNode(
          HintCode.INVALID_USE_OF_PROTECTED_MEMBER,
          node,
          [name, definingClass.source.uri]);
    }
    if (hasVisibleForTemplate) {
      _errorReporter.reportErrorForNode(
          HintCode.INVALID_USE_OF_VISIBLE_FOR_TEMPLATE_MEMBER,
          node,
          [name, definingClass.source.uri]);
    }

    if (hasVisibleForTesting) {
      _errorReporter.reportErrorForNode(
          HintCode.INVALID_USE_OF_VISIBLE_FOR_TESTING_MEMBER,
          node,
          [name, definingClass.source.uri]);
    }
  }

  bool _hasInternal(Element element) {
    if (element == null) {
      return false;
    }
    if (element.hasInternal) {
      return true;
    }
    if (element is PropertyAccessorElement && element.variable.hasInternal) {
      return true;
    }
    return false;
  }

  bool _hasProtected(Element element) {
    if (element is PropertyAccessorElement &&
        element.enclosingElement is ClassElement &&
        (element.hasProtected || element.variable.hasProtected)) {
      return true;
    }
    if (element is MethodElement &&
        element.enclosingElement is ClassElement &&
        element.hasProtected) {
      return true;
    }
    return false;
  }

  bool _hasTypeOrSuperType(ClassElement element, ClassElement superElement) {
    if (element == null) {
      return false;
    }
    return element.thisType.asInstanceOf(superElement) != null;
  }

  bool _hasVisibleForTemplate(Element element) {
    if (element == null) {
      return false;
    }
    if (element.hasVisibleForTemplate) {
      return true;
    }
    if (element is PropertyAccessorElement &&
        element.variable.hasVisibleForTemplate) {
      return true;
    }
    return false;
  }

  bool _hasVisibleForTesting(Element element) {
    if (element == null) {
      return false;
    }
    if (element.hasVisibleForTesting) {
      return true;
    }
    if (element is PropertyAccessorElement &&
        element.variable.hasVisibleForTesting) {
      return true;
    }
    return false;
  }

  bool _inCommentReference(SimpleIdentifier identifier) {
    var parent = identifier.parent;
    return parent is CommentReference || parent?.parent is CommentReference;
  }

  bool _inCurrentLibrary(Element element) => element.library == _library;

  bool _inExportDirective(SimpleIdentifier identifier) =>
      identifier.parent is Combinator &&
      identifier.parent.parent is ExportDirective;

  bool _isLibraryInWorkspacePackage(LibraryElement library) {
    if (_workspacePackage == null || library == null) {
      // Better to not make a big claim that they _are_ in the same package,
      // if we were unable to determine what package [_currentLibrary] is in.
      return false;
    }
    return _workspacePackage.contains(library.source);
  }
}

/// A visitor that determines, upon visiting a function body and/or a
/// constructor's initializers, whether a parameter is referenced.
class _UsedParameterVisitor extends RecursiveAstVisitor<void> {
  final Set<ParameterElement> _parameters;

  final Set<ParameterElement> _usedParameters = {};

  _UsedParameterVisitor(this._parameters);

  bool isUsed(ParameterElement parameter) =>
      _usedParameters.contains(parameter);

  @override
  void visitSimpleIdentifier(SimpleIdentifier node) {
    Element element = node.staticElement;
    if (element is ExecutableMember) {
      element = element.declaration;
    }
    if (_parameters.contains(element)) {
      _usedParameters.add(element);
    }
  }
}

extension on TargetKind {
  /// Return a user visible string used to describe this target kind.
  String get displayString {
    switch (this) {
      case TargetKind.classType:
        return 'classes';
      case TargetKind.enumType:
        return 'enums';
      case TargetKind.extension:
        return 'extensions';
      case TargetKind.field:
        return 'fields';
      case TargetKind.function:
        return 'top-level functions';
      case TargetKind.library:
        return 'libraries';
      case TargetKind.getter:
        return 'getters';
      case TargetKind.method:
        return 'methods';
      case TargetKind.mixinType:
        return 'mixins';
      case TargetKind.parameter:
        return 'parameters';
      case TargetKind.setter:
        return 'setters';
      case TargetKind.type:
        return 'types (classes, enums, mixins, or typedefs)';
      case TargetKind.typedefType:
        return 'typedefs';
    }
    throw 'Remove this when this library is converted to null-safety';
  }
}<|MERGE_RESOLUTION|>--- conflicted
+++ resolved
@@ -928,15 +928,11 @@
       return;
     }
 
-<<<<<<< HEAD
-    var importElement = node.element as ImportElement;
-=======
     var importElement = node.element;
     if (importElement == null) {
       return;
     }
 
->>>>>>> a92baed5
     var importedLibrary = importElement.importedLibrary;
     if (importedLibrary == null || importedLibrary.isNonNullableByDefault) {
       return;
