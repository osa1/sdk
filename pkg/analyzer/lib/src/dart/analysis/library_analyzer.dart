--- conflicted
+++ resolved
@@ -11,9 +11,9 @@
 import 'package:analyzer/src/dart/analysis/file_state.dart';
 import 'package:analyzer/src/dart/ast/ast.dart';
 import 'package:analyzer/src/dart/ast/utilities.dart';
+import 'package:analyzer/src/dart/constant/compute.dart';
 import 'package:analyzer/src/dart/constant/constant_verifier.dart';
 import 'package:analyzer/src/dart/constant/utilities.dart';
-import 'package:analyzer/src/dart/constant/compute.dart';
 import 'package:analyzer/src/dart/element/element.dart';
 import 'package:analyzer/src/dart/element/handle.dart';
 import 'package:analyzer/src/dart/element/inheritance_manager2.dart';
@@ -69,13 +69,8 @@
       this._resynthesizer,
       this._inheritance,
       this._library)
-<<<<<<< HEAD
-      : _typeProvider = _context.typeProvider;
-=======
-      : _inheritance = new InheritanceManager2(_context.typeSystem),
-        _typeProvider = _context.typeProvider,
+      : _typeProvider = _context.typeProvider,
         _typeSystem = _context.typeSystem;
->>>>>>> 31d0896a
 
   /**
    * Compute analysis results for all units of the library.
@@ -140,22 +135,14 @@
       });
     }
 
-<<<<<<< HEAD
     if (_analysisOptions.lint) {
       PerformanceStatistics.lints.makeCurrentWhile(() {
-        units.forEach((file, unit) {
-          _computeLints(file, unit);
-=======
-      if (_analysisOptions.lint) {
-        PerformanceStatistics.lints.makeCurrentWhile(() {
-          var allUnits = _library.libraryFiles
-              .map((file) => LinterContextUnit(file.content, units[file]))
-              .toList();
-          for (int i = 0; i < allUnits.length; i++) {
-            _computeLints(_library.libraryFiles[i], allUnits[i], allUnits);
-          }
->>>>>>> 31d0896a
-        });
+        var allUnits = _library.libraryFiles
+            .map((file) => LinterContextUnit(file.content, units[file]))
+            .toList();
+        for (int i = 0; i < allUnits.length; i++) {
+          _computeLints(_library.libraryFiles[i], allUnits[i], allUnits);
+        }
       });
     }
 
