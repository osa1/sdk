--- conflicted
+++ resolved
@@ -643,11 +643,7 @@
     TypeAliasElement? viaTypeAlias;
     if (typeElement is TypeAliasElementImpl) {
       if (constructorFunctionType.typeFormals.isNotEmpty &&
-<<<<<<< HEAD
-          !typeElement.isProperRename()) {
-=======
           !typeElement.isProperRename) {
->>>>>>> 68bd3305
         // The type alias is not a proper rename of the aliased class, so
         // the constructor tear-off is distinct from the associated
         // constructor function of the aliased class.
