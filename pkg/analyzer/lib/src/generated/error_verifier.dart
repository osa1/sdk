--- conflicted
+++ resolved
@@ -1903,15 +1903,9 @@
     final expression = node.expression;
     final expressionType = expression.typeOrThrow;
     if (typeSystem.isIncompatibleWithAwait(expressionType)) {
-<<<<<<< HEAD
-      errorReporter.reportErrorForToken(
-        CompileTimeErrorCode.AWAIT_OF_INCOMPATIBLE_TYPE,
-        node.awaitKeyword,
-=======
       errorReporter.atToken(
         node.awaitKeyword,
         CompileTimeErrorCode.AWAIT_OF_INCOMPATIBLE_TYPE,
->>>>>>> e56cb479
       );
     }
   }
