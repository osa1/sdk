--- conflicted
+++ resolved
@@ -312,11 +312,7 @@
   int get modificationStamp {
     try {
       return file.modificationStamp;
-<<<<<<< HEAD
-    } on FileSystemException catch (e) {
-=======
     } on FileSystemException {
->>>>>>> 5ade9c42
       return -1;
     }
   }
