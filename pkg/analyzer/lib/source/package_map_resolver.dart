--- conflicted
+++ resolved
@@ -82,18 +82,12 @@
       for (int i = 0; i < pkgFolders.length; i++) {
         Folder pkgFolder = pkgFolders[i];
         String pkgFolderPath = pkgFolder.path;
-<<<<<<< HEAD
-        if (sourcePath.startsWith(pkgFolderPath)) {
-          String relPath = sourcePath.substring(pkgFolderPath.length);
-          return Uri.parse('$PACKAGE_SCHEME:$pkgName$relPath');
-=======
         // TODO(paulberry): figure out the right thing to do for Windows.
         if (sourcePath.startsWith(pkgFolderPath + '/')) {
           String relPath = sourcePath.substring(pkgFolderPath.length + 1);
           if (_isReversibleTranslation(pkgFolders, i, relPath)) {
             return Uri.parse('$PACKAGE_SCHEME:$pkgName/$relPath');
           }
->>>>>>> 07f1d4da
         }
       }
     }
