--- conflicted
+++ resolved
@@ -196,11 +196,6 @@
   bool get usesFasta {
     var fastaCompilers = const [
       Compiler.appJitk,
-<<<<<<< HEAD
-      Compiler.dartdevc,
-      Compiler.dartdevk,
-=======
->>>>>>> 93acdbd4
       Compiler.ddc,
       Compiler.dartk,
       Compiler.dartkp,
