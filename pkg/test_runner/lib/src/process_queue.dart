--- conflicted
+++ resolved
@@ -569,11 +569,6 @@
           .runCommand(command.displayName, command, timeout, command.arguments);
     } else if (command is CompilationCommand &&
         (command.displayName == 'dart2js' ||
-<<<<<<< HEAD
-            command.displayName == 'dartdevc' ||
-            command.displayName == 'dartdevk' ||
-=======
->>>>>>> 93acdbd4
             command.displayName == 'ddc' ||
             command.displayName == 'fasta') &&
         globalConfiguration.batch) {
