// Copyright (c) 2018, the Dart project authors.  Please see the AUTHORS file
// for details. All rights reserved. Use of this source code is governed by a
// BSD-style license that can be found in the LICENSE file.

<<<<<<< HEAD
// @dart = 2.7

=======
>>>>>>> 5a5d4c26
/*prod.class: global#Map:needsArgs*/
/*spec.class: global#Map:explicit=[Map,Map<Object?,Object?>],needsArgs,test*/

/*prod.class: global#LinkedHashMap:deps=[Map],implicit=[LinkedHashMap.K,LinkedHashMap.V],needsArgs*/
/*spec.class: global#LinkedHashMap:deps=[Map],explicit=[LinkedHashMap<LinkedHashMap.K,LinkedHashMap.V>],implicit=[LinkedHashMap.K,LinkedHashMap.V],needsArgs,test*/

/*prod.class: global#JsLinkedHashMap:deps=[LinkedHashMap],needsArgs*/
/*spec.class: global#JsLinkedHashMap:deps=[LinkedHashMap],explicit=[JsLinkedHashMap,JsLinkedHashMap.K,JsLinkedHashMap.V,void Function(JsLinkedHashMap.K,JsLinkedHashMap.V)],implicit=[JsLinkedHashMap.K],needsArgs,test*/

/*prod.class: global#double:*/
/*spec.class: global#double:implicit=[double]*/

/*class: global#JSNumNotInt:*/

main() {
  <int, double>{}[0] = 0.5;
}<|MERGE_RESOLUTION|>--- conflicted
+++ resolved
@@ -2,11 +2,6 @@
 // for details. All rights reserved. Use of this source code is governed by a
 // BSD-style license that can be found in the LICENSE file.
 
-<<<<<<< HEAD
-// @dart = 2.7
-
-=======
->>>>>>> 5a5d4c26
 /*prod.class: global#Map:needsArgs*/
 /*spec.class: global#Map:explicit=[Map,Map<Object?,Object?>],needsArgs,test*/
 
