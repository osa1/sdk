--- conflicted
+++ resolved
@@ -3664,10 +3664,7 @@
   }
 
   visitSyncForIn(SyncForIn node) {
-<<<<<<< HEAD
-=======
     registry.registerSyncForIn(node);
->>>>>>> 005befeb
     registry.setIteratorSelector(node, compiler.iteratorSelector);
     registry.registerDynamicGetter(compiler.iteratorSelector);
     registry.setCurrentSelector(node, compiler.currentSelector);
