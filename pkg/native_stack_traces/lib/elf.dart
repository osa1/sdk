// Copyright (c) 2021, the Dart project authors.  Please see the AUTHORS file
// for details. All rights reserved. Use of this source code is governed by a
// BSD-style license that can be found in the LICENSE file.

<<<<<<< HEAD
export 'src/elf.dart' show DynamicTable, DynamicTableTag, Elf, Section, Symbol;
=======
>>>>>>> 52519ea8
export 'src/constants.dart'
    show
        isolateDataSymbolName,
        isolateSymbolName,
        vmDataSymbolName,
        vmSymbolName;
export 'src/elf.dart' show DynamicTable, DynamicTableTag, Elf, Section, Symbol;<|MERGE_RESOLUTION|>--- conflicted
+++ resolved
@@ -2,10 +2,6 @@
 // for details. All rights reserved. Use of this source code is governed by a
 // BSD-style license that can be found in the LICENSE file.
 
-<<<<<<< HEAD
-export 'src/elf.dart' show DynamicTable, DynamicTableTag, Elf, Section, Symbol;
-=======
->>>>>>> 52519ea8
 export 'src/constants.dart'
     show
         isolateDataSymbolName,
