// Copyright (c) 2019, the Dart project authors.  Please see the AUTHORS file
// for details. All rights reserved. Use of this source code is governed by a
// BSD-style license that can be found in the LICENSE file.

// ignore_for_file: constant_identifier_names

import 'dart:typed_data';

import 'reader.dart';

int _readElfBytes(Reader reader, int bytes, int alignment) {
  final alignOffset = reader.offset % alignment;
  if (alignOffset != 0) {
    // Move the reader to the next aligned position.
    reader.seek(reader.offset - alignOffset + alignment);
  }
  return reader.readBytes(bytes);
}

// Reads an Elf{32,64}_Addr.
int _readElfAddress(Reader reader) =>
    _readElfBytes(reader, reader.wordSize, reader.wordSize);

// Reads an Elf{32,64}_Off.
int _readElfOffset(Reader reader) =>
    _readElfBytes(reader, reader.wordSize, reader.wordSize);

// Reads an Elf{32,64}_Half.
int _readElfHalf(Reader reader) => _readElfBytes(reader, 2, 2);

// Reads an Elf{32,64}_Word.
int _readElfWord(Reader reader) => _readElfBytes(reader, 4, 4);

// Reads an Elf64_Xword.
int _readElfXword(Reader reader) {
  switch (reader.wordSize) {
    case 4:
      throw 'Internal reader error: reading Elf64_Xword in 32-bit ELF file';
    case 8:
      return _readElfBytes(reader, 8, 8);
    default:
      throw 'Unsupported word size ${reader.wordSize}';
  }
}

// Reads an Elf{32,64}_Section.
int _readElfSection(Reader reader) => _readElfBytes(reader, 2, 2);

// Used in cases where the value read for a given field is Elf32_Word on 32-bit
// and Elf64_Xword on 64-bit.
int _readElfNative(Reader reader) {
  switch (reader.wordSize) {
    case 4:
      return _readElfWord(reader);
    case 8:
      return _readElfXword(reader);
    default:
      throw 'Unsupported word size ${reader.wordSize}';
  }
}

/// The header of the ELF file, which includes information necessary to parse
/// the rest of the file.
class ElfHeader {
  final int wordSize;
  final Endian endian;
  final int entry;
  final int flags;
  final int headerSize;
  final int programHeaderOffset;
  final int programHeaderCount;
  final int programHeaderEntrySize;
  final int sectionHeaderOffset;
  final int sectionHeaderCount;
  final int sectionHeaderEntrySize;
  final int sectionHeaderStringsIndex;

  ElfHeader._(
      this.wordSize,
      this.endian,
      this.entry,
      this.flags,
      this.headerSize,
      this.programHeaderOffset,
      this.sectionHeaderOffset,
      this.programHeaderCount,
      this.sectionHeaderCount,
      this.programHeaderEntrySize,
      this.sectionHeaderEntrySize,
      this.sectionHeaderStringsIndex);

  static ElfHeader? fromReader(Reader reader) {
    final fileSize = reader.length;

    for (final sigByte in _ELFMAG.codeUnits) {
      if (reader.readByte() != sigByte) {
        return null;
      }
    }

    int wordSize;
    switch (reader.readByte()) {
      case _ELFCLASS32:
        wordSize = 4;
        break;
      case _ELFCLASS64:
        wordSize = 8;
        break;
      default:
        throw FormatException('Unexpected e_ident[EI_CLASS] value');
    }
    final calculatedHeaderSize = 0x18 + 3 * wordSize + 0x10;

    if (fileSize < calculatedHeaderSize) {
      throw FormatException('ELF file too small for header: '
          'file size $fileSize < '
          'calculated header size $calculatedHeaderSize');
    }

    Endian endian;
    switch (reader.readByte()) {
      case _ELFDATA2LSB:
        endian = Endian.little;
        break;
      case _ELFDATA2MSB:
        endian = Endian.big;
        break;
      default:
        throw FormatException('Unexpected e_indent[EI_DATA] value');
    }

    if (reader.readByte() != 0x01) {
      throw FormatException('Unexpected e_ident[EI_VERSION] value');
    }

    // After this point, we need the reader to be correctly set up re: word
    // size and endianness, since we start reading more than single bytes.
    reader.endian = endian;
    reader.wordSize = wordSize;

    // Skip rest of e_ident/e_type/e_machine, i.e. move to e_version.
    reader.seek(0x14, absolute: true);
    if (_readElfWord(reader) != 0x01) {
      throw FormatException('Unexpected e_version value');
    }

    final entry = _readElfAddress(reader);
    final programHeaderOffset = _readElfOffset(reader);
    final sectionHeaderOffset = _readElfOffset(reader);
    final flags = _readElfWord(reader);
    final headerSize = _readElfHalf(reader);

    final programHeaderEntrySize = _readElfHalf(reader);
    final programHeaderCount = _readElfHalf(reader);
    final programHeaderSize = programHeaderEntrySize * programHeaderCount;

    final sectionHeaderEntrySize = _readElfHalf(reader);
    final sectionHeaderCount = _readElfHalf(reader);
    final sectionHeaderSize = sectionHeaderEntrySize * sectionHeaderCount;

    final sectionHeaderStringsIndex = _readElfHalf(reader);

    if (reader.offset != headerSize) {
      throw FormatException('Only read ${reader.offset} bytes, not the '
          'full header size $headerSize');
    }

    if (headerSize != calculatedHeaderSize) {
      throw FormatException('Stored ELF header size $headerSize != '
          'calculated ELF header size $calculatedHeaderSize');
    }
    if (fileSize < programHeaderOffset) {
      throw FormatException('File is truncated before program header');
    }
    if (fileSize < programHeaderOffset + programHeaderSize) {
      throw FormatException('File is truncated within the program header');
    }
    if (fileSize < sectionHeaderOffset) {
      throw FormatException('File is truncated before section header');
    }
    if (fileSize < sectionHeaderOffset + sectionHeaderSize) {
      throw FormatException('File is truncated within the section header');
    }

    return ElfHeader._(
        wordSize,
        endian,
        entry,
        flags,
        headerSize,
        programHeaderOffset,
        sectionHeaderOffset,
        programHeaderCount,
        sectionHeaderCount,
        programHeaderEntrySize,
        sectionHeaderEntrySize,
        sectionHeaderStringsIndex);
  }

  int get programHeaderSize => programHeaderCount * programHeaderEntrySize;
  int get sectionHeaderSize => sectionHeaderCount * sectionHeaderEntrySize;

  // Constants used within the ELF specification.
  static const _ELFMAG = '\x7fELF';
  static const _ELFCLASS32 = 0x01;
  static const _ELFCLASS64 = 0x02;
  static const _ELFDATA2LSB = 0x01;
  static const _ELFDATA2MSB = 0x02;

  void writeToStringBuffer(StringBuffer buffer) {
    buffer
      ..write('Format is ')
      ..write(wordSize * 8)
      ..write(' bits');
    switch (endian) {
      case Endian.little:
        buffer.writeln(' and little-endian');
        break;
      case Endian.big:
        buffer.writeln(' and big-endian');
        break;
    }
    buffer
      ..write('Entry point: 0x')
      ..writeln(paddedHex(entry, wordSize))
      ..write('Flags: 0x')
      ..writeln(paddedHex(flags, 4))
      ..write('Program header offset: 0x')
      ..writeln(paddedHex(programHeaderOffset, wordSize))
      ..write('Program header entry size: ')
      ..writeln(programHeaderEntrySize)
      ..write('Program header entry count: ')
      ..writeln(programHeaderCount)
      ..write('Section header offset: 0x')
      ..writeln(paddedHex(sectionHeaderOffset, wordSize))
      ..write('Section header entry size: ')
      ..writeln(sectionHeaderEntrySize)
      ..write('Section header entry count: ')
      ..writeln(sectionHeaderCount)
      ..write('Section header strings index: ')
      ..write(sectionHeaderStringsIndex);
  }

  @override
  String toString() {
    var buffer = StringBuffer();
    writeToStringBuffer(buffer);
    return buffer.toString();
  }
}

/// An entry in the [ProgramHeader] describing a memory segment loaded into
/// memory and used during runtime.
class ProgramHeaderEntry {
  final int type;
  final int flags;
  final int offset;
  final int vaddr;
  final int paddr;
  final int filesz;
  final int memsz;
  final int align;
  final int wordSize;

  // p_type constants from ELF specification.
  static const _PT_NULL = 0;
  static const _PT_LOAD = 1;
  static const _PT_DYNAMIC = 2;
  static const _PT_PHDR = 6;

  ProgramHeaderEntry._(this.type, this.flags, this.offset, this.vaddr,
      this.paddr, this.filesz, this.memsz, this.align, this.wordSize);

  static ProgramHeaderEntry fromReader(Reader reader) {
    var wordSize = reader.wordSize;
    assert(wordSize == 4 || wordSize == 8);
    final type = _readElfWord(reader);
    late int flags;
    if (wordSize == 8) {
      flags = _readElfWord(reader);
    }
    final offset = _readElfOffset(reader);
    final vaddr = _readElfAddress(reader);
    final paddr = _readElfAddress(reader);
    final filesz = _readElfNative(reader);
    final memsz = _readElfNative(reader);
    if (wordSize == 4) {
      flags = _readElfWord(reader);
    }
    final align = _readElfNative(reader);
    return ProgramHeaderEntry._(
        type, flags, offset, vaddr, paddr, filesz, memsz, align, wordSize);
  }

  static const _typeStrings = <int, String>{
    _PT_NULL: 'PT_NULL',
    _PT_LOAD: 'PT_LOAD',
    _PT_DYNAMIC: 'PT_DYNAMIC',
    _PT_PHDR: 'PT_PHDR',
  };

  static String _typeToString(int type) =>
      _typeStrings[type] ?? 'unknown (${paddedHex(type, 4)})';

  void writeToStringBuffer(StringBuffer buffer) {
    buffer
      ..write('Type: ')
      ..writeln(_typeToString(type))
      ..write('Flags: 0x')
      ..writeln(paddedHex(flags, 4))
      ..write('Offset: 0x')
      ..writeln(paddedHex(offset, wordSize))
      ..write('Virtual address: 0x')
      ..writeln(paddedHex(vaddr, wordSize))
      ..write('Physical address: 0x')
      ..writeln(paddedHex(paddr, wordSize))
      ..write('Size in file: ')
      ..writeln(filesz)
      ..write('Size in memory: ')
      ..writeln(memsz)
      ..write('Alignment: 0x')
      ..write(paddedHex(align, wordSize));
  }

  @override
  String toString() {
    final buffer = StringBuffer();
    writeToStringBuffer(buffer);
    return buffer.toString();
  }
}

/// A list of [ProgramHeaderEntry]s describing the memory segments loaded at
/// runtime when this file is used.
class ProgramHeader {
  final List<ProgramHeaderEntry> _entries;

  ProgramHeader._(this._entries);

  int get length => _entries.length;
  ProgramHeaderEntry operator [](int index) => _entries[index];

  ProgramHeaderEntry? loadSegmentFor(int address) {
    for (final entry in _entries) {
      if (entry.vaddr <= address && address <= entry.vaddr + entry.memsz) {
        return entry;
      }
    }
    return null;
  }

  static ProgramHeader fromReader(Reader reader, ElfHeader header) {
    final programReader = reader.refocusedCopy(
        header.programHeaderOffset, header.programHeaderSize);
    final entries =
        programReader.readRepeated(ProgramHeaderEntry.fromReader).toList();
    return ProgramHeader._(entries);
  }

  void writeToStringBuffer(StringBuffer buffer) {
    for (var i = 0; i < length; i++) {
<<<<<<< HEAD
      if (i != 0)
        buffer
          ..writeln()
          ..writeln();
=======
      if (i != 0) {
        buffer
          ..writeln()
          ..writeln();
      }
>>>>>>> 52519ea8
      buffer
        ..write('Entry ')
        ..write(i)
        ..writeln(':');
      _entries[i].writeToStringBuffer(buffer);
    }
  }

  @override
  String toString() {
    final buffer = StringBuffer();
    writeToStringBuffer(buffer);
    return buffer.toString();
  }
}

/// An entry in the [SectionHeader] that describes a single [Section].
class SectionHeaderEntry {
  final int nameIndex;
  final int type;
  final int flags;
  final int addr;
  final int offset;
  final int size;
  final int link;
  final int info;
  final int addrAlign;
  final int entrySize;
  final int wordSize;
  late String name;

  SectionHeaderEntry._(
      this.nameIndex,
      this.type,
      this.flags,
      this.addr,
      this.offset,
      this.size,
      this.link,
      this.info,
      this.addrAlign,
      this.entrySize,
      this.wordSize);

  static SectionHeaderEntry fromReader(Reader reader) {
    final nameIndex = _readElfWord(reader);
    final type = _readElfWord(reader);
    final flags = _readElfNative(reader);
    final addr = _readElfAddress(reader);
    final offset = _readElfOffset(reader);
    final size = _readElfNative(reader);
    final link = _readElfWord(reader);
    final info = _readElfWord(reader);
    final addrAlign = _readElfNative(reader);
    final entrySize = _readElfNative(reader);
    return SectionHeaderEntry._(nameIndex, type, flags, addr, offset, size,
        link, info, addrAlign, entrySize, reader.wordSize);
  }

  // sh_type constants from ELF specification.
  static const _SHT_NULL = 0;
  static const _SHT_PROGBITS = 1;
  static const _SHT_SYMTAB = 2;
  static const _SHT_STRTAB = 3;
  static const _SHT_HASH = 5;
  static const _SHT_DYNAMIC = 6;
  static const _SHT_NOTE = 7;
  static const _SHT_NOBITS = 8;
  static const _SHT_DYNSYM = 11;

  // sh_flags constants from ELF specification.
  static const _SHF_WRITE = 0x1;
  static const _SHF_ALLOC = 0x2;
  static const _SHF_EXECINSTR = 0x4;

  bool get isWritable => flags & _SHF_WRITE != 0;
  bool get isAllocated => flags & _SHF_ALLOC != 0;
  bool get isExecutable => flags & _SHF_EXECINSTR != 0;

  bool get hasBits => type != _SHT_NOBITS;

  void setName(StringTable nameTable) {
    name = nameTable[nameIndex]!;
  }

  static const _typeStrings = <int, String>{
    _SHT_NULL: 'SHT_NULL',
    _SHT_PROGBITS: 'SHT_PROGBITS',
    _SHT_SYMTAB: 'SHT_SYMTAB',
    _SHT_STRTAB: 'SHT_STRTAB',
    _SHT_HASH: 'SHT_HASH',
    _SHT_DYNAMIC: 'SHT_DYNAMIC',
    _SHT_NOTE: 'SHT_NOTE',
    _SHT_NOBITS: 'SHT_NOBITS',
    _SHT_DYNSYM: 'SHT_DYNSYM',
  };

  static String _typeToString(int type) =>
      _typeStrings[type] ?? 'unknown (${paddedHex(type, 4)})';

  void writeToStringBuffer(StringBuffer buffer) {
    buffer.write('Name: ');
    buffer
      ..write('"')
      ..write(name)
      ..write('" (@ ')
      ..write(nameIndex)
      ..writeln(')');
    buffer
      ..write('Type: ')
      ..writeln(_typeToString(type))
      ..write('Flags: 0x')
      ..writeln(paddedHex(flags, wordSize))
      ..write('Address: 0x')
      ..writeln(paddedHex(addr, wordSize))
      ..write('Offset: 0x')
      ..writeln(paddedHex(offset, wordSize))
      ..write('Size: ')
      ..writeln(size)
      ..write('Link: ')
      ..writeln(link)
      ..write('Info: 0x')
      ..writeln(paddedHex(info, 4))
      ..write('Address alignment: 0x')
      ..writeln(paddedHex(addrAlign, wordSize))
      ..write('Entry size: ')
      ..write(entrySize);
  }

  @override
  String toString() {
    final buffer = StringBuffer();
    writeToStringBuffer(buffer);
    return buffer.toString();
  }
}

/// A list of [SectionHeaderEntry]s describing the [Section]s in the ELF file.
class SectionHeader {
  final List<SectionHeaderEntry> entries;

  SectionHeader._(this.entries);

  static SectionHeader fromReader(Reader reader, ElfHeader header) {
    final headerReader = reader.refocusedCopy(
        header.sectionHeaderOffset, header.sectionHeaderSize);
    final entries =
        headerReader.readRepeated(SectionHeaderEntry.fromReader).toList();
    final nameTableEntry = entries[header.sectionHeaderStringsIndex];
    assert(nameTableEntry.type == SectionHeaderEntry._SHT_STRTAB);
    return SectionHeader._(entries);
  }

  void writeToStringBuffer(StringBuffer buffer) {
    for (var i = 0; i < entries.length; i++) {
<<<<<<< HEAD
      if (i != 0)
        buffer
          ..writeln()
          ..writeln();
=======
      if (i != 0) {
        buffer
          ..writeln()
          ..writeln();
      }
>>>>>>> 52519ea8
      buffer
        ..write('Entry ')
        ..write(i)
        ..writeln(':');
      entries[i].writeToStringBuffer(buffer);
    }
  }

  @override
  String toString() {
    final buffer = StringBuffer();
    writeToStringBuffer(buffer);
    return buffer.toString();
  }
}

/// A section in an ELF file.
///
/// Some sections correspond to segments from the [ProgramHeader] and contain
/// the information that will be loaded into memory for that segment, whereas
/// others include information, like debugging sections, that are not loaded
/// at runtime.
///
/// Only some sections are currently parsed by the  ELF reader; most are left
/// unparsed as they are not needed for DWARF address translation.
class Section {
  final SectionHeaderEntry headerEntry;

  Section._(this.headerEntry);

  static Section fromReader(Reader reader, SectionHeaderEntry entry) {
    switch (entry.type) {
      case SectionHeaderEntry._SHT_STRTAB:
        return StringTable.fromReader(reader, entry);
      case SectionHeaderEntry._SHT_SYMTAB:
        return SymbolTable.fromReader(reader, entry);
      case SectionHeaderEntry._SHT_DYNSYM:
        return SymbolTable.fromReader(reader, entry);
      case SectionHeaderEntry._SHT_NOTE:
        return Note.fromReader(reader, entry);
      case SectionHeaderEntry._SHT_DYNAMIC:
        return DynamicTable.fromReader(reader, entry);
      default:
        return Section._(entry);
    }
  }

  int get offset => headerEntry.offset;
  int get virtualAddress => headerEntry.addr;
  int get length => headerEntry.size;

  // Convenience function for preparing a reader to read a particular section.
  Reader refocusedCopy(Reader reader) => reader.refocusedCopy(offset, length);

  void writeToStringBuffer(StringBuffer buffer) {
    buffer
      ..write('Section "')
      ..write(headerEntry.name)
      ..write('" is unparsed and ')
      ..write(length)
      ..writeln(' bytes long.');
  }

  @override
  String toString() {
    final buffer = StringBuffer();
    writeToStringBuffer(buffer);
    return buffer.toString();
  }
}

/// A section that contains a single note.
class Note extends Section {
  final int type;
  final String name;
  final Uint8List description;

  Note._(entry, this.type, this.name, this.description) : super._(entry);

  static Note fromReader(Reader originalReader, SectionHeaderEntry entry) {
    final reader = originalReader.refocusedCopy(entry.offset, entry.size);
    final nameLength = reader.readBytes(4);
    final descriptionLength = reader.readBytes(4);
    final type = reader.readBytes(4);
    final nameEnd = reader.offset + nameLength;
    final name = reader.readNullTerminatedString();
    assert(reader.offset == nameEnd);
    assert(reader.length - reader.offset == descriptionLength);
    final descriptionStart = reader.offset;
    final descriptionEnd = descriptionStart + descriptionLength;
    final description =
        Uint8List.sublistView(reader.bdata, descriptionStart, descriptionEnd);
    return Note._(entry, type, name, description);
  }

  @override
  void writeToStringBuffer(StringBuffer buffer) {
    buffer
      ..write('Section "')
      ..write(headerEntry.name)
      ..writeln('" is a note:');
    buffer
      ..write('  Type: ')
      ..writeln(type);
    buffer
      ..write('  Name: "')
      ..write(name)
      ..writeln('"');
    buffer
      ..write('  Description: ')
      ..writeln(description);
  }

  @override
  String toString() {
    final buffer = StringBuffer();
    writeToStringBuffer(buffer);
    return buffer.toString();
  }
}

/// A map from table offsets to strings, used to store names of ELF objects.
class StringTable extends Section {
  final Map<int, String> _entries;

  StringTable._(entry, this._entries) : super._(entry);

  static StringTable fromReader(Reader reader, SectionHeaderEntry entry) {
    final sectionReader = reader.refocusedCopy(entry.offset, entry.size);
    final entries = Map.fromEntries(sectionReader
        .readRepeatedWithOffsets((r) => r.readNullTerminatedString()));
    return StringTable._(entry, entries);
  }

  String? operator [](int index) => _entries[index];
  bool containsKey(int index) => _entries.containsKey(index);

  @override
  void writeToStringBuffer(StringBuffer buffer) {
    buffer
      ..write('Section "')
      ..write(headerEntry.name)
      ..writeln('" is a string table:');
    for (var key in _entries.keys) {
      buffer
        ..write('  ')
        ..write(key)
        ..write(' => ')
        ..writeln(_entries[key]);
    }
  }
}

enum SymbolBinding {
  STB_LOCAL,
  STB_GLOBAL,
}

enum SymbolType {
  STT_NOTYPE,
  STT_OBJECT,
  STT_FUNC,
}

enum SymbolVisibility {
  STV_DEFAULT,
  STV_INTERNAL,
  STV_HIDDEN,
  STV_PROTECTED,
}

/// A symbol in an ELF file, which names a portion of the virtual address space.
class Symbol {
  final int nameIndex;
  final int info;
  final int other;
  final int sectionIndex;
  final int value;
  final int size;
  final int _wordSize;
  late String name;

  Symbol._(this.nameIndex, this.info, this.other, this.sectionIndex, this.value,
      this.size, this._wordSize);

  static Symbol fromReader(Reader reader) {
    final wordSize = reader.wordSize;
    final nameIndex = _readElfWord(reader);
    late int info;
    late int other;
    late int sectionIndex;
    if (wordSize == 8) {
      info = reader.readByte();
      other = reader.readByte();
      sectionIndex = _readElfSection(reader);
    }
    final value = _readElfAddress(reader);
    final size = _readElfNative(reader);
    if (wordSize == 4) {
      info = reader.readByte();
      other = reader.readByte();
      sectionIndex = _readElfSection(reader);
    }
    return Symbol._(
        nameIndex, info, other, sectionIndex, value, size, wordSize);
  }

  void _cacheNameFromStringTable(StringTable table) {
    final nameFromTable = table[nameIndex];
    if (nameFromTable == null) {
      throw FormatException('Index $nameIndex not found in string table');
    }
    name = nameFromTable;
  }

  SymbolBinding get bind => SymbolBinding.values[info >> 4];
  SymbolType get type => SymbolType.values[info & 0x0f];
  SymbolVisibility get visibility => SymbolVisibility.values[other & 0x03];

  void writeToStringBuffer(StringBuffer buffer) {
    buffer
      ..write('"')
      ..write(name)
      ..write('" =>');
    switch (bind) {
      case SymbolBinding.STB_GLOBAL:
        buffer.write(' a global');
        break;
      case SymbolBinding.STB_LOCAL:
        buffer.write(' a local');
        break;
    }
    switch (visibility) {
      case SymbolVisibility.STV_DEFAULT:
        break;
      case SymbolVisibility.STV_HIDDEN:
        buffer.write(' hidden');
        break;
      case SymbolVisibility.STV_INTERNAL:
        buffer.write(' internal');
        break;
      case SymbolVisibility.STV_PROTECTED:
        buffer.write(' protected');
        break;
    }
    buffer
      ..write(' symbol that points to ')
      ..write(size)
      ..write(' bytes at location 0x')
      ..write(paddedHex(value, _wordSize))
      ..write(' in section ')
      ..write(sectionIndex);
  }

  @override
  String toString() {
    final buffer = StringBuffer();
    writeToStringBuffer(buffer);
    return buffer.toString();
  }
}

/// A table of (static or dynamic) [Symbol]s.
class SymbolTable extends Section {
  final List<Symbol> _entries;
  final Map<String, Symbol> _nameCache;

  SymbolTable._(SectionHeaderEntry entry, this._entries)
      : _nameCache = {},
        super._(entry);

  static SymbolTable fromReader(Reader reader, SectionHeaderEntry entry) {
    final sectionReader = reader.refocusedCopy(entry.offset, entry.size);
    final entries = sectionReader.readRepeated(Symbol.fromReader).toList();
    return SymbolTable._(entry, entries);
  }

  void _cacheNames(StringTable stringTable) {
    _nameCache.clear();
    for (final symbol in _entries) {
      symbol._cacheNameFromStringTable(stringTable);
      _nameCache[symbol.name] = symbol;
    }
  }

  Iterable<String> get keys => _nameCache.keys;
  Iterable<Symbol> get values => _entries;
  Symbol? operator [](String name) => _nameCache[name];
  bool containsKey(String name) => _nameCache.containsKey(name);

  @override
  void writeToStringBuffer(StringBuffer buffer) {
    buffer
      ..write('Section "')
      ..write(headerEntry.name)
      ..writeln('" is a symbol table:');
    for (var symbol in _entries) {
      buffer.write(' ');
      symbol.writeToStringBuffer(buffer);
      buffer.writeln();
    }
  }
}

/// Represents d_tag constants from ELF specification.
enum DynamicTableTag {
  DT_NULL,
  DT_NEEDED,
  DT_PLTRELSZ,
  DT_PLTGOT,
  DT_HASH,
  DT_STRTAB,
  DT_SYMTAB,
  DT_RELA,
  DT_RELASZ,
  DT_RELAENT,
  DT_STRSZ,
  DT_SYMENT,
  // Later d_tag values are not currently used in Dart ELF files.
}

/// The dynamic table, which contains entries pointing to various relocated
/// addresses.
class DynamicTable extends Section {
  // We don't use DynamicTableTag for the key so that we can handle ELF files
  // that may use unknown (to us) tags.
  final Map<int, int> _entries;
<<<<<<< HEAD
  final _wordSize;
=======
  final int _wordSize;
>>>>>>> 52519ea8

  DynamicTable._(SectionHeaderEntry entry, this._entries, this._wordSize)
      : super._(entry);

  static DynamicTable fromReader(Reader reader, SectionHeaderEntry entry) {
    final sectionReader = reader.refocusedCopy(entry.offset, entry.size);
    final entries = <int, int>{};
    while (true) {
      // Each entry is a tag and a value, both native word sized.
      final tag = _readElfNative(sectionReader);
      final value = _readElfNative(sectionReader);
      // A DT_NULL entry signfies the end of entries.
      if (tag == DynamicTableTag.DT_NULL.index) break;
      entries[tag] = value;
    }
    return DynamicTable._(entry, entries, sectionReader.wordSize);
  }

  int? operator [](DynamicTableTag tag) => _entries[tag.index];
  bool containsKey(DynamicTableTag tag) => _entries.containsKey(tag.index);

  // To avoid depending on EnumName.name from 2.15.
  static const _tagStrings = {
    DynamicTableTag.DT_NULL: 'DT_NULL',
    DynamicTableTag.DT_NEEDED: 'DT_NEEDED',
    DynamicTableTag.DT_PLTRELSZ: 'DT_PLTRELSZ',
    DynamicTableTag.DT_PLTGOT: 'DT_PLTGOT',
    DynamicTableTag.DT_HASH: 'DT_HASH',
    DynamicTableTag.DT_STRTAB: 'DT_STRTAB',
    DynamicTableTag.DT_SYMTAB: 'DT_SYMTAB',
    DynamicTableTag.DT_RELA: 'DT_RELA',
    DynamicTableTag.DT_RELASZ: 'DT_RELASZ',
    DynamicTableTag.DT_STRSZ: 'DT_STRSZ',
    DynamicTableTag.DT_SYMENT: 'DT_SYMENT',
  };
  static final _maxTagStringLength = (_tagStrings.values.toList()
        ..sort((s1, s2) => s2.length - s1.length))
      .first
      .length;

  @override
  void writeToStringBuffer(StringBuffer buffer) {
    buffer
      ..write('Section "')
      ..write(headerEntry.name)
      ..writeln('" is a dynamic table:');
    for (var kv in _entries.entries) {
      buffer.write(' ');
      if (kv.key < DynamicTableTag.values.length) {
        final tag = DynamicTableTag.values[kv.key];
        buffer
          ..write(_tagStrings[tag]?.padRight(_maxTagStringLength))
          ..write(' => ');
        switch (tag) {
          // These are relocated addresses.
          case DynamicTableTag.DT_HASH:
          case DynamicTableTag.DT_PLTGOT:
          case DynamicTableTag.DT_SYMTAB:
          case DynamicTableTag.DT_STRTAB:
          case DynamicTableTag.DT_RELA:
            buffer
              ..write('0x')
              ..writeln(paddedHex(kv.value, _wordSize));
            break;
          // Other entries are just values or offsets.
          default:
            buffer.writeln(kv.value);
        }
      } else {
        buffer
<<<<<<< HEAD
          ..write("Unknown tag ")
=======
          ..write('Unknown tag ')
>>>>>>> 52519ea8
          ..write(kv.key)
          ..write(' => ')
          ..writeln(kv.value);
      }
    }
  }
}

/// Information parsed from an Executable and Linking Format (ELF) file.
class Elf {
  final ElfHeader _header;
  final ProgramHeader _programHeader;
  final SectionHeader _sectionHeader;
  final Map<SectionHeaderEntry, Section> _sections;
  final Map<String, Set<Section>> _sectionsByName;

  Elf._(this._header, this._programHeader, this._sectionHeader, this._sections,
      this._sectionsByName);

  /// Creates an [Elf] from [bytes].
  ///
  /// Returns null if the file does not start with the ELF magic number.
  static Elf? fromBuffer(Uint8List bytes) =>
      Elf.fromReader(Reader.fromTypedData(bytes));

  /// Creates an [Elf] from the file at [path].
  ///
  /// Returns null if the file does not start with the ELF magic number.
  static Elf? fromFile(String path) => Elf.fromReader(Reader.fromFile(path));

  Iterable<Section> namedSections(String name) =>
      _sectionsByName[name] ?? <Section>[];

  /// Checks that the contents of a given section have valid addresses when the
  /// file contents for the corresponding segment is loaded into memory.
  ///
  /// Returns false for sections that are not allocated or where the address
  /// does not correspond to file contents (i.e., NOBITS sections).
  bool sectionHasValidSegmentAddresses(Section section) {
    final headerEntry = section.headerEntry;
    if (!headerEntry.isAllocated || !headerEntry.hasBits) return false;
    final segment = _programHeader.loadSegmentFor(headerEntry.addr);
    if (segment == null) return false;
    return (headerEntry.addr < (segment.vaddr + segment.filesz)) &&
        (headerEntry.addr + headerEntry.size) <=
            (segment.vaddr + segment.filesz);
  }

  /// Lookup of a dynamic symbol by name.
  ///
  /// Returns -1 if there is no dynamic symbol that matches [name].
  Symbol? dynamicSymbolFor(String name) {
    for (final section in namedSections('.dynsym')) {
      final dynsym = section as SymbolTable;
      if (dynsym.containsKey(name)) return dynsym[name];
    }
    return null;
  }

  /// Reverse lookup of the static symbol that contains the given virtual
  /// address. Returns null if no static symbol matching the address is found.
  Symbol? staticSymbolAt(int address) {
    for (final section in namedSections('.symtab')) {
      final table = section as SymbolTable;
      for (final symbol in table.values) {
        final start = symbol.value;
        final end = start + symbol.size;
        if (start <= address && address < end) return symbol;
      }
    }
    return null;
  }

  /// Creates an [Elf] from the data pointed to by [reader].
  ///
  /// After succesful completion, the [endian] and [wordSize] fields of the
  /// reader are set to match the values read from the ELF header. The position
  /// of the reader will be unchanged.
  ///
  /// Returns null if the file does not start with the ELF magic number.
  static Elf? fromReader(Reader elfReader) {
    // ELF files contain absolute offsets from the start of the file, so
    // make sure we have a reader that a) makes no assumptions about the
    // endianness or word size, since we'll read those in the header and b)
    // has an internal offset of 0 so absolute offsets can be used directly.
    final reader = Reader.fromTypedData(ByteData.sublistView(
        elfReader.bdata, elfReader.bdata.offsetInBytes + elfReader.offset));
    final header = ElfHeader.fromReader(reader);
    // Only happens if the file didn't start with the expected magic number.
    if (header == null) return null;
    // At this point, the endianness and wordSize should have been set
    // during ElfHeader.fromReader.
    final programHeader = ProgramHeader.fromReader(reader, header);
    final sectionHeader = SectionHeader.fromReader(reader, header);
    final sections = <SectionHeaderEntry, Section>{};
    for (var i = 0; i < sectionHeader.entries.length; i++) {
      final entry = sectionHeader.entries[i];
      sections[entry] = Section.fromReader(reader, entry);
    }
    // Now set up the by-name section table and cache the names in the section
    // header entries.
    if (header.sectionHeaderStringsIndex < 0 ||
        header.sectionHeaderStringsIndex >= sectionHeader.entries.length) {
      throw FormatException('Section header string table index invalid');
    }
    final sectionHeaderStringTableEntry =
        sectionHeader.entries[header.sectionHeaderStringsIndex];
    final sectionHeaderStringTable =
        sections[sectionHeaderStringTableEntry] as StringTable?;
    if (sectionHeaderStringTable == null) {
      throw FormatException(
          'No section for entry $sectionHeaderStringTableEntry');
    }
    final sectionsByName = <String, Set<Section>>{};
    for (final entry in sectionHeader.entries) {
      final section = sections[entry];
      if (section == null) {
        throw FormatException('No section found for entry $entry');
      }
      entry.setName(sectionHeaderStringTable);
      sectionsByName.putIfAbsent(entry.name, () => {}).add(section);
    }
    void _cacheSymbolNames(String stringTableTag, String symbolTableTag) {
      final stringTables = sectionsByName[stringTableTag]?.cast<StringTable>();
      if (stringTables == null) {
        return;
      }
      final stringTableMap =
          Map.fromEntries(stringTables.map((s) => MapEntry(s.headerEntry, s)));
      final symbolTables = sectionsByName[symbolTableTag]?.cast<SymbolTable>();
      if (symbolTables == null) {
        return;
      }
      for (final symbolTable in symbolTables) {
        final link = symbolTable.headerEntry.link;
        final entry = sectionHeader.entries[link];
        final stringTable = stringTableMap[entry];
        if (stringTable == null) {
          throw FormatException(
              'String table not found at section header entry $link');
        }
        symbolTable._cacheNames(stringTable);
      }
    }

    _cacheSymbolNames('.strtab', '.symtab');
    _cacheSymbolNames('.dynstr', '.dynsym');
    // Set the wordSize and endian of the original reader before returning.
    elfReader.wordSize = reader.wordSize;
    elfReader.endian = reader.endian;
    return Elf._(
        header, programHeader, sectionHeader, sections, sectionsByName);
  }

  void writeToStringBuffer(StringBuffer buffer) {
    buffer
      ..writeln('-----------------------------------------------------')
      ..writeln('             ELF header information')
      ..writeln('-----------------------------------------------------')
      ..writeln();
    _header.writeToStringBuffer(buffer);
    buffer
      ..writeln()
      ..writeln()
      ..writeln('-----------------------------------------------------')
      ..writeln('            Program header information')
      ..writeln('-----------------------------------------------------')
      ..writeln();
    _programHeader.writeToStringBuffer(buffer);
    buffer
      ..writeln()
      ..writeln()
      ..writeln('-----------------------------------------------------')
      ..writeln('            Section header information')
      ..writeln('-----------------------------------------------------')
      ..writeln();
    _sectionHeader.writeToStringBuffer(buffer);
    buffer
      ..writeln()
      ..writeln()
      ..writeln('-----------------------------------------------------')
      ..writeln('                 Section information')
      ..writeln('-----------------------------------------------------')
      ..writeln();
    for (final entry in _sectionHeader.entries) {
      _sections[entry]!.writeToStringBuffer(buffer);
      buffer.writeln();
    }
  }

  @override
  String toString() {
    var buffer = StringBuffer();
    writeToStringBuffer(buffer);
    return buffer.toString();
  }
}<|MERGE_RESOLUTION|>--- conflicted
+++ resolved
@@ -359,18 +359,11 @@
 
   void writeToStringBuffer(StringBuffer buffer) {
     for (var i = 0; i < length; i++) {
-<<<<<<< HEAD
-      if (i != 0)
-        buffer
-          ..writeln()
-          ..writeln();
-=======
       if (i != 0) {
         buffer
           ..writeln()
           ..writeln();
       }
->>>>>>> 52519ea8
       buffer
         ..write('Entry ')
         ..write(i)
@@ -526,18 +519,11 @@
 
   void writeToStringBuffer(StringBuffer buffer) {
     for (var i = 0; i < entries.length; i++) {
-<<<<<<< HEAD
-      if (i != 0)
-        buffer
-          ..writeln()
-          ..writeln();
-=======
       if (i != 0) {
         buffer
           ..writeln()
           ..writeln();
       }
->>>>>>> 52519ea8
       buffer
         ..write('Entry ')
         ..write(i)
@@ -865,11 +851,7 @@
   // We don't use DynamicTableTag for the key so that we can handle ELF files
   // that may use unknown (to us) tags.
   final Map<int, int> _entries;
-<<<<<<< HEAD
-  final _wordSize;
-=======
   final int _wordSize;
->>>>>>> 52519ea8
 
   DynamicTable._(SectionHeaderEntry entry, this._entries, this._wordSize)
       : super._(entry);
@@ -940,11 +922,7 @@
         }
       } else {
         buffer
-<<<<<<< HEAD
-          ..write("Unknown tag ")
-=======
           ..write('Unknown tag ')
->>>>>>> 52519ea8
           ..write(kv.key)
           ..write(' => ')
           ..writeln(kv.value);
